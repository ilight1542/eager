# nf-core/eager: Changelog

All notable changes to this project will be documented in this file.

<<<<<<< HEAD
## v2.3.0dev - [date]
=======
The format is based on [Keep a Changelog](http://keepachangelog.com/en/1.0.0/)
and this project adheres to [Semantic Versioning](http://semver.org/spec/v2.0.0.html).
>>>>>>> f2a326d1

## [2.3.0dev] - Wangen - Unreleased

### `Added

### `Fixed`

### `Dependencies`

## [2.2.0] - Ulm - 2020-10-20

### `Added`

* **Major** Automated cloud tests with large-scale data on [AWS](https://aws.amazon.com/)
* **Major** Re-wrote input logic to accept a TSV 'map' file in addition to direct paths to FASTQ files
* **Major** Added JSON Schema, enabling web GUI for configuration of pipeline available [here](https://nf-co.re/launch?pipeline=eager&release=2.2.0)
* **Major** Lane and library merging implemented
  * When using TSV input, one library with the multiple _lanes_ will be merged together, before mapping
    * Strip FASTQ will also produce a lane merged 'raw' but 'stripped' FASTQ file
  * When using TSV input, one sample with multiple (same treatment) libraries will be merged together
  * Important: direct FASTQ paths will not have this functionality. TSV is required.
* [#40](https://github.com/nf-core/eager/issues/40) - Added the pileupCaller genotyper from [sequenceTools](https://github.com/stschiff/sequenceTools)
* Added validation check and clearer error message when `--fasta_index` is provided and filepath does not end in `.fai`.
* Improved error messages
* Added ability for automated emails using `mailutils` to also send MultiQC reports
* General documentation additions, cleaning, and updated figures with CC-BY license
* Added large 'full size' dataset test-profiles for ancient fish and human contexts human
* [#257](https://github.com/nf-core/eager/issues/257) - Added the bowtie2 aligner as option for mapping, following Poullet and Orlando 2020 doi: [10.3389/fevo.2020.00105](https://doi.org/10.3389/fevo.2020.00105)
* [#451](https://github.com/nf-core/eager/issues/451) - Adds ANGSD genotype likelihood calculations as an alternative to typical 'genotypers'
* [#566](https://github.com/nf-core/eager/issues/466) - Add tutorials on how to set up nf-core/eager for different contexts
* Nuclear contamination results are now shown in the MultiQC report
* Tutorial on how to use profiles for reproducible science (i.e. parameter sharing between different groups)
* [#522](https://github.com/nf-core/eager/issues/522) - Added post-mapping length filter to assist in more realistic endogenous DNA calculations
* [#512](https://github.com/nf-core/eager/issues/512) - Added flexible trimming of BAMs by library type. 'half' and 'none' UDG libraries can now be trimmed differentially within a single eager run.
* Added a `.dockstore.yml` config file for automatic workflow registration with [dockstore.org](https://dockstore.org/)
* Updated template to nf-core/tools 1.10.2
* [#544](https://github.com/nf-core/eager/pull/544) - Add script to perform bam filtering on fragment length
* [#456](https://github.com/nf-core/eager/pull/546) - Bumps the base (default) runtime of all processes to 4 hours, and set shorter time limits for test profiles (1 hour)
* [#552](https://github.com/nf-core/eager/issues/552) - Adds optional creation of MALT SAM files alongside RMA6 files
* Added eigenstrat snp coverage statistics to MultiQC report. Process results are published in `genotyping/*_eigenstrat_coverage.txt`.

### `Fixed`

* [#368](https://github.com/nf-core/eager/issues/368) - Fixed the profile `test` to contain a parameter for `--paired_end`
* Mini bugfix for typo in line 1260+1261
* [#374](https://github.com/nf-core/eager/issues/374) - Fixed output documentation rendering not containing images
* [#379](https://github.com/nf-core/eager/issues/378) - Fixed insufficient memory requirements for FASTQC edge case
* [#390](https://github.com/nf-core/eager/issues/390) - Renamed clipped/merged output directory to be more descriptive
* [#398](https://github.com/nf-core/eager/issues/498) - Stopped incompatible FASTA indexes being accepted
* [#400](https://github.com/nf-core/eager/issues/400) - Set correct recommended bwa mapping parameters from [Schubert et al. 2012](https://doi.org/10.1186/1471-2164-13-178)
* [#410](https://github.com/nf-core/eager/issues/410) - Fixed nf-core/configs not being loaded properly
* [#473](https://github.com/nf-core/eager/issues/473) - Fixed bug in sexdet_process on AWS
* [#444](https://github.com/nf-core/eager/issues/444) - Provide option for preserving realigned bam + index
* Fixed deduplication output logic. Will now pass along only the post-rmdup bams if duplicate removal is not skipped, instead of both the post-rmdup and pre-rmdup bams
* [#497](https://github.com/nf-core/eager/issues/497) - Simplifies number of parameters required to run bam filtering
* [#501](https://github.com/nf-core/eager/issues/501) - Adds additional validation checks for MALT/MaltExtract database input files
* [#508](https://github.com/nf-core/eager/issues/508) - Made Markduplicates default dedupper due to narrower context specificity of dedup
* [#516](https://github.com/nf-core/eager/issues/516) - Made bedtools not report out of memory exit code when warning of inconsistent FASTA/Bed entry names
* [#504](https://github.com/nf-core/eager/issues/504) - Removed uninformative sexdeterrmine-snps plot from MultiQC report.
* Nuclear contamination is now reported with the correct library names.
* [#531](https://github.com/nf-core/eager/pull/531) - Renamed 'FASTQ stripping' to 'host removal'
* Merged all tutorials and FAQs into `usage.md` for display on [nf-co.re](https://www.nf-co.re)
* Corrected header of nuclear contamination table (`nuclear_contamination.txt`).
* Fixed a bug with `nSNPs` definition in `print_x_contamination.py`. Number of SNPs now correctly reported
* `print_x_contamination.py` now correctly converts all NA values to "N/A"
* Increased amount of memory MultiQC by default uses, to account for very large nf-core/eager runs (e.g. >1000 samples)

### `Dependencies`

* Added sequenceTools (1.4.0.6) that adds the ability to do genotyping with the 'pileupCaller'
* Latest version of DeDup (0.12.6) which now reports mapped reads after deduplication
* [#560](https://github.com/nf-core/eager/issues/560) Latest version of Dedup (0.12.7), which now correctly reports deduplication statistics based on calculations of mapped reads only (prior denominator was total reads of BAM file)
* Latest version of ANGSD (0.933) which doesn't seg fault when running contamination on BAMs with insufficient reads
* Latest version of MultiQC (1.9) with support for lots of extra tools in the pipeline (MALT, SexDetERRmine, DamageProfiler, MultiVCFAnalyzer)
* Latest versions of Pygments (7.1), Pymdown-Extensions (2.6.1) and Markdown (3.2.2) for documentation output
* Latest version of Picard (2.22.9)
* Latest version of GATK4 (4.1.7.0)
* Latest version of sequenceTools (1.4.0.6)
* Latest version of fastP (0.20.1)
* Latest version of Kraken2 (2.0.9beta)
* Latest version of FreeBayes (1.3.2)
* Latest version of xopen (0.9.0)
* Added Bowtie 2 (2.4.1)
* Latest version of Sex.DetERRmine (1.1.2)
* Latest version of endorS.py (0.4)

## [2.1.0] - 2020-03-05 - "Ravensburg"

### `Added`

* Added Support for automated tests using [GitHub Actions](https://github.com/features/actions), replacing travis
* [#40](https://github.com/nf-core/eager/issues/40), [#231](https://github.com/nf-core/eager/issues/231) - Added genotyping capability through GATK UnifiedGenotyper (v3.5), GATK HaplotypeCaller (v4.1) and FreeBayes
* Added MultiVCFAnalyzer module
* [#240](https://github.com/nf-core/eager/issues/240) - Added human sex determination module
* [#226](https://github.com/nf-core/eager/issues/226) - Added `--preserve5p` function for AdapterRemoval
* [#212](https://github.com/nf-core/eager/issues/212) - Added ability to use only merged reads downstream from AdapterRemoval
* [#265](https://github.com/nf-core/eager/issues/265) - Adjusted full markdown linting in Travis CI
* [#247](https://github.com/nf-core/eager/issues/247) - Added nuclear contamination with angsd
* [#258](https://github.com/nf-core/eager/issues/258) - Added ability to report bedtools stats to features (e.g. depth/breadth of annotated genes)
* [#249](https://github.com/nf-core/eager/issues/249) - Added metagenomic classification of unmapped reads with MALT and aDNA authentication with MaltExtract
* [#302](https://github.com/nf-core/eager/issues/302) - Added mitochondrial to nuclear ratio calculation
* [#302](https://github.com/nf-core/eager/issues/302) - Added VCF2Genome for consensus sequence generation
* Fancy new logo from [ZandraFagernas](https://github.com/ZandraFagernas)
* [#286](https://github.com/nf-core/eager/issues/286) - Adds pipeline-specific profiles (loaded from nf-core configs)
* [#310](https://github.com/nf-core/eager/issues/310) - Generalises base.config
* [#326](https://github.com/nf-core/eager/pull/326) - Add Biopython and [xopen](https://github.com/marcelm/xopen/) dependencies
* [#336](https://github.com/nf-core/eager/issues/336) - Change default Y-axis maximum value of DamageProfiler to 30% to match popular (but slower) mapDamage, and allow user to set their own value.
* [#352](https://github.com/nf-core/eager/pull/352) - Add social preview image
* [#355](https://github.com/nf-core/eager/pull/355) - Add Kraken2 metagenomics classifier
* [#90](https://github.com/nf-core/eager/issues/90) - Added endogenous DNA calculator (original repository: [https://github.com/aidaanva/endorS.py/](https://github.com/aidaanva/endorS.py/))

### `Fixed`

* [#227](https://github.com/nf-core/eager/issues/227) - Large re-write of input/output process logic to allow maximum flexibility. Originally to address [#227](https://github.com/nf-core/eager/issues/227), but further expanded
* Fixed Travis-Ci.org to Travis-Ci.com migration issues
* [#266](https://github.com/nf-core/eager/issues/266) - Added sanity checks for input filetypes (i.e. only BAM files can be supplied if `--bam`)
* [#237](https://github.com/nf-core/eager/issues/237) - Fixed and Updated script scrape_software_versions
* [#322](https://github.com/nf-core/eager/pull/322) - Move extract map reads fastq compression to pigz
* [#327](https://github.com/nf-core/eager/pull/327) - Speed up strip_input_fastq process and make it more robust
* [#342](https://github.com/nf-core/eager/pull/342) - Updated to match nf-core tools 1.8 linting guidelines
* [#339](https://github.com/nf-core/eager/issues/339) - Converted unnecessary zcat + gzip to just cat for a performance boost
* [#344](https://github.com/nf-core/eager/issues/344) - Fixed pipeline still trying to run when using old nextflow version

### `Dependencies`

* adapterremoval=2.2.2 upgraded to 2.3.1
* adapterremovalfixprefix=0.0.4 upgraded to 0.0.5
* damageprofiler=0.4.3 upgraded to 0.4.9
* angsd=0.923 upgraded to 0.931
* gatk4=4.1.2.0 upgraded to 4.1.4.1
* mtnucratio=0.5 upgraded to 0.6
* conda-forge::markdown=3.1.1 upgraded to 3.2.1
* bioconda::fastqc=0.11.8 upgraded to 0.11.9
* bioconda::picard=2.21.4 upgraded to 2.22.0
* bioconda::bedtools=2.29.0 upgraded to 2.29.2
* pysam=0.15.3 upgraded to 0.15.4
* conda-forge::pandas=1.0.0 upgraded to 1.0.1
* bioconda::freebayes=1.3.1 upgraded to 1.3.2
* conda-forge::biopython=1.75 upgraded to 1.76

## [2.0.7] - 2019-06-10

### `Added`

* [#189](https://github.com/nf-core/eager/pull/189) - Outputting unmapped reads in a fastq files with the --strip_input_fastq flag
* [#186](https://github.com/nf-core/eager/pull/186) - Make FastQC skipping [possible](https://github.com/nf-core/eager/issues/182)
* Merged in [nf-core/tools](https://github.com/nf-core/tools) release V1.6 template changes
* A lot more automated tests using Travis CI
* Don't ignore DamageProfiler errors any more
* [#220](https://github.com/nf-core/eager/pull/220) - Added post-mapping filtering statistics module and corresponding MultiQC statistics [#217](https://github.com/nf-core/eager/issues/217)

### `Fixed`

* [#152](https://github.com/nf-core/eager/pull/152) - DamageProfiler errors [won't crash entire pipeline any more](https://github.com/nf-core/eager/issues/171)
* [#176](https://github.com/nf-core/eager/pull/176) - Increase runtime for DamageProfiler on [large reference genomes](https://github.com/nf-core/eager/issues/173)
* [#172](https://github.com/nf-core/eager/pull/152) - DamageProfiler errors [won't crash entire pipeline any more](https://github.com/nf-core/eager/issues/171)
* [#174](https://github.com/nf-core/eager/pull/190) - Publish DeDup files [properly](https://github.com/nf-core/eager/issues/183)
* [#196](https://github.com/nf-core/eager/pull/196) - Fix reference [issues](https://github.com/nf-core/eager/issues/150)
* [#196](https://github.com/nf-core/eager/pull/196) - Fix issues with PE data being mapped incompletely
* [#200](https://github.com/nf-core/eager/pull/200) - Fix minor issue with some [typos](https://github.com/nf-core/eager/pull/196)
* [#210](https://github.com/nf-core/eager/pull/210) - Fix PMDTools [encoding issue](https://github.com/pontussk/PMDtools/issues/6) from `samtools calmd` generated files by running through `sa]mtools view` first
* [#221](https://github.com/nf-core/eager/pull/221) - Fix BWA Index [not being reused by multiple samples](https://github.com/nf-core/eager/issues/219)

### `Dependencies`

* Added DeDup v0.12.5 (json support)
* Added mtnucratio v0.5 (json support)
* Updated Picard 2.18.27 -> 2.20.2
* Updated GATK 4.1.0.0 -> 4.1.2.0
* Updated damageprofiler 0.4.4 -> 0.4.5
* Updated r-rmarkdown 1.11 -> 1.12
* Updated fastp 0.19.7 -> 0.20.0
* Updated qualimap 2.2.2b -> 2.2.2c

## [2.0.6] - 2019-03-05

### `Added`

* [#152](https://github.com/nf-core/eager/pull/152) - Clarified `--complexity_filter` flag to be specifically for poly G trimming.
* [#155](https://github.com/nf-core/eager/pull/155) - Added [Dedup log to output folders](https://github.com/nf-core/eager/issues/154)
* [#159](https://github.com/nf-core/eager/pull/159) - Added Possibility to skip AdapterRemoval, skip merging, skip trimming fixing [#64](https://github.com/nf-core/eager/issues/64),[#137](https://github.com/nf-core/eager/issues/137) - thanks to @maxibor, @jfy133

### `Fixed`

* [#151](https://github.com/nf-core/eager/pull/151) - Fixed [post-deduplication step errors](https://github.com/nf-core/eager/issues/128)
* [#147](https://github.com/nf-core/eager/pull/147) - Fix Samtools Index for [large references](https://github.com/nf-core/eager/issues/146)
* [#145](https://github.com/nf-core/eager/pull/145) - Added Picard Memory Handling [fix](https://github.com/nf-core/eager/issues/144)

### `Dependencies`

* Picard Tools 2.18.23 -> 2.18.27
* GATK 4.0.12.0 -> 4.1.0.0
* FastP 0.19.6 -> 0.19.7

## [2.0.5] - 2019-01-28

### `Added`

* [#127](https://github.com/nf-core/eager/pull/127) - Added a second test case for testing the pipeline properly
* [#129](https://github.com/nf-core/eager/pull/129) - Support BAM files as [input format](https://github.com/nf-core/eager/issues/41)
* [#131](https://github.com/nf-core/eager/pull/131) - Support different [reference genome file extensions](https://github.com/nf-core/eager/issues/130)

### `Fixed`

* [#128](https://github.com/nf-core/eager/issues/128) - Fixed reference genome handling errors

### `Dependencies`

* Picard Tools 2.18.21 -> 2.18.23
* R-Markdown 1.10 -> 1.11
* FastP 0.19.5 -> 0.19.6

## [2.0.4] - 2019-01-09

### `Added`

* [#111](https://github.com/nf-core/eager/pull/110) - Allow [Zipped FastA reference input](https://github.com/nf-core/eager/issues/91)
* [#113](https://github.com/nf-core/eager/pull/113) - All files are now staged via channels, which is considered best practice by Nextflow
* [#114](https://github.com/nf-core/eager/pull/113) - Add proper runtime defaults for multiple processes
* [#118](https://github.com/nf-core/eager/pull/118) - Add [centralized configs handling](https://github.com/nf-core/configs)
* [#115](https://github.com/nf-core/eager/pull/115) - Add DamageProfiler MultiQC support
* [#122](https://github.com/nf-core/eager/pull/122) - Add pulling from Dockerhub again

### `Fixed`

* [#110](https://github.com/nf-core/eager/pull/110) - Fix for [MultiQC Missing Second FastQC report](https://github.com/nf-core/eager/issues/107)
* [#112](https://github.com/nf-core/eager/pull/112) - Remove [redundant UDG options](https://github.com/nf-core/eager/issues/89)

## [2.0.3] - 2018-12-12

### `Added`

* [#80](https://github.com/nf-core/eager/pull/80) - BWA Index file handling
* [#77](https://github.com/nf-core/eager/pull/77) - Lots of documentation updates by [@jfy133](https://github.com/jfy133)
* [#81](https://github.com/nf-core/eager/pull/81) - Renaming of certain BAM options
* [#92](https://github.com/nf-core/eager/issues/92) - Complete restructure of BAM options

### `Fixed`

* [#84](https://github.com/nf-core/eager/pull/85) - Fix for [Samtools index issues](https://github.com/nf-core/eager/issues/84)
* [#96](https://github.com/nf-core/eager/issues/96) - Fix for [MarkDuplicates issues](https://github.com/nf-core/eager/issues/96) found by [@nilesh-tawari](https://github.com/nilesh-tawari)

### Other

* Added Slack button to repository readme

## [2.0.2] - 2018-11-03

### `Changed`

* [#70](https://github.com/nf-core/eager/issues/70) - Uninitialized `readPaths` warning removed

### `Added`

* [#73](https://github.com/nf-core/eager/pull/73) - Travis CI Testing of Conda Environment added

### `Fixed`

* [#72](https://github.com/nf-core/eager/issues/72) - iconv Issue with R in conda environment

## [2.0.1] - 2018-11-02

### `Fixed`

* [#69](https://github.com/nf-core/eager/issues/67) - FastQC issues with conda environments

## [2.0.0] "Kaufbeuren" - 2018-10-17

Initial release of nf-core/eager:

### `Added`

* FastQC read quality control
* (Optional) Read complexity filtering with FastP
* Read merging and clipping using AdapterRemoval v2
* Mapping using BWA / BWA Mem or CircularMapper
* Library Complexity Estimation with Preseq
* Conversion and Filtering of BAM files using Samtools
* Damage assessment via DamageProfiler, additional filtering using PMDTools
* Duplication removal via DeDup
* BAM Clipping with BamUtil for UDGhalf protocols
* QualiMap BAM quality control analysis

Furthermore, this already creates an interactive report using MultiQC, which will be upgraded in V2.1 "Ulm" to contain more aDNA specific metrics.<|MERGE_RESOLUTION|>--- conflicted
+++ resolved
@@ -1,13 +1,7 @@
 # nf-core/eager: Changelog
 
-All notable changes to this project will be documented in this file.
-
-<<<<<<< HEAD
-## v2.3.0dev - [date]
-=======
 The format is based on [Keep a Changelog](http://keepachangelog.com/en/1.0.0/)
 and this project adheres to [Semantic Versioning](http://semver.org/spec/v2.0.0.html).
->>>>>>> f2a326d1
 
 ## [2.3.0dev] - Wangen - Unreleased
 
