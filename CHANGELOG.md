# nf-core/eager: Changelog

The format is based on [Keep a Changelog](http://keepachangelog.com/en/1.0.0/)
and this project adheres to [Semantic Versioning](http://semver.org/spec/v2.0.0.html).

## [dev]

### `Added`

### `Fixed`

- Changed endors.py license from GPL to MIT (by @aidaanva)
- Removed erroneous R2 in single-end example in input TSV of usage docs (by @aidaanva)
<<<<<<< HEAD
- Fixed edge case of DamageProfiler occasionally requiring FASTA index (♥ to @asmaa-a-abdelwahab for reporting)
=======
- [#928](https://github.com/nf-core/eager/issues/928) Fixed read group incompatibility by re-adding picard AddOrReplaceReadGroups for MultiVCFAnalyzer (♥ to @aidaanva, @meganemichel for reporting)
>>>>>>> 9ea34faa

### `Dependencies`

### `Deprecated`

## [2.4.5] - 2022-08-02

### `Added`

### `Fixed`

- [#882](https://github.com/nf-core/eager/pull/882) Define DSL1 execution explicitly, as new versions Nextflow made DSL2 default (♥ to & fix from @Lehmann-Fabian)
- [#879](https://github.com/nf-core/eager/issues/879) Add missing threads parameter for pre-clipping FastQC for single end data that caused insufficient memory in some cases (♥ to @marcel-keller for reporting)
- [#880](https://github.com/nf-core/eager/issues/880) Fix failure of endorSpy to be cached or reexecuted on resume (♥ to @KathrinNaegele, @TCLamnidis, & @mahesh-panchal for reporting and debugging)
- [#885](https://github.com/nf-core/eager/issues/885) Specify task memory for all tools in get_software_versions to account for incompatibilty of java with some SGE clusters causing hanging of the process (♥ to @maxibor for reporting)
- [#887](https://github.com/nf-core/eager/issues/887) Clarify what is considered 'ultra-short' reads in the help text of clip_readlength, for when you may wish to turn of length filtering during AdapterRemoval (♥ to @TCLamnidis for reporting)
- [#889](https://github.com/nf-core/eager/issues/889) Remove/update parameters from benchmarking test profiles (♥ to @TCLamnidis for reporting)
- [#895](https://github.com/nf-core/eager/issues/895) Output documentation typo fix and added location of output docs in pipeline summary (♥ to @RodrigoBarquera for reporting)
- [#897](https://github.com/nf-core/eager/issues/897) Fix pipeline crash if no Kraken2 results generated (♥ to @alexandregilardet for reporting)
- [#899](https://github.com/nf-core/eager/issues/897) Fix pipeline crash for circulargenerator if reference file does not end in .fasta (♥ to @scarlhoff for reporting)
- Fixed some missing default values in the nextflow parameter schema JSON
- [#789](https://github.com/nf-core/eager/issues/789) Substantial speed and memory optimisation of the `extract_map_reads.py` script (♥ to @ivelsko for reporting, @maxibor for optimisation)
- Fix staging of input bams for genotyping_pileupcaller process. Downstream changes from changes introduced when fixing endorspy caching.
- Made slight correction on metro map diagram regarding input data to SexDeterrmine (only BAM trimming output files)

### `Dependencies`

- Updated MultiQC to latest stable alpha version on bioconda, correcting the previously nonsensical AdapterRemoval plots (♥ to @NiemannJ for fixing in MultiQC)

### `Deprecated`

## [2.4.4] - 2022-04-08

### `Added`

### `Fixed`

- Fixed some auxiliary files (adapater list, snpcapture/pileupcaller/sexdeterrmine BED files, and pileupCaller SNP file, PMD reference mask) in some cases only be used against one sample (❤ to @meganemichel for reporting, fix by @jfy133)

### `Dependencies`

### `Deprecated`

## [2.4.3] - 2022-03-24

### `Added`

### `Fixed`

- [#828](https://github.com/nf-core/eager/issues/828) Improved error message if required metagenomic screening parameters not set correctly
- [#836](https://github.com/nf-core/eager/issues/836) Remove deprecated parameters from test profiles
- [#838](https://github.com/nf-core/eager/issues/838) Fix --snpcapture_bed files not being picked up by Nextflow (❤ to @meganemichel for reporting)
- [#843](https://github.com/nf-core/eager/issues/843) Re-add direct piping of AdapterRemovalFixPrefix to pigz
- [#844](https://github.com/nf-core/eager/issues/844) Fixed reference masking prior to pmdtools
- [#845](https://github.com/nf-core/eager/issues/845) Updates parameter documention to specify `-s` preseq parameter also applies to lc_extrap
- [#851](https://github.com/nf-core/eager/issues/851) Fixes a file-name clash during additional_library_merge, post-BAM trimming of different UDG treated libraries of a sample (❤ to @alexandregilardet for reporting)
- Renamed a range of MultiQC general stats table headers to improve clarity, documentation has been updated accordingly
- [#857](https://github.com/nf-core/eager/issues/857) Corrected samtools fastq flag to _retain_ read-pair information when converting off-target BAM files to fastq in paired-end mapping (❤ to @alexhbnr for reporting)
- [#866](https://github.com/nf-core/eager/issues/866) Fixed a typo in the indexing step of BWA mem when not-collapsing (❤ to @alexhbnr for reporting)
- Corrected tutorials to reflect updated BAM trimming flags (❤ to @marcel-keller for reporting and correcting)

### `Dependencies`

- [#829](https://github.com/nf-core/eager/issues/829) Bumped sequencetools: 1.4.0.5 -> 1.5.2
- Bumped MultiQC: 1.11 -> 1.12 (for run-time optimisation and tool citation information)

### `Deprecated`

## [2.4.2] - 2022-01-24

### `Added`

### `Fixed`

- [#824](https://github.com/nf-core/eager/issues/824) Fixes large memory footprint of bedtools coverage calculation.
- [#822](https://github.com/nf-core/eager/issues/822) Fixed post-adapterremoval trimmed files not being lane-merged and included in downstream analyses
- Fixed a couple of software version reporting commands

### `Dependencies`

### `Deprecated`

## [2.4.1] - 2021-11-30

### `Added`

- [#805](https://github.com/nf-core/eager/issues/805) Changes to bam_trim options to allow flexible trimming by library strandedness (in addition to UDG treatment). (@TCLamnidis)
- [#808](https://github.com/nf-core/eager/issues/808) Retain read group information across bam merges. Sample set to sample name (rather than library name) in bwa output 'RG' readgroup tag. (@TCLamnidis)
- Map and base quality filters prior to genotyping with pileupcaller can now be specified. (@TCLamnidis)
- [#774](https://github.com/nf-core/eager/issues/774) Added support for multi-threaded Bowtie2 build reference genome indexing (@jfy133)
- [#804](https://github.com/nf-core/eager/issues/804) Improved output documentation description to add how 'cluster factor' is calculated (thanks to @meganemichel)

### `Fixed`

- [#803](https://github.com/nf-core/eager/issues/803) Fixed mistake in metro-map diagram (`samtools index` is now correctly `samtools faidx`) (@jfy133)

### `Dependencies`

### `Deprecated`

## [2.4.0] - Wangen - 2021-09-14

### `Added`

- [#317](https://github.com/nf-core/eager/issues/317) Added bcftools stats for general genotyping statistics of VCF files
- [#651](https://github.com/nf-core/eager/issues/651) - Adds removal of adapters specified in an AdapterRemoval adapter list file
- [#642](https://github.com/nf-core/eager/issues/642) and [#431](https://github.com/nf-core/eager/issues/431) adds post-adapter removal barcode/fastq trimming
- [#769](https://github.com/nf-core/eager/issues/769) - Adds lc_extrap mode to preseq (suggested by @roberta-davidson)

### `Fixed`

- Fixed some missing or incorrectly reported software versions
- [#771](https://github.com/nf-core/eager/issues/771) Remove legacy code
- Improved output documentation for MultiQC general stats table (thanks to @KathrinNaegele and @esalmela)
- Improved output documentation for BowTie2 (thanks to @isinaltinkaya)
- [#612](https://github.com/nf-core/eager/issues/612) Updated BAM trimming defaults to 0 to ensure no unwanted trimming when mixing half-UDG with no-UDG (thanks to @scarlhoff)
- [#722](https://github.com/nf-core/eager/issues/722) Updated BWA mapping mapping parameters to latest recommendations - primarily alnn back to 0.01 and alno to 2 as per Oliva et al. 2021 (10.1093/bib/bbab076)
- Updated workflow diagrams to reflect latest functionality
- [#787](https://github.com/nf-core/eager/issues/787) Adds memory specification flags for the GATK UnifiedGenotyper and HaplotyperCaller steps (thanks to @nylander)
- Fixed issue where MultiVCFAnalyzer would not pick up newly generated VCF files, when specifying additional VCF files.
- [#790](https://github.com/nf-core/eager/issues/790) Fixed kraken2 report file-name collision when sample names have `.` in them
- [#792](https://github.com/nf-core/eager/issues/792) Fixed java error messages for AdapterRemovalFixPrefix being hidden in output
- [#794](https://github.com/nf-core/eager/issues/794) Aligned default test profile with nf-core standards (`test_tsv` is now `test`)

### `Dependencies`

- Bumped python: 3.7.3 -> 3.9.4
- Bumped markdown: 3.2.2 -> 3.3.4
- Bumped pymdown-extensions: 7.1 -> 8.2
- Bumped pyments: 2.6.1 -> 2.9.0
- Bumped adapterremoval: 2.3.1 -> 2.3.2
- Bumped picard: 2.22.9 -> 2.26.0
- Bumped samtools 1.9 -> 1.12
- Bumped angsd: 0.933 -> 0.935
- Bumped gatk4: 4.1.7.0 -> 4.2.0.0
- Bumped multiqc: 1.10.1 -> 1.11
- Bumped bedtools 2.29.2 -> 2.30.0
- Bumped libiconv: 1.15 -> 1.16
- Bumped preseq: 2.0.3 -> 3.1.2
- Bumped bamutil: 1.0.14 -> 1.0.15
- Bumped pysam: 0.15.4 -> 0.16.0
- Bumped kraken2: 2.1.1 -> 2.1.2
- Bumped pandas: 1.0.4 -> 1.2.4
- Bumped freebayes: 1.3.2 -> 1.3.5
- Bumped biopython: 1.76 -> 1.79
- Bumped xopen: 0.9.0 -> 1.1.0
- Bumped bowtie2: 2.4.2 -> 2.4.4
- Bumped mapdamage2: 2.2.0 -> 2.2.1
- Bumped bbmap: 38.87 -> 38.92
- Added bcftools: 1.12

### `Deprecated`

## [2.3.5] - 2021-06-03

### `Added`

- [#722](https://github.com/nf-core/eager/issues/722) - Adds bwa `-o` flag for more flexibility in bwa parameters
- [#736](https://github.com/nf-core/eager/issues/736) - Add printing of multiqc run report location on successful completion
- New logo that is more visible when a user is using darkmode on GitHub or nf-core website!

### `Fixed`

- [#723](https://github.com/nf-core/eager/issues/723) - Fixes empty fields in TSV resulting in uninformative error
- Updated template to nf-core/tools 1.14
- [#688](https://github.com/nf-core/eager/issues/688) - Clarified the pipeline is not just for humans and microbes, but also plants and animals, and also for modern DNA
- [#751](https://github.com/nf-core/eager/pull/751) - Added missing label to mtnucratio
- General code cleanup and standardisation of parameters with no default setting
- [#750](https://github.com/nf-core/eager/issues/750) - Fixed piped commands requesting the same number of CPUs at each command step
- [#757](https://github.com/nf-core/eager/issues/757) - Removed confusing 'Data Type' variable from MultiQC workflow summary (not consistent with TSV input)
- [#759](https://github.com/nf-core/eager/pull/759) - Fixed malformed software scraping regex that resulted in N/A in MultiQC report
- [#761](https://github.com/nf-core/eager/pull/759) - Fixed issues related to instability of samtools filtering related CI tests

### `Dependencies`

### `Deprecated`

## [2.3.4] - 2021-05-05

### `Added`

- [#729](https://github.com/nf-core/eager/issues/729) - Added Bowtie2 flag `--maxins` for PE mapping modern DNA mapping contexts

### `Fixed`

- Corrected explanation of the "--min_adap_overlap" parameter for AdapterRemoval in the docs
- [#725](https://github.com/nf-core/eager/pull/725) - `bwa_index` doc update
- Re-adds gzip piping to AdapterRemovalFixPrefix to speed up process after reports of being very slow
- Updated DamageProfiler citation from bioRxiv to publication

### `Dependencies`

- Removed pinning of `tbb` (upstream bug in bioconda fixed)
- Bumped `pigz` to 2.6 to fix rare stall bug when compressing data after AdapterRemoval
- Bumped Bowtie2 to 2.4.2 to fix issues with `tbb` version

### `Deprecated`

## [2.3.3] - 2021-04-08

### `Added`

- [#349](https://github.com/nf-core/eager/issues/349) - Added option enabling platypus formatted output of pmdtools misincorporation frequencies.

### `Fixed`

- [#719](https://github.com/nf-core/eager/pull/719) - Fix filename for bam output of `mapdamage_rescaling`
- [#707](https://github.com/nf-core/eager/pull/707) - Fix typo in UnifiedGenotyper IndelRealigner command
- Fixed some Java tools not following process memory specifications
- Updated template to nf-core/tools 1.13.2
- [#711](https://github.com/nf-core/eager/pull/711) - Fix conditional execution preventing multivcfanalyze to run
- [#714](https://github.com/nf-core/eager/issues/714) - Fixes bug in nuc contamination by upgrading to latest MultiQC v1.10.1 bugfix release

### `Dependencies`

### `Deprecated`

## [2.3.2] - 2021-03-16

### `Added`

- [#687](https://github.com/nf-core/eager/pull/687) - Adds Kraken2 unique kmer counting report
- [#676](https://github.com/nf-core/eager/issues/676) - Refactor help message / summary message formatting to automatic versions using nf-core library
- [#682](https://github.com/nf-core/eager/issues/682) - Add AdapterRemoval `--qualitymax` flag to allow FASTQ Phred score range max more than 41

### `Fixed`

- [#666](https://github.com/nf-core/eager/issues/666) - Fixed input file staging for `print_nuclear_contamination`
- [#631](https://github.com/nf-core/eager/issues/631) - Update minimum Nextflow version to 20.07.1, due to unfortunate bug in Nextflow 20.04.1 causing eager to crash if patch pulled
- Made MultiQC crash behaviour stricter when dealing with large datasets, as reported by @ashildv
- [#652](https://github.com/nf-core/eager/issues/652) - Added note to documentation that when using `--skip_collapse` this will use _paired-end_ alignment mode with mappers when using PE data
- [#626](https://github.com/nf-core/eager/issues/626) - Add additional checks to ensure pipeline will give useful error if cells of a TSV column are empty
- Added note to documentation that when using `--skip_collapse` this will use _paired-end_ alignment mode with mappers when using PE data
- [#673](https://github.com/nf-core/eager/pull/673) - Fix Kraken database loading when loading from directory instead of compressed file
- [#688](https://github.com/nf-core/eager/issues/668) - Allow pipeline to complete, even if Qualimap crashes due to an empty or corrupt BAM file for one sample/library
- [#683](https://github.com/nf-core/eager/pull/683) - Sets `--igenomes_ignore` to true by default, as rarely used by users currently and makes resolving configs less complex
- Added exit code `140` to re-tryable exit code list to account for certain scheduler wall-time limit fails
- [#672](https://github.com/nf-core/eager/issues/672) - Removed java parameter from picard tools which could cause memory issues
- [#679](https://github.com/nf-core/eager/issues/679) - Refactor within-process bash conditions to groovy/nextflow, due to incompatibility with some servers environments
- [#690](https://github.com/nf-core/eager/pull/690) - Fixed ANGSD output mode for beagle by setting `-doMajorMinor 1` as default in that case
- [#693](https://github.com/nf-core/eager/issues/693) - Fixed broken TSV input validation for the Colour Chemistry column
- [#695](https://github.com/nf-core/eager/issues/695) - Fixed incorrect `-profile` order in tutorials (originally written reversed due to [nextflow bug](https://github.com/nextflow-io/nextflow/issues/1792))
- [#653](https://github.com/nf-core/eager/issues/653) - Fixed file collision errors with sexdeterrmine for two same-named libraries with different strandedness

### `Dependencies`

- Bumped MultiQC to 1.10 for improved functionality
- Bumped HOPS to 0.35 for MultiQC 1.10 compatibility

### `Deprecated`

## [2.3.1] - 2021-01-14

### `Added`

### `Fixed`

- [#654](https://github.com/nf-core/eager/issues/654) - Fixed some values in JSON schema (used in launch GUI) not passing validation checks during run
- [#655](https://github.com/nf-core/eager/issues/655) - Updated read groups for all mappers to allow proper GATK validation
- Fixed issue with Docker container not being pullable by Nextflow due to version-number inconsistencies

### `Dependencies`

### `Deprecated`

## [2.3.0] - Aalen - 2021-01-11

### `Added`

- [#640](https://github.com/nf-core/eager/issues/640) - Added a pre-metagenomic screening filtering of low-sequence complexity reads with `bbduk`
- [#583](https://github.com/nf-core/eager/issues/583) - Added `mapDamage2` rescaling of BAM files to remove damage
- Updated usage (merging files) and workflow images reflecting new functionality.

### `Fixed`

- Removed leftover old DockerHub push CI commands.
- [#627](https://github.com/nf-core/eager/issues/627) - Added de Barros Damgaard citation to README
- [#630](https://github.com/nf-core/eager/pull/630) - Better handling of Qualimap memory requirements and error strategy.
- Fixed some incomplete schema options to ensure users supply valid input values
- [#638](https://github.com/nf-core/eager/issues/638#issuecomment-748877567) Fixed inverted circularfilter filtering (previously filtering would happen by default, not when requested by user as originally recorded in documentation)
- [DeDup:](https://github.com/apeltzer/DeDup/commit/07d47868f10a6830da8c9161caa3755d9da155bf) Fixed Null Pointer Bug in DeDup by updating to 0.12.8 version
- [#650](https://github.com/nf-core/eager/pull/650) - Increased memory given to FastQC for larger files by making it multithreaded

### `Dependencies`

- Update: DeDup v0.12.7 to v0.12.8

### `Deprecated`

## [2.2.2] - 2020-12-09

### `Added`

- Added large scale 'stress-test' profile for AWS (using de Barros Damgaard et al. 2018's 137 ancient human genomes).
  - This will now be run automatically for every release. All processed data will be available on the nf-core website: <https://nf-co.re/eager/results>
    - You can run this yourself using `-profile test_full`

### `Fixed`

- Fixed AWS full test profile.
- [#587](https://github.com/nf-core/eager/issues/587) - Re-implemented AdapterRemovalFixPrefix for DeDup compatibility of including singletons
- [#602](https://github.com/nf-core/eager/issues/602) - Added the newly available GATK 3.5 conda package.
- [#610](https://github.com/nf-core/eager/issues/610) - Create bwa_index channel when specifying circularmapper as mapper
- Updated template to nf-core/tools 1.12.1
- General documentation improvements

### `Deprecated`

- Flag `--gatk_ug_jar` has now been removed as GATK 3.5 is now avaliable within the nf-core/eager software environment.

## [2.2.1] - 2020-10-20

### `Fixed`

- [#591](https://github.com/nf-core/eager/issues/591) - Fixed offset underlines in lane merging diagram in docs
- [#592](https://github.com/nf-core/eager/issues/592) - Fixed issue where supplying Bowtie2 index reported missing bwamem_index error
- [#590](https://github.com/nf-core/eager/issues/592) - Removed redundant dockstore.yml from root
- [#596](https://github.com/nf-core/eager/issues/596) - Add workaround for issue regarding gzipped FASTAs and pre-built indices
- [#589](https://github.com/nf-core/eager/issues/582) - Updated template to nf-core/tools 1.11
- [#582](https://github.com/nf-core/eager/issues/582) - Clarify memory limit issue on FAQ

## [2.2.0] - Ulm - 2020-10-20

### `Added`

- **Major** Automated cloud tests with large-scale data on [AWS](https://aws.amazon.com/)
- **Major** Re-wrote input logic to accept a TSV 'map' file in addition to direct paths to FASTQ files
- **Major** Added JSON Schema, enabling web GUI for configuration of pipeline available [here](https://nf-co.re/launch?pipeline=eager&release=2.2.0)
- **Major** Lane and library merging implemented
  - When using TSV input, one library with the multiple _lanes_ will be merged together, before mapping
  - Strip FASTQ will also produce a lane merged 'raw' but 'stripped' FASTQ file
  - When using TSV input, one sample with multiple (same treatment) libraries will be merged together
  - Important: direct FASTQ paths will not have this functionality. TSV is required.
- [#40](https://github.com/nf-core/eager/issues/40) - Added the pileupCaller genotyper from [sequenceTools](https://github.com/stschiff/sequenceTools)
- Added validation check and clearer error message when `--fasta_index` is provided and filepath does not end in `.fai`.
- Improved error messages
- Added ability for automated emails using `mailutils` to also send MultiQC reports
- General documentation additions, cleaning, and updated figures with CC-BY license
- Added large 'full size' dataset test-profiles for ancient fish and human contexts human
- [#257](https://github.com/nf-core/eager/issues/257) - Added the bowtie2 aligner as option for mapping, following Poullet and Orlando 2020 doi: [10.3389/fevo.2020.00105](https://doi.org/10.3389/fevo.2020.00105)
- [#451](https://github.com/nf-core/eager/issues/451) - Adds ANGSD genotype likelihood calculations as an alternative to typical 'genotypers'
- [#566](https://github.com/nf-core/eager/issues/466) - Add tutorials on how to set up nf-core/eager for different contexts
- Nuclear contamination results are now shown in the MultiQC report
- Tutorial on how to use profiles for reproducible science (i.e. parameter sharing between different groups)
- [#522](https://github.com/nf-core/eager/issues/522) - Added post-mapping length filter to assist in more realistic endogenous DNA calculations
- [#512](https://github.com/nf-core/eager/issues/512) - Added flexible trimming of BAMs by library type. 'half' and 'none' UDG libraries can now be trimmed differentially within a single eager run.
- Added a `.dockstore.yml` config file for automatic workflow registration with [dockstore.org](https://dockstore.org/)
- Updated template to nf-core/tools 1.10.2
- [#544](https://github.com/nf-core/eager/pull/544) - Add script to perform bam filtering on fragment length
- [#456](https://github.com/nf-core/eager/pull/546) - Bumps the base (default) runtime of all processes to 4 hours, and set shorter time limits for test profiles (1 hour)
- [#552](https://github.com/nf-core/eager/issues/552) - Adds optional creation of MALT SAM files alongside RMA6 files
- Added eigenstrat snp coverage statistics to MultiQC report. Process results are published in `genotyping/*_eigenstrat_coverage.txt`.

### `Fixed`

- [#368](https://github.com/nf-core/eager/issues/368) - Fixed the profile `test` to contain a parameter for `--paired_end`
- Mini bugfix for typo in line 1260+1261
- [#374](https://github.com/nf-core/eager/issues/374) - Fixed output documentation rendering not containing images
- [#379](https://github.com/nf-core/eager/issues/378) - Fixed insufficient memory requirements for FASTQC edge case
- [#390](https://github.com/nf-core/eager/issues/390) - Renamed clipped/merged output directory to be more descriptive
- [#398](https://github.com/nf-core/eager/issues/498) - Stopped incompatible FASTA indexes being accepted
- [#400](https://github.com/nf-core/eager/issues/400) - Set correct recommended bwa mapping parameters from [Schubert et al. 2012](https://doi.org/10.1186/1471-2164-13-178)
- [#410](https://github.com/nf-core/eager/issues/410) - Fixed nf-core/configs not being loaded properly
- [#473](https://github.com/nf-core/eager/issues/473) - Fixed bug in sexdet_process on AWS
- [#444](https://github.com/nf-core/eager/issues/444) - Provide option for preserving realigned bam + index
- Fixed deduplication output logic. Will now pass along only the post-rmdup bams if duplicate removal is not skipped, instead of both the post-rmdup and pre-rmdup bams
- [#497](https://github.com/nf-core/eager/issues/497) - Simplifies number of parameters required to run bam filtering
- [#501](https://github.com/nf-core/eager/issues/501) - Adds additional validation checks for MALT/MaltExtract database input files
- [#508](https://github.com/nf-core/eager/issues/508) - Made Markduplicates default dedupper due to narrower context specificity of dedup
- [#516](https://github.com/nf-core/eager/issues/516) - Made bedtools not report out of memory exit code when warning of inconsistent FASTA/Bed entry names
- [#504](https://github.com/nf-core/eager/issues/504) - Removed uninformative sexdeterrmine-snps plot from MultiQC report.
- Nuclear contamination is now reported with the correct library names.
- [#531](https://github.com/nf-core/eager/pull/531) - Renamed 'FASTQ stripping' to 'host removal'
- Merged all tutorials and FAQs into `usage.md` for display on [nf-co.re](https://www.nf-co.re)
- Corrected header of nuclear contamination table (`nuclear_contamination.txt`).
- Fixed a bug with `nSNPs` definition in `print_x_contamination.py`. Number of SNPs now correctly reported
- `print_x_contamination.py` now correctly converts all NA values to "N/A"
- Increased amount of memory MultiQC by default uses, to account for very large nf-core/eager runs (e.g. >1000 samples)

### `Dependencies`

- Added sequenceTools (1.4.0.6) that adds the ability to do genotyping with the 'pileupCaller'
- Latest version of DeDup (0.12.6) which now reports mapped reads after deduplication
- [#560](https://github.com/nf-core/eager/issues/560) Latest version of Dedup (0.12.7), which now correctly reports deduplication statistics based on calculations of mapped reads only (prior denominator was total reads of BAM file)
- Latest version of ANGSD (0.933) which doesn't seg fault when running contamination on BAMs with insufficient reads
- Latest version of MultiQC (1.9) with support for lots of extra tools in the pipeline (MALT, SexDetERRmine, DamageProfiler, MultiVCFAnalyzer)
- Latest versions of Pygments (7.1), Pymdown-Extensions (2.6.1) and Markdown (3.2.2) for documentation output
- Latest version of Picard (2.22.9)
- Latest version of GATK4 (4.1.7.0)
- Latest version of sequenceTools (1.4.0.6)
- Latest version of fastP (0.20.1)
- Latest version of Kraken2 (2.0.9beta)
- Latest version of FreeBayes (1.3.2)
- Latest version of xopen (0.9.0)
- Added Bowtie 2 (2.4.1)
- Latest version of Sex.DetERRmine (1.1.2)
- Latest version of endorS.py (0.4)

## [2.1.0] - Ravensburg - 2020-03-05

### `Added`

- Added Support for automated tests using [GitHub Actions](https://github.com/features/actions), replacing travis
- [#40](https://github.com/nf-core/eager/issues/40), [#231](https://github.com/nf-core/eager/issues/231) - Added genotyping capability through GATK UnifiedGenotyper (v3.5), GATK HaplotypeCaller (v4.1) and FreeBayes
- Added MultiVCFAnalyzer module
- [#240](https://github.com/nf-core/eager/issues/240) - Added human sex determination module
- [#226](https://github.com/nf-core/eager/issues/226) - Added `--preserve5p` function for AdapterRemoval
- [#212](https://github.com/nf-core/eager/issues/212) - Added ability to use only merged reads downstream from AdapterRemoval
- [#265](https://github.com/nf-core/eager/issues/265) - Adjusted full markdown linting in Travis CI
- [#247](https://github.com/nf-core/eager/issues/247) - Added nuclear contamination with angsd
- [#258](https://github.com/nf-core/eager/issues/258) - Added ability to report bedtools stats to features (e.g. depth/breadth of annotated genes)
- [#249](https://github.com/nf-core/eager/issues/249) - Added metagenomic classification of unmapped reads with MALT and aDNA authentication with MaltExtract
- [#302](https://github.com/nf-core/eager/issues/302) - Added mitochondrial to nuclear ratio calculation
- [#302](https://github.com/nf-core/eager/issues/302) - Added VCF2Genome for consensus sequence generation
- Fancy new logo from [ZandraFagernas](https://github.com/ZandraFagernas)
- [#286](https://github.com/nf-core/eager/issues/286) - Adds pipeline-specific profiles (loaded from nf-core configs)
- [#310](https://github.com/nf-core/eager/issues/310) - Generalises base.config
- [#326](https://github.com/nf-core/eager/pull/326) - Add Biopython and [xopen](https://github.com/marcelm/xopen/) dependencies
- [#336](https://github.com/nf-core/eager/issues/336) - Change default Y-axis maximum value of DamageProfiler to 30% to match popular (but slower) mapDamage, and allow user to set their own value.
- [#352](https://github.com/nf-core/eager/pull/352) - Add social preview image
- [#355](https://github.com/nf-core/eager/pull/355) - Add Kraken2 metagenomics classifier
- [#90](https://github.com/nf-core/eager/issues/90) - Added endogenous DNA calculator (original repository: [https://github.com/aidaanva/endorS.py/](https://github.com/aidaanva/endorS.py/))

### `Fixed`

- [#227](https://github.com/nf-core/eager/issues/227) - Large re-write of input/output process logic to allow maximum flexibility. Originally to address [#227](https://github.com/nf-core/eager/issues/227), but further expanded
- Fixed Travis-Ci.org to Travis-Ci.com migration issues
- [#266](https://github.com/nf-core/eager/issues/266) - Added sanity checks for input filetypes (i.e. only BAM files can be supplied if `--bam`)
- [#237](https://github.com/nf-core/eager/issues/237) - Fixed and Updated script scrape_software_versions
- [#322](https://github.com/nf-core/eager/pull/322) - Move extract map reads fastq compression to pigz
- [#327](https://github.com/nf-core/eager/pull/327) - Speed up strip_input_fastq process and make it more robust
- [#342](https://github.com/nf-core/eager/pull/342) - Updated to match nf-core tools 1.8 linting guidelines
- [#339](https://github.com/nf-core/eager/issues/339) - Converted unnecessary zcat + gzip to just cat for a performance boost
- [#344](https://github.com/nf-core/eager/issues/344) - Fixed pipeline still trying to run when using old nextflow version

### `Dependencies`

- adapterremoval=2.2.2 upgraded to 2.3.1
- adapterremovalfixprefix=0.0.4 upgraded to 0.0.5
- damageprofiler=0.4.3 upgraded to 0.4.9
- angsd=0.923 upgraded to 0.931
- gatk4=4.1.2.0 upgraded to 4.1.4.1
- mtnucratio=0.5 upgraded to 0.6
- conda-forge::markdown=3.1.1 upgraded to 3.2.1
- bioconda::fastqc=0.11.8 upgraded to 0.11.9
- bioconda::picard=2.21.4 upgraded to 2.22.0
- bioconda::bedtools=2.29.0 upgraded to 2.29.2
- pysam=0.15.3 upgraded to 0.15.4
- conda-forge::pandas=1.0.0 upgraded to 1.0.1
- bioconda::freebayes=1.3.1 upgraded to 1.3.2
- conda-forge::biopython=1.75 upgraded to 1.76

## [2.0.7] - 2019-06-10

### `Added`

- [#189](https://github.com/nf-core/eager/pull/189) - Outputting unmapped reads in a fastq files with the --strip_input_fastq flag
- [#186](https://github.com/nf-core/eager/pull/186) - Make FastQC skipping [possible](https://github.com/nf-core/eager/issues/182)
- Merged in [nf-core/tools](https://github.com/nf-core/tools) release V1.6 template changes
- A lot more automated tests using Travis CI
- Don't ignore DamageProfiler errors any more
- [#220](https://github.com/nf-core/eager/pull/220) - Added post-mapping filtering statistics module and corresponding MultiQC statistics [#217](https://github.com/nf-core/eager/issues/217)

### `Fixed`

- [#152](https://github.com/nf-core/eager/pull/152) - DamageProfiler errors [won't crash entire pipeline any more](https://github.com/nf-core/eager/issues/171)
- [#176](https://github.com/nf-core/eager/pull/176) - Increase runtime for DamageProfiler on [large reference genomes](https://github.com/nf-core/eager/issues/173)
- [#172](https://github.com/nf-core/eager/pull/152) - DamageProfiler errors [won't crash entire pipeline any more](https://github.com/nf-core/eager/issues/171)
- [#174](https://github.com/nf-core/eager/pull/190) - Publish DeDup files [properly](https://github.com/nf-core/eager/issues/183)
- [#196](https://github.com/nf-core/eager/pull/196) - Fix reference [issues](https://github.com/nf-core/eager/issues/150)
- [#196](https://github.com/nf-core/eager/pull/196) - Fix issues with PE data being mapped incompletely
- [#200](https://github.com/nf-core/eager/pull/200) - Fix minor issue with some [typos](https://github.com/nf-core/eager/pull/196)
- [#210](https://github.com/nf-core/eager/pull/210) - Fix PMDTools [encoding issue](https://github.com/pontussk/PMDtools/issues/6) from `samtools calmd` generated files by running through `sa]mtools view` first
- [#221](https://github.com/nf-core/eager/pull/221) - Fix BWA Index [not being reused by multiple samples](https://github.com/nf-core/eager/issues/219)

### `Dependencies`

- Added DeDup v0.12.5 (json support)
- Added mtnucratio v0.5 (json support)
- Updated Picard 2.18.27 -> 2.20.2
- Updated GATK 4.1.0.0 -> 4.1.2.0
- Updated damageprofiler 0.4.4 -> 0.4.5
- Updated r-rmarkdown 1.11 -> 1.12
- Updated fastp 0.19.7 -> 0.20.0
- Updated qualimap 2.2.2b -> 2.2.2c

## [2.0.6] - 2019-03-05

### `Added`

- [#152](https://github.com/nf-core/eager/pull/152) - Clarified `--complexity_filter` flag to be specifically for poly G trimming.
- [#155](https://github.com/nf-core/eager/pull/155) - Added [Dedup log to output folders](https://github.com/nf-core/eager/issues/154)
- [#159](https://github.com/nf-core/eager/pull/159) - Added Possibility to skip AdapterRemoval, skip merging, skip trimming fixing [#64](https://github.com/nf-core/eager/issues/64),[#137](https://github.com/nf-core/eager/issues/137) - thanks to @maxibor, @jfy133

### `Fixed`

- [#151](https://github.com/nf-core/eager/pull/151) - Fixed [post-deduplication step errors](https://github.com/nf-core/eager/issues/128)
- [#147](https://github.com/nf-core/eager/pull/147) - Fix Samtools Index for [large references](https://github.com/nf-core/eager/issues/146)
- [#145](https://github.com/nf-core/eager/pull/145) - Added Picard Memory Handling [fix](https://github.com/nf-core/eager/issues/144)

### `Dependencies`

- Picard Tools 2.18.23 -> 2.18.27
- GATK 4.0.12.0 -> 4.1.0.0
- FastP 0.19.6 -> 0.19.7

## [2.0.5] - 2019-01-28

### `Added`

- [#127](https://github.com/nf-core/eager/pull/127) - Added a second test case for testing the pipeline properly
- [#129](https://github.com/nf-core/eager/pull/129) - Support BAM files as [input format](https://github.com/nf-core/eager/issues/41)
- [#131](https://github.com/nf-core/eager/pull/131) - Support different [reference genome file extensions](https://github.com/nf-core/eager/issues/130)

### `Fixed`

- [#128](https://github.com/nf-core/eager/issues/128) - Fixed reference genome handling errors

### `Dependencies`

- Picard Tools 2.18.21 -> 2.18.23
- R-Markdown 1.10 -> 1.11
- FastP 0.19.5 -> 0.19.6

## [2.0.4] - 2019-01-09

### `Added`

- [#111](https://github.com/nf-core/eager/pull/110) - Allow [Zipped FastA reference input](https://github.com/nf-core/eager/issues/91)
- [#113](https://github.com/nf-core/eager/pull/113) - All files are now staged via channels, which is considered best practice by Nextflow
- [#114](https://github.com/nf-core/eager/pull/113) - Add proper runtime defaults for multiple processes
- [#118](https://github.com/nf-core/eager/pull/118) - Add [centralized configs handling](https://github.com/nf-core/configs)
- [#115](https://github.com/nf-core/eager/pull/115) - Add DamageProfiler MultiQC support
- [#122](https://github.com/nf-core/eager/pull/122) - Add pulling from Dockerhub again

### `Fixed`

- [#110](https://github.com/nf-core/eager/pull/110) - Fix for [MultiQC Missing Second FastQC report](https://github.com/nf-core/eager/issues/107)
- [#112](https://github.com/nf-core/eager/pull/112) - Remove [redundant UDG options](https://github.com/nf-core/eager/issues/89)

## [2.0.3] - 2018-12-12

### `Added`

- [#80](https://github.com/nf-core/eager/pull/80) - BWA Index file handling
- [#77](https://github.com/nf-core/eager/pull/77) - Lots of documentation updates by [@jfy133](https://github.com/jfy133)
- [#81](https://github.com/nf-core/eager/pull/81) - Renaming of certain BAM options
- [#92](https://github.com/nf-core/eager/issues/92) - Complete restructure of BAM options

### `Fixed`

- [#84](https://github.com/nf-core/eager/pull/85) - Fix for [Samtools index issues](https://github.com/nf-core/eager/issues/84)
- [#96](https://github.com/nf-core/eager/issues/96) - Fix for [MarkDuplicates issues](https://github.com/nf-core/eager/issues/96) found by [@nilesh-tawari](https://github.com/nilesh-tawari)

### Other

- Added Slack button to repository readme

## [2.0.2] - 2018-11-03

### `Changed`

- [#70](https://github.com/nf-core/eager/issues/70) - Uninitialized `readPaths` warning removed

### `Added`

- [#73](https://github.com/nf-core/eager/pull/73) - Travis CI Testing of Conda Environment added

### `Fixed`

- [#72](https://github.com/nf-core/eager/issues/72) - iconv Issue with R in conda environment

## [2.0.1] - 2018-11-02

### `Fixed`

- [#69](https://github.com/nf-core/eager/issues/67) - FastQC issues with conda environments

## [2.0.0] "Kaufbeuren" - 2018-10-17

Initial release of nf-core/eager:

### `Added`

- FastQC read quality control
- (Optional) Read complexity filtering with FastP
- Read merging and clipping using AdapterRemoval v2
- Mapping using BWA / BWA Mem or CircularMapper
- Library Complexity Estimation with Preseq
- Conversion and Filtering of BAM files using Samtools
- Damage assessment via DamageProfiler, additional filtering using PMDTools
- Duplication removal via DeDup
- BAM Clipping with BamUtil for UDGhalf protocols
- QualiMap BAM quality control analysis

Furthermore, this already creates an interactive report using MultiQC, which will be upgraded in V2.1 "Ulm" to contain more aDNA specific metrics.<|MERGE_RESOLUTION|>--- conflicted
+++ resolved
@@ -11,11 +11,8 @@
 
 - Changed endors.py license from GPL to MIT (by @aidaanva)
 - Removed erroneous R2 in single-end example in input TSV of usage docs (by @aidaanva)
-<<<<<<< HEAD
+- [#928](https://github.com/nf-core/eager/issues/928) Fixed read group incompatibility by re-adding picard AddOrReplaceReadGroups for MultiVCFAnalyzer (♥ to @aidaanva, @meganemichel for reporting)
 - Fixed edge case of DamageProfiler occasionally requiring FASTA index (♥ to @asmaa-a-abdelwahab for reporting)
-=======
-- [#928](https://github.com/nf-core/eager/issues/928) Fixed read group incompatibility by re-adding picard AddOrReplaceReadGroups for MultiVCFAnalyzer (♥ to @aidaanva, @meganemichel for reporting)
->>>>>>> 9ea34faa
 
 ### `Dependencies`
 
