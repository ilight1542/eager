--- conflicted
+++ resolved
@@ -11,11 +11,8 @@
 
 * Added Support for automated tests using [GitHub Actions](https://github.com/features/actions)
 * Added genotyping capability through GATK UnifiedGenotyper (v3.5), GATK HaplotypeCaller (v4.1) and FreeBayes
-<<<<<<< HEAD
+* Added MultiVCFAnalyzer module
 * Added human sex determination module.
-=======
-* Added MultiVCFAnalyzer module
->>>>>>> f30b3342
 
 ### `Fixed`
 
