# nf-core/eager: Changelog

The format is based on [Keep a Changelog](http://keepachangelog.com/en/1.0.0/)
and this project adheres to [Semantic Versioning](http://semver.org/spec/v2.0.0.html).

## v2.3.4dev - [unreleased]

### `Added`

### `Fixed`

<<<<<<< HEAD
- Re-adds gzip piping to AdapterRemovalFixPrefix to speed up process after reports of being very slow
=======
- Corrected explanation of the "--min_adap_overlap" parameter for AdapterRemoval in the docs
- [#725](https://github.com/nf-core/eager/pull/725) `bwa_index` doc update
>>>>>>> f1577abd

### `Dependencies`

- Removed pinning of `tbb` (upstream bug in bioconda fixed)
- Bumped `pigz` to 2.6 to fix rare stall bug when compressing data after AdapterRemoval
- Bumped Bowtie2 to 2.4.2 to fix issues with `tbb` version

### `Deprecated`

## v2.3.3 - 2021-01-06

### `Added`

- [#349](https://github.com/nf-core/eager/issues/349) - Added option enabling platypus formatted output of pmdtools misincorporation frequencies.

### `Fixed`

- [#719](https://github.com/nf-core/eager/pull/719) - Fix filename for bam output of `mapdamage_rescaling`
- [#707](https://github.com/nf-core/eager/pull/707) - Fix typo in UnifiedGenotyper IndelRealigner command
- Fixed some Java tools not following process memory specifications
- Updated template to nf-core/tools 1.13.2
- [#711](https://github.com/nf-core/eager/pull/711) - Fix conditional execution preventing multivcfanalyze to run
- [#714](https://github.com/nf-core/eager/issues/714) - Fixes bug in nuc contamination by upgrading to latest MultiQC v1.10.1 bugfix release

### `Dependencies`

### `Deprecated`

## [2.3.2] - 2021-03-16

### `Added`

- [#687](https://github.com/nf-core/eager/pull/687) - Adds Kraken2 unique kmer counting report
- [#676](https://github.com/nf-core/eager/issues/676) - Refactor help message / summary message formatting to automatic versions using nf-core library
- [#682](https://github.com/nf-core/eager/issues/682) - Add AdapterRemoval `--qualitymax` flag to allow FASTQ Phred score range max more than 41

### `Fixed`

- [#666](https://github.com/nf-core/eager/issues/666) - Fixed input file staging for `print_nuclear_contamination`
- [#631](https://github.com/nf-core/eager/issues/631) - Update minimum Nextflow version to 20.07.1, due to unfortunate bug in Nextflow 20.04.1 causing eager to crash if patch pulled
- Made MultiQC crash behaviour stricter when dealing with large datasets, as reported by @ashildv
- [#652](https://github.com/nf-core/eager/issues/652) - Added note to documentation that when using `--skip_collapse` this will use _paired-end_ alignment mode with mappers when using PE data
- [#626](https://github.com/nf-core/eager/issues/626) - Add additional checks to ensure pipeline will give useful error if cells of a TSV column are empty
- Added note to documentation that when using `--skip_collapse` this will use _paired-end_ alignment mode with mappers when using PE data
- [#673](https://github.com/nf-core/eager/pull/673) - Fix Kraken database loading when loading from directory instead of compressed file
- [#688](https://github.com/nf-core/eager/issues/668) - Allow pipeline to complete, even if Qualimap crashes due to an empty or corrupt BAM file for one sample/library
- [#683](https://github.com/nf-core/eager/pull/683) - Sets `--igenomes_ignore` to true by default, as rarely used by users currently and makes resolving configs less complex
- Added exit code `140` to re-tryable exit code list to account for certain scheduler wall-time limit fails
- [#672](https://github.com/nf-core/eager/issues/672) - Removed java parameter from picard tools which could cause memory issues
- [#679](https://github.com/nf-core/eager/issues/679) - Refactor within-process bash conditions to groovy/nextflow, due to incompatibility with some servers environments
- [#690](https://github.com/nf-core/eager/pull/690) - Fixed ANGSD output mode for beagle by setting `-doMajorMinor 1` as default in that case
- [#693](https://github.com/nf-core/eager/issues/693) - Fixed broken TSV input validation for the Colour Chemistry column
- [#695](https://github.com/nf-core/eager/issues/695) - Fixed incorrect `-profile` order in tutorials (originally written reversed due to [nextflow bug](https://github.com/nextflow-io/nextflow/issues/1792))
- [#653](https://github.com/nf-core/eager/issues/653) - Fixed file collision errors with sexdeterrmine for two same-named libraries with different strandedness

### `Dependencies`

- Bumped MultiQC to 1.10 for improved functionality
- Bumped HOPS to 0.35 for MultiQC 1.10 compatibility

### `Deprecated`

## [2.3.1] - 2021-01-14

### `Added`

### `Fixed`

- [#654](https://github.com/nf-core/eager/issues/654) - Fixed some values in JSON schema (used in launch GUI) not passing validation checks during run
- [#655](https://github.com/nf-core/eager/issues/655) - Updated read groups for all mappers to allow proper GATK validation
- Fixed issue with Docker container not being pullable by Nextflow due to version-number inconsistencies

### `Dependencies`

### `Deprecated`

## [2.3.0] - 2021-01-11 - "Aalen"

### `Added`

- [#640](https://github.com/nf-core/eager/issues/640) - Added a pre-metagenomic screening filtering of low-sequence complexity reads with `bbduk`
- [#583](https://github.com/nf-core/eager/issues/583) - Added `mapDamage2` rescaling of BAM files to remove damage
- Updated usage (merging files) and workflow images reflecting new functionality.

### `Fixed`

- Removed leftover old DockerHub push CI commands.
- [#627](https://github.com/nf-core/eager/issues/627) - Added de Barros Damgaard citation to README
- [#630](https://github.com/nf-core/eager/pull/630) - Better handling of Qualimap memory requirements and error strategy.
- Fixed some incomplete schema options to ensure users supply valid input values
- [#638](https://github.com/nf-core/eager/issues/638#issuecomment-748877567) Fixed inverted circularfilter filtering (previously filtering would happen by default, not when requested by user as originally recorded in documentation)
- [DeDup:](https://github.com/apeltzer/DeDup/commit/07d47868f10a6830da8c9161caa3755d9da155bf) Fixed Null Pointer Bug in DeDup by updating to 0.12.8 version
- [#650](https://github.com/nf-core/eager/pull/650) - Increased memory given to FastQC for larger files by making it multithreaded

### `Dependencies`

- Update: DeDup v0.12.7 to v0.12.8

### `Deprecated`

## [2.2.2] - 2020-12-09

### `Added`

- Added large scale 'stress-test' profile for AWS (using de Barros Damgaard et al. 2018's 137 ancient human genomes).
  - This will now be run automatically for every release. All processed data will be available on the nf-core website: <https://nf-co.re/eager/results>
    - You can run this yourself using `-profile test_full`

### `Fixed`

- Fixed AWS full test profile.
- [#587](https://github.com/nf-core/eager/issues/587) - Re-implemented AdapterRemovalFixPrefix for DeDup compatibility of including singletons
- [#602](https://github.com/nf-core/eager/issues/602) - Added the newly available GATK 3.5 conda package.
- [#610](https://github.com/nf-core/eager/issues/610) - Create bwa_index channel when specifying circularmapper as mapper
- Updated template to nf-core/tools 1.12.1
- General documentation improvements

### `Deprecated`

- Flag `--gatk_ug_jar` has now been removed as GATK 3.5 is now avaliable within the nf-core/eager software environment.

## [2.2.1] - 2020-10-20

### `Fixed`

- [#591](https://github.com/nf-core/eager/issues/591) - Fixed offset underlines in lane merging diagram in docs
- [#592](https://github.com/nf-core/eager/issues/592) - Fixed issue where supplying Bowtie2 index reported missing bwamem_index error
- [#590](https://github.com/nf-core/eager/issues/592) - Removed redundant dockstore.yml from root
- [#596](https://github.com/nf-core/eager/issues/596) - Add workaround for issue regarding gzipped FASTAs and pre-built indices
- [#589](https://github.com/nf-core/eager/issues/582) - Updated template to nf-core/tools 1.11
- [#582](https://github.com/nf-core/eager/issues/582) - Clarify memory limit issue on FAQ

## [2.2.0] - Ulm - 2020-10-20

### `Added`

- **Major** Automated cloud tests with large-scale data on [AWS](https://aws.amazon.com/)
- **Major** Re-wrote input logic to accept a TSV 'map' file in addition to direct paths to FASTQ files
- **Major** Added JSON Schema, enabling web GUI for configuration of pipeline available [here](https://nf-co.re/launch?pipeline=eager&release=2.2.0)
- **Major** Lane and library merging implemented
  - When using TSV input, one library with the multiple _lanes_ will be merged together, before mapping
  - Strip FASTQ will also produce a lane merged 'raw' but 'stripped' FASTQ file
  - When using TSV input, one sample with multiple (same treatment) libraries will be merged together
  - Important: direct FASTQ paths will not have this functionality. TSV is required.
- [#40](https://github.com/nf-core/eager/issues/40) - Added the pileupCaller genotyper from [sequenceTools](https://github.com/stschiff/sequenceTools)
- Added validation check and clearer error message when `--fasta_index` is provided and filepath does not end in `.fai`.
- Improved error messages
- Added ability for automated emails using `mailutils` to also send MultiQC reports
- General documentation additions, cleaning, and updated figures with CC-BY license
- Added large 'full size' dataset test-profiles for ancient fish and human contexts human
- [#257](https://github.com/nf-core/eager/issues/257) - Added the bowtie2 aligner as option for mapping, following Poullet and Orlando 2020 doi: [10.3389/fevo.2020.00105](https://doi.org/10.3389/fevo.2020.00105)
- [#451](https://github.com/nf-core/eager/issues/451) - Adds ANGSD genotype likelihood calculations as an alternative to typical 'genotypers'
- [#566](https://github.com/nf-core/eager/issues/466) - Add tutorials on how to set up nf-core/eager for different contexts
- Nuclear contamination results are now shown in the MultiQC report
- Tutorial on how to use profiles for reproducible science (i.e. parameter sharing between different groups)
- [#522](https://github.com/nf-core/eager/issues/522) - Added post-mapping length filter to assist in more realistic endogenous DNA calculations
- [#512](https://github.com/nf-core/eager/issues/512) - Added flexible trimming of BAMs by library type. 'half' and 'none' UDG libraries can now be trimmed differentially within a single eager run.
- Added a `.dockstore.yml` config file for automatic workflow registration with [dockstore.org](https://dockstore.org/)
- Updated template to nf-core/tools 1.10.2
- [#544](https://github.com/nf-core/eager/pull/544) - Add script to perform bam filtering on fragment length
- [#456](https://github.com/nf-core/eager/pull/546) - Bumps the base (default) runtime of all processes to 4 hours, and set shorter time limits for test profiles (1 hour)
- [#552](https://github.com/nf-core/eager/issues/552) - Adds optional creation of MALT SAM files alongside RMA6 files
- Added eigenstrat snp coverage statistics to MultiQC report. Process results are published in `genotyping/*_eigenstrat_coverage.txt`.

### `Fixed`

- [#368](https://github.com/nf-core/eager/issues/368) - Fixed the profile `test` to contain a parameter for `--paired_end`
- Mini bugfix for typo in line 1260+1261
- [#374](https://github.com/nf-core/eager/issues/374) - Fixed output documentation rendering not containing images
- [#379](https://github.com/nf-core/eager/issues/378) - Fixed insufficient memory requirements for FASTQC edge case
- [#390](https://github.com/nf-core/eager/issues/390) - Renamed clipped/merged output directory to be more descriptive
- [#398](https://github.com/nf-core/eager/issues/498) - Stopped incompatible FASTA indexes being accepted
- [#400](https://github.com/nf-core/eager/issues/400) - Set correct recommended bwa mapping parameters from [Schubert et al. 2012](https://doi.org/10.1186/1471-2164-13-178)
- [#410](https://github.com/nf-core/eager/issues/410) - Fixed nf-core/configs not being loaded properly
- [#473](https://github.com/nf-core/eager/issues/473) - Fixed bug in sexdet_process on AWS
- [#444](https://github.com/nf-core/eager/issues/444) - Provide option for preserving realigned bam + index
- Fixed deduplication output logic. Will now pass along only the post-rmdup bams if duplicate removal is not skipped, instead of both the post-rmdup and pre-rmdup bams
- [#497](https://github.com/nf-core/eager/issues/497) - Simplifies number of parameters required to run bam filtering
- [#501](https://github.com/nf-core/eager/issues/501) - Adds additional validation checks for MALT/MaltExtract database input files
- [#508](https://github.com/nf-core/eager/issues/508) - Made Markduplicates default dedupper due to narrower context specificity of dedup
- [#516](https://github.com/nf-core/eager/issues/516) - Made bedtools not report out of memory exit code when warning of inconsistent FASTA/Bed entry names
- [#504](https://github.com/nf-core/eager/issues/504) - Removed uninformative sexdeterrmine-snps plot from MultiQC report.
- Nuclear contamination is now reported with the correct library names.
- [#531](https://github.com/nf-core/eager/pull/531) - Renamed 'FASTQ stripping' to 'host removal'
- Merged all tutorials and FAQs into `usage.md` for display on [nf-co.re](https://www.nf-co.re)
- Corrected header of nuclear contamination table (`nuclear_contamination.txt`).
- Fixed a bug with `nSNPs` definition in `print_x_contamination.py`. Number of SNPs now correctly reported
- `print_x_contamination.py` now correctly converts all NA values to "N/A"
- Increased amount of memory MultiQC by default uses, to account for very large nf-core/eager runs (e.g. >1000 samples)

### `Dependencies`

- Added sequenceTools (1.4.0.6) that adds the ability to do genotyping with the 'pileupCaller'
- Latest version of DeDup (0.12.6) which now reports mapped reads after deduplication
- [#560](https://github.com/nf-core/eager/issues/560) Latest version of Dedup (0.12.7), which now correctly reports deduplication statistics based on calculations of mapped reads only (prior denominator was total reads of BAM file)
- Latest version of ANGSD (0.933) which doesn't seg fault when running contamination on BAMs with insufficient reads
- Latest version of MultiQC (1.9) with support for lots of extra tools in the pipeline (MALT, SexDetERRmine, DamageProfiler, MultiVCFAnalyzer)
- Latest versions of Pygments (7.1), Pymdown-Extensions (2.6.1) and Markdown (3.2.2) for documentation output
- Latest version of Picard (2.22.9)
- Latest version of GATK4 (4.1.7.0)
- Latest version of sequenceTools (1.4.0.6)
- Latest version of fastP (0.20.1)
- Latest version of Kraken2 (2.0.9beta)
- Latest version of FreeBayes (1.3.2)
- Latest version of xopen (0.9.0)
- Added Bowtie 2 (2.4.1)
- Latest version of Sex.DetERRmine (1.1.2)
- Latest version of endorS.py (0.4)

## [2.1.0] - 2020-03-05 - "Ravensburg"

### `Added`

- Added Support for automated tests using [GitHub Actions](https://github.com/features/actions), replacing travis
- [#40](https://github.com/nf-core/eager/issues/40), [#231](https://github.com/nf-core/eager/issues/231) - Added genotyping capability through GATK UnifiedGenotyper (v3.5), GATK HaplotypeCaller (v4.1) and FreeBayes
- Added MultiVCFAnalyzer module
- [#240](https://github.com/nf-core/eager/issues/240) - Added human sex determination module
- [#226](https://github.com/nf-core/eager/issues/226) - Added `--preserve5p` function for AdapterRemoval
- [#212](https://github.com/nf-core/eager/issues/212) - Added ability to use only merged reads downstream from AdapterRemoval
- [#265](https://github.com/nf-core/eager/issues/265) - Adjusted full markdown linting in Travis CI
- [#247](https://github.com/nf-core/eager/issues/247) - Added nuclear contamination with angsd
- [#258](https://github.com/nf-core/eager/issues/258) - Added ability to report bedtools stats to features (e.g. depth/breadth of annotated genes)
- [#249](https://github.com/nf-core/eager/issues/249) - Added metagenomic classification of unmapped reads with MALT and aDNA authentication with MaltExtract
- [#302](https://github.com/nf-core/eager/issues/302) - Added mitochondrial to nuclear ratio calculation
- [#302](https://github.com/nf-core/eager/issues/302) - Added VCF2Genome for consensus sequence generation
- Fancy new logo from [ZandraFagernas](https://github.com/ZandraFagernas)
- [#286](https://github.com/nf-core/eager/issues/286) - Adds pipeline-specific profiles (loaded from nf-core configs)
- [#310](https://github.com/nf-core/eager/issues/310) - Generalises base.config
- [#326](https://github.com/nf-core/eager/pull/326) - Add Biopython and [xopen](https://github.com/marcelm/xopen/) dependencies
- [#336](https://github.com/nf-core/eager/issues/336) - Change default Y-axis maximum value of DamageProfiler to 30% to match popular (but slower) mapDamage, and allow user to set their own value.
- [#352](https://github.com/nf-core/eager/pull/352) - Add social preview image
- [#355](https://github.com/nf-core/eager/pull/355) - Add Kraken2 metagenomics classifier
- [#90](https://github.com/nf-core/eager/issues/90) - Added endogenous DNA calculator (original repository: [https://github.com/aidaanva/endorS.py/](https://github.com/aidaanva/endorS.py/))

### `Fixed`

- [#227](https://github.com/nf-core/eager/issues/227) - Large re-write of input/output process logic to allow maximum flexibility. Originally to address [#227](https://github.com/nf-core/eager/issues/227), but further expanded
- Fixed Travis-Ci.org to Travis-Ci.com migration issues
- [#266](https://github.com/nf-core/eager/issues/266) - Added sanity checks for input filetypes (i.e. only BAM files can be supplied if `--bam`)
- [#237](https://github.com/nf-core/eager/issues/237) - Fixed and Updated script scrape_software_versions
- [#322](https://github.com/nf-core/eager/pull/322) - Move extract map reads fastq compression to pigz
- [#327](https://github.com/nf-core/eager/pull/327) - Speed up strip_input_fastq process and make it more robust
- [#342](https://github.com/nf-core/eager/pull/342) - Updated to match nf-core tools 1.8 linting guidelines
- [#339](https://github.com/nf-core/eager/issues/339) - Converted unnecessary zcat + gzip to just cat for a performance boost
- [#344](https://github.com/nf-core/eager/issues/344) - Fixed pipeline still trying to run when using old nextflow version

### `Dependencies`

- adapterremoval=2.2.2 upgraded to 2.3.1
- adapterremovalfixprefix=0.0.4 upgraded to 0.0.5
- damageprofiler=0.4.3 upgraded to 0.4.9
- angsd=0.923 upgraded to 0.931
- gatk4=4.1.2.0 upgraded to 4.1.4.1
- mtnucratio=0.5 upgraded to 0.6
- conda-forge::markdown=3.1.1 upgraded to 3.2.1
- bioconda::fastqc=0.11.8 upgraded to 0.11.9
- bioconda::picard=2.21.4 upgraded to 2.22.0
- bioconda::bedtools=2.29.0 upgraded to 2.29.2
- pysam=0.15.3 upgraded to 0.15.4
- conda-forge::pandas=1.0.0 upgraded to 1.0.1
- bioconda::freebayes=1.3.1 upgraded to 1.3.2
- conda-forge::biopython=1.75 upgraded to 1.76

## [2.0.7] - 2019-06-10

### `Added`

- [#189](https://github.com/nf-core/eager/pull/189) - Outputting unmapped reads in a fastq files with the --strip_input_fastq flag
- [#186](https://github.com/nf-core/eager/pull/186) - Make FastQC skipping [possible](https://github.com/nf-core/eager/issues/182)
- Merged in [nf-core/tools](https://github.com/nf-core/tools) release V1.6 template changes
- A lot more automated tests using Travis CI
- Don't ignore DamageProfiler errors any more
- [#220](https://github.com/nf-core/eager/pull/220) - Added post-mapping filtering statistics module and corresponding MultiQC statistics [#217](https://github.com/nf-core/eager/issues/217)

### `Fixed`

- [#152](https://github.com/nf-core/eager/pull/152) - DamageProfiler errors [won't crash entire pipeline any more](https://github.com/nf-core/eager/issues/171)
- [#176](https://github.com/nf-core/eager/pull/176) - Increase runtime for DamageProfiler on [large reference genomes](https://github.com/nf-core/eager/issues/173)
- [#172](https://github.com/nf-core/eager/pull/152) - DamageProfiler errors [won't crash entire pipeline any more](https://github.com/nf-core/eager/issues/171)
- [#174](https://github.com/nf-core/eager/pull/190) - Publish DeDup files [properly](https://github.com/nf-core/eager/issues/183)
- [#196](https://github.com/nf-core/eager/pull/196) - Fix reference [issues](https://github.com/nf-core/eager/issues/150)
- [#196](https://github.com/nf-core/eager/pull/196) - Fix issues with PE data being mapped incompletely
- [#200](https://github.com/nf-core/eager/pull/200) - Fix minor issue with some [typos](https://github.com/nf-core/eager/pull/196)
- [#210](https://github.com/nf-core/eager/pull/210) - Fix PMDTools [encoding issue](https://github.com/pontussk/PMDtools/issues/6) from `samtools calmd` generated files by running through `sa]mtools view` first
- [#221](https://github.com/nf-core/eager/pull/221) - Fix BWA Index [not being reused by multiple samples](https://github.com/nf-core/eager/issues/219)

### `Dependencies`

- Added DeDup v0.12.5 (json support)
- Added mtnucratio v0.5 (json support)
- Updated Picard 2.18.27 -> 2.20.2
- Updated GATK 4.1.0.0 -> 4.1.2.0
- Updated damageprofiler 0.4.4 -> 0.4.5
- Updated r-rmarkdown 1.11 -> 1.12
- Updated fastp 0.19.7 -> 0.20.0
- Updated qualimap 2.2.2b -> 2.2.2c

## [2.0.6] - 2019-03-05

### `Added`

- [#152](https://github.com/nf-core/eager/pull/152) - Clarified `--complexity_filter` flag to be specifically for poly G trimming.
- [#155](https://github.com/nf-core/eager/pull/155) - Added [Dedup log to output folders](https://github.com/nf-core/eager/issues/154)
- [#159](https://github.com/nf-core/eager/pull/159) - Added Possibility to skip AdapterRemoval, skip merging, skip trimming fixing [#64](https://github.com/nf-core/eager/issues/64),[#137](https://github.com/nf-core/eager/issues/137) - thanks to @maxibor, @jfy133

### `Fixed`

- [#151](https://github.com/nf-core/eager/pull/151) - Fixed [post-deduplication step errors](https://github.com/nf-core/eager/issues/128)
- [#147](https://github.com/nf-core/eager/pull/147) - Fix Samtools Index for [large references](https://github.com/nf-core/eager/issues/146)
- [#145](https://github.com/nf-core/eager/pull/145) - Added Picard Memory Handling [fix](https://github.com/nf-core/eager/issues/144)

### `Dependencies`

- Picard Tools 2.18.23 -> 2.18.27
- GATK 4.0.12.0 -> 4.1.0.0
- FastP 0.19.6 -> 0.19.7

## [2.0.5] - 2019-01-28

### `Added`

- [#127](https://github.com/nf-core/eager/pull/127) - Added a second test case for testing the pipeline properly
- [#129](https://github.com/nf-core/eager/pull/129) - Support BAM files as [input format](https://github.com/nf-core/eager/issues/41)
- [#131](https://github.com/nf-core/eager/pull/131) - Support different [reference genome file extensions](https://github.com/nf-core/eager/issues/130)

### `Fixed`

- [#128](https://github.com/nf-core/eager/issues/128) - Fixed reference genome handling errors

### `Dependencies`

- Picard Tools 2.18.21 -> 2.18.23
- R-Markdown 1.10 -> 1.11
- FastP 0.19.5 -> 0.19.6

## [2.0.4] - 2019-01-09

### `Added`

- [#111](https://github.com/nf-core/eager/pull/110) - Allow [Zipped FastA reference input](https://github.com/nf-core/eager/issues/91)
- [#113](https://github.com/nf-core/eager/pull/113) - All files are now staged via channels, which is considered best practice by Nextflow
- [#114](https://github.com/nf-core/eager/pull/113) - Add proper runtime defaults for multiple processes
- [#118](https://github.com/nf-core/eager/pull/118) - Add [centralized configs handling](https://github.com/nf-core/configs)
- [#115](https://github.com/nf-core/eager/pull/115) - Add DamageProfiler MultiQC support
- [#122](https://github.com/nf-core/eager/pull/122) - Add pulling from Dockerhub again

### `Fixed`

- [#110](https://github.com/nf-core/eager/pull/110) - Fix for [MultiQC Missing Second FastQC report](https://github.com/nf-core/eager/issues/107)
- [#112](https://github.com/nf-core/eager/pull/112) - Remove [redundant UDG options](https://github.com/nf-core/eager/issues/89)

## [2.0.3] - 2018-12-12

### `Added`

- [#80](https://github.com/nf-core/eager/pull/80) - BWA Index file handling
- [#77](https://github.com/nf-core/eager/pull/77) - Lots of documentation updates by [@jfy133](https://github.com/jfy133)
- [#81](https://github.com/nf-core/eager/pull/81) - Renaming of certain BAM options
- [#92](https://github.com/nf-core/eager/issues/92) - Complete restructure of BAM options

### `Fixed`

- [#84](https://github.com/nf-core/eager/pull/85) - Fix for [Samtools index issues](https://github.com/nf-core/eager/issues/84)
- [#96](https://github.com/nf-core/eager/issues/96) - Fix for [MarkDuplicates issues](https://github.com/nf-core/eager/issues/96) found by [@nilesh-tawari](https://github.com/nilesh-tawari)

### Other

- Added Slack button to repository readme

## [2.0.2] - 2018-11-03

### `Changed`

- [#70](https://github.com/nf-core/eager/issues/70) - Uninitialized `readPaths` warning removed

### `Added`

- [#73](https://github.com/nf-core/eager/pull/73) - Travis CI Testing of Conda Environment added

### `Fixed`

- [#72](https://github.com/nf-core/eager/issues/72) - iconv Issue with R in conda environment

## [2.0.1] - 2018-11-02

### `Fixed`

- [#69](https://github.com/nf-core/eager/issues/67) - FastQC issues with conda environments

## [2.0.0] "Kaufbeuren" - 2018-10-17

Initial release of nf-core/eager:

### `Added`

- FastQC read quality control
- (Optional) Read complexity filtering with FastP
- Read merging and clipping using AdapterRemoval v2
- Mapping using BWA / BWA Mem or CircularMapper
- Library Complexity Estimation with Preseq
- Conversion and Filtering of BAM files using Samtools
- Damage assessment via DamageProfiler, additional filtering using PMDTools
- Duplication removal via DeDup
- BAM Clipping with BamUtil for UDGhalf protocols
- QualiMap BAM quality control analysis

Furthermore, this already creates an interactive report using MultiQC, which will be upgraded in V2.1 "Ulm" to contain more aDNA specific metrics.<|MERGE_RESOLUTION|>--- conflicted
+++ resolved
@@ -9,12 +9,9 @@
 
 ### `Fixed`
 
-<<<<<<< HEAD
-- Re-adds gzip piping to AdapterRemovalFixPrefix to speed up process after reports of being very slow
-=======
 - Corrected explanation of the "--min_adap_overlap" parameter for AdapterRemoval in the docs
 - [#725](https://github.com/nf-core/eager/pull/725) `bwa_index` doc update
->>>>>>> f1577abd
+- Re-adds gzip piping to AdapterRemovalFixPrefix to speed up process after reports of being very slow
 
 ### `Dependencies`
 
