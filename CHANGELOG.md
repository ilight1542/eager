--- conflicted
+++ resolved
@@ -12,10 +12,6 @@
 - [#666](https://github.com/nf-core/eager/issues/666) - Fixed input file staging for `print_nuclear_contamination`
 - [#631](https://github.com/nf-core/eager/issues/631) - Update minimum Nextflow version to 20.07.1, due to unfortunate bug in Nextflow 20.04.1 causing eager to crash if patch pulled
 - Made MultiQC crash behaviour stricter when dealing with large datasets, as reported by @ashildv
-<<<<<<< HEAD
-- [672](https://github.com/nf-core/eager/issues/672) - Removed java parameter from picard tools which could cause memory issues
-- [679](https://github.com/nf-core/eager/issues/679) - Refactor within-process bash conditions to groovy/nextflow, due to incompatibility with some servers environments
-=======
 - [#652](https://github.com/nf-core/eager/issues/652) Added note to documentation that when using `--skip_collapse` this will use _paired-end_ alignment mode with mappers when using PE data
 - [#626](https://github.com/nf-core/eager/issues/626) - Add additional checks to ensure pipeline will give useful error if cells of a TSV column are empty
 - Added note to documentation that when using `--skip_collapse` this will use _paired-end_ alignment mode with mappers when using PE data.  `
@@ -23,7 +19,9 @@
 - [#688](https://github.com/nf-core/eager/issues/668) - Allow pipeline to complete, even if Qualimap crashes due to an empty or corrupt BAM file for one sample/library
 - [#683](https://github.com/nf-core/eager/pull/683) - Sets `--igenomes_ignore` to true by default, as rarely used by users currently and makes resolving configs less complex.
 - Added exit code `140` to re-tryable exit code list to account for certain scheduler wall-time limit fails.
->>>>>>> 480f6ac6
+- [672](https://github.com/nf-core/eager/issues/672) - Removed java parameter from picard tools which could cause memory issues
+- [679](https://github.com/nf-core/eager/issues/679) - Refactor within-process bash conditions to groovy/nextflow, due to incompatibility with some servers environments
+
 
 ### `Dependencies`
 
