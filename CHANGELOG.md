# nf-core/eager: Changelog

The format is based on [Keep a Changelog](http://keepachangelog.com/en/1.0.0/)
and this project adheres to [Semantic Versioning](http://semver.org/spec/v2.0.0.html).

## [dev] - unreleased

### `Added`

### `Fixed`

- [#666](https://github.com/nf-core/eager/issues/666) - Fixed input file staging for `print_nuclear_contamination`
- [#631](https://github.com/nf-core/eager/issues/631): - Update minimum Nextflow version to 20.07.1, due to unfortunate bug in Nextflow 20.04.1 causing eager to crash if patch pulled
<<<<<<< HEAD
- [#688](https://github.com/nf-core/eager/issues/668): - Allow pipeline to complete, even if Qualimap crashes due to an empty or corrupt BAM file for one sample/library
=======
- Made MultiQC crash behaviour stricter when dealing with large datasets, as reported by @ashildv
- Added note to documentation that when using `--skip_collapse` this will use _paired-end_ alignment mode with mappers when using PE data.  `
- [#673](https://github.com/nf-core/eager/pull/673): Fix Kraken database loading when loading from directory instead of compressed file.
>>>>>>> cc3ff23f

### `Dependencies`

### `Deprecated`

## [2.3.1] - 2021-01-14

### `Added`

### `Fixed`

- [#654](https://github.com/nf-core/eager/issues/654) - Fixed some values in JSON schema (used in launch GUI) not passing validation checks during run
- [#655](https://github.com/nf-core/eager/issues/655) - Updated read groups for all mappers to allow proper GATK validation
- Fixed issue with Docker container not being pullable by Nextflow due to version-number inconsistencies

### `Dependencies`

### `Deprecated`

## [2.3.0] - 2021-01-11 - "Aalen"

### `Added`

- [#640](https://github.com/nf-core/eager/issues/640) - Added a pre-metagenomic screening filtering of low-sequence complexity reads with `bbduk`
- [#583](https://github.com/nf-core/eager/issues/583) - Added `mapDamage2` rescaling of BAM files to remove damage
- Updated usage (merging files) and workflow images reflecting new functionality.

### `Fixed`

- Removed leftover old DockerHub push CI commands.
- [#627](https://github.com/nf-core/eager/issues/627) - Added de Barros Damgaard citation to README
- [#630](https://github.com/nf-core/eager/pull/630) - Better handling of Qualimap memory requirements and error strategy.
- Fixed some incomplete schema options to ensure users supply valid input values
- [#638](https://github.com/nf-core/eager/issues/638#issuecomment-748877567) Fixed inverted circularfilter filtering (previously filtering would happen by default, not when requested by user as originally recorded in documentation)
- [DeDup:](https://github.com/apeltzer/DeDup/commit/07d47868f10a6830da8c9161caa3755d9da155bf) Fixed Null Pointer Bug in DeDup by updating to 0.12.8 version
- [#650](https://github.com/nf-core/eager/pull/650) - Increased memory given to FastQC for larger files by making it multithreaded

### `Dependencies`

- Update: DeDup v0.12.7 to v0.12.8

### `Deprecated`

## [2.2.2] - 2020-12-09

### `Added`

- Added large scale 'stress-test' profile for AWS (using de Barros Damgaard et al. 2018's 137 ancient human genomes).
  - This will now be run automatically for every release. All processed data will be available on the nf-core website: <https://nf-co.re/eager/results>
    - You can run this yourself using `-profile test_full`

### `Fixed`

- Fixed AWS full test profile.
- [#587](https://github.com/nf-core/eager/issues/587) - Re-implemented AdapterRemovalFixPrefix for DeDup compatibility of including singletons
- [#602](https://github.com/nf-core/eager/issues/602) - Added the newly available GATK 3.5 conda package.
- [#610](https://github.com/nf-core/eager/issues/610) - Create bwa_index channel when specifying circularmapper as mapper
- Updated template to nf-core/tools 1.12.1
- General documentation improvements

### `Deprecated`

- Flag `--gatk_ug_jar` has now been removed as GATK 3.5 is now avaliable within the nf-core/eager software environment.

## [2.2.1] - 2020-10-20

### `Fixed`

- [#591](https://github.com/nf-core/eager/issues/591) - Fixed offset underlines in lane merging diagram in docs
- [#592](https://github.com/nf-core/eager/issues/592) - Fixed issue where supplying Bowtie2 index reported missing bwamem_index error
- [#590](https://github.com/nf-core/eager/issues/592) - Removed redundant dockstore.yml from root
- [#596](https://github.com/nf-core/eager/issues/596) - Add workaround for issue regarding gzipped FASTAs and pre-built indices
- [#589](https://github.com/nf-core/eager/issues/582) - Updated template to nf-core/tools 1.11
- [#582](https://github.com/nf-core/eager/issues/582) - Clarify memory limit issue on FAQ

## [2.2.0] - Ulm - 2020-10-20

### `Added`

- **Major** Automated cloud tests with large-scale data on [AWS](https://aws.amazon.com/)
- **Major** Re-wrote input logic to accept a TSV 'map' file in addition to direct paths to FASTQ files
- **Major** Added JSON Schema, enabling web GUI for configuration of pipeline available [here](https://nf-co.re/launch?pipeline=eager&release=2.2.0)
- **Major** Lane and library merging implemented
  - When using TSV input, one library with the multiple _lanes_ will be merged together, before mapping
  - Strip FASTQ will also produce a lane merged 'raw' but 'stripped' FASTQ file
  - When using TSV input, one sample with multiple (same treatment) libraries will be merged together
  - Important: direct FASTQ paths will not have this functionality. TSV is required.
- [#40](https://github.com/nf-core/eager/issues/40) - Added the pileupCaller genotyper from [sequenceTools](https://github.com/stschiff/sequenceTools)
- Added validation check and clearer error message when `--fasta_index` is provided and filepath does not end in `.fai`.
- Improved error messages
- Added ability for automated emails using `mailutils` to also send MultiQC reports
- General documentation additions, cleaning, and updated figures with CC-BY license
- Added large 'full size' dataset test-profiles for ancient fish and human contexts human
- [#257](https://github.com/nf-core/eager/issues/257) - Added the bowtie2 aligner as option for mapping, following Poullet and Orlando 2020 doi: [10.3389/fevo.2020.00105](https://doi.org/10.3389/fevo.2020.00105)
- [#451](https://github.com/nf-core/eager/issues/451) - Adds ANGSD genotype likelihood calculations as an alternative to typical 'genotypers'
- [#566](https://github.com/nf-core/eager/issues/466) - Add tutorials on how to set up nf-core/eager for different contexts
- Nuclear contamination results are now shown in the MultiQC report
- Tutorial on how to use profiles for reproducible science (i.e. parameter sharing between different groups)
- [#522](https://github.com/nf-core/eager/issues/522) - Added post-mapping length filter to assist in more realistic endogenous DNA calculations
- [#512](https://github.com/nf-core/eager/issues/512) - Added flexible trimming of BAMs by library type. 'half' and 'none' UDG libraries can now be trimmed differentially within a single eager run.
- Added a `.dockstore.yml` config file for automatic workflow registration with [dockstore.org](https://dockstore.org/)
- Updated template to nf-core/tools 1.10.2
- [#544](https://github.com/nf-core/eager/pull/544) - Add script to perform bam filtering on fragment length
- [#456](https://github.com/nf-core/eager/pull/546) - Bumps the base (default) runtime of all processes to 4 hours, and set shorter time limits for test profiles (1 hour)
- [#552](https://github.com/nf-core/eager/issues/552) - Adds optional creation of MALT SAM files alongside RMA6 files
- Added eigenstrat snp coverage statistics to MultiQC report. Process results are published in `genotyping/*_eigenstrat_coverage.txt`.

### `Fixed`

- [#368](https://github.com/nf-core/eager/issues/368) - Fixed the profile `test` to contain a parameter for `--paired_end`
- Mini bugfix for typo in line 1260+1261
- [#374](https://github.com/nf-core/eager/issues/374) - Fixed output documentation rendering not containing images
- [#379](https://github.com/nf-core/eager/issues/378) - Fixed insufficient memory requirements for FASTQC edge case
- [#390](https://github.com/nf-core/eager/issues/390) - Renamed clipped/merged output directory to be more descriptive
- [#398](https://github.com/nf-core/eager/issues/498) - Stopped incompatible FASTA indexes being accepted
- [#400](https://github.com/nf-core/eager/issues/400) - Set correct recommended bwa mapping parameters from [Schubert et al. 2012](https://doi.org/10.1186/1471-2164-13-178)
- [#410](https://github.com/nf-core/eager/issues/410) - Fixed nf-core/configs not being loaded properly
- [#473](https://github.com/nf-core/eager/issues/473) - Fixed bug in sexdet_process on AWS
- [#444](https://github.com/nf-core/eager/issues/444) - Provide option for preserving realigned bam + index
- Fixed deduplication output logic. Will now pass along only the post-rmdup bams if duplicate removal is not skipped, instead of both the post-rmdup and pre-rmdup bams
- [#497](https://github.com/nf-core/eager/issues/497) - Simplifies number of parameters required to run bam filtering
- [#501](https://github.com/nf-core/eager/issues/501) - Adds additional validation checks for MALT/MaltExtract database input files
- [#508](https://github.com/nf-core/eager/issues/508) - Made Markduplicates default dedupper due to narrower context specificity of dedup
- [#516](https://github.com/nf-core/eager/issues/516) - Made bedtools not report out of memory exit code when warning of inconsistent FASTA/Bed entry names
- [#504](https://github.com/nf-core/eager/issues/504) - Removed uninformative sexdeterrmine-snps plot from MultiQC report.
- Nuclear contamination is now reported with the correct library names.
- [#531](https://github.com/nf-core/eager/pull/531) - Renamed 'FASTQ stripping' to 'host removal'
- Merged all tutorials and FAQs into `usage.md` for display on [nf-co.re](https://www.nf-co.re)
- Corrected header of nuclear contamination table (`nuclear_contamination.txt`).
- Fixed a bug with `nSNPs` definition in `print_x_contamination.py`. Number of SNPs now correctly reported
- `print_x_contamination.py` now correctly converts all NA values to "N/A"
- Increased amount of memory MultiQC by default uses, to account for very large nf-core/eager runs (e.g. >1000 samples)

### `Dependencies`

- Added sequenceTools (1.4.0.6) that adds the ability to do genotyping with the 'pileupCaller'
- Latest version of DeDup (0.12.6) which now reports mapped reads after deduplication
- [#560](https://github.com/nf-core/eager/issues/560) Latest version of Dedup (0.12.7), which now correctly reports deduplication statistics based on calculations of mapped reads only (prior denominator was total reads of BAM file)
- Latest version of ANGSD (0.933) which doesn't seg fault when running contamination on BAMs with insufficient reads
- Latest version of MultiQC (1.9) with support for lots of extra tools in the pipeline (MALT, SexDetERRmine, DamageProfiler, MultiVCFAnalyzer)
- Latest versions of Pygments (7.1), Pymdown-Extensions (2.6.1) and Markdown (3.2.2) for documentation output
- Latest version of Picard (2.22.9)
- Latest version of GATK4 (4.1.7.0)
- Latest version of sequenceTools (1.4.0.6)
- Latest version of fastP (0.20.1)
- Latest version of Kraken2 (2.0.9beta)
- Latest version of FreeBayes (1.3.2)
- Latest version of xopen (0.9.0)
- Added Bowtie 2 (2.4.1)
- Latest version of Sex.DetERRmine (1.1.2)
- Latest version of endorS.py (0.4)

## [2.1.0] - 2020-03-05 - "Ravensburg"

### `Added`

- Added Support for automated tests using [GitHub Actions](https://github.com/features/actions), replacing travis
- [#40](https://github.com/nf-core/eager/issues/40), [#231](https://github.com/nf-core/eager/issues/231) - Added genotyping capability through GATK UnifiedGenotyper (v3.5), GATK HaplotypeCaller (v4.1) and FreeBayes
- Added MultiVCFAnalyzer module
- [#240](https://github.com/nf-core/eager/issues/240) - Added human sex determination module
- [#226](https://github.com/nf-core/eager/issues/226) - Added `--preserve5p` function for AdapterRemoval
- [#212](https://github.com/nf-core/eager/issues/212) - Added ability to use only merged reads downstream from AdapterRemoval
- [#265](https://github.com/nf-core/eager/issues/265) - Adjusted full markdown linting in Travis CI
- [#247](https://github.com/nf-core/eager/issues/247) - Added nuclear contamination with angsd
- [#258](https://github.com/nf-core/eager/issues/258) - Added ability to report bedtools stats to features (e.g. depth/breadth of annotated genes)
- [#249](https://github.com/nf-core/eager/issues/249) - Added metagenomic classification of unmapped reads with MALT and aDNA authentication with MaltExtract
- [#302](https://github.com/nf-core/eager/issues/302) - Added mitochondrial to nuclear ratio calculation
- [#302](https://github.com/nf-core/eager/issues/302) - Added VCF2Genome for consensus sequence generation
- Fancy new logo from [ZandraFagernas](https://github.com/ZandraFagernas)
- [#286](https://github.com/nf-core/eager/issues/286) - Adds pipeline-specific profiles (loaded from nf-core configs)
- [#310](https://github.com/nf-core/eager/issues/310) - Generalises base.config
- [#326](https://github.com/nf-core/eager/pull/326) - Add Biopython and [xopen](https://github.com/marcelm/xopen/) dependencies
- [#336](https://github.com/nf-core/eager/issues/336) - Change default Y-axis maximum value of DamageProfiler to 30% to match popular (but slower) mapDamage, and allow user to set their own value.
- [#352](https://github.com/nf-core/eager/pull/352) - Add social preview image
- [#355](https://github.com/nf-core/eager/pull/355) - Add Kraken2 metagenomics classifier
- [#90](https://github.com/nf-core/eager/issues/90) - Added endogenous DNA calculator (original repository: [https://github.com/aidaanva/endorS.py/](https://github.com/aidaanva/endorS.py/))

### `Fixed`

- [#227](https://github.com/nf-core/eager/issues/227) - Large re-write of input/output process logic to allow maximum flexibility. Originally to address [#227](https://github.com/nf-core/eager/issues/227), but further expanded
- Fixed Travis-Ci.org to Travis-Ci.com migration issues
- [#266](https://github.com/nf-core/eager/issues/266) - Added sanity checks for input filetypes (i.e. only BAM files can be supplied if `--bam`)
- [#237](https://github.com/nf-core/eager/issues/237) - Fixed and Updated script scrape_software_versions
- [#322](https://github.com/nf-core/eager/pull/322) - Move extract map reads fastq compression to pigz
- [#327](https://github.com/nf-core/eager/pull/327) - Speed up strip_input_fastq process and make it more robust
- [#342](https://github.com/nf-core/eager/pull/342) - Updated to match nf-core tools 1.8 linting guidelines
- [#339](https://github.com/nf-core/eager/issues/339) - Converted unnecessary zcat + gzip to just cat for a performance boost
- [#344](https://github.com/nf-core/eager/issues/344) - Fixed pipeline still trying to run when using old nextflow version

### `Dependencies`

- adapterremoval=2.2.2 upgraded to 2.3.1
- adapterremovalfixprefix=0.0.4 upgraded to 0.0.5
- damageprofiler=0.4.3 upgraded to 0.4.9
- angsd=0.923 upgraded to 0.931
- gatk4=4.1.2.0 upgraded to 4.1.4.1
- mtnucratio=0.5 upgraded to 0.6
- conda-forge::markdown=3.1.1 upgraded to 3.2.1
- bioconda::fastqc=0.11.8 upgraded to 0.11.9
- bioconda::picard=2.21.4 upgraded to 2.22.0
- bioconda::bedtools=2.29.0 upgraded to 2.29.2
- pysam=0.15.3 upgraded to 0.15.4
- conda-forge::pandas=1.0.0 upgraded to 1.0.1
- bioconda::freebayes=1.3.1 upgraded to 1.3.2
- conda-forge::biopython=1.75 upgraded to 1.76

## [2.0.7] - 2019-06-10

### `Added`

- [#189](https://github.com/nf-core/eager/pull/189) - Outputting unmapped reads in a fastq files with the --strip_input_fastq flag
- [#186](https://github.com/nf-core/eager/pull/186) - Make FastQC skipping [possible](https://github.com/nf-core/eager/issues/182)
- Merged in [nf-core/tools](https://github.com/nf-core/tools) release V1.6 template changes
- A lot more automated tests using Travis CI
- Don't ignore DamageProfiler errors any more
- [#220](https://github.com/nf-core/eager/pull/220) - Added post-mapping filtering statistics module and corresponding MultiQC statistics [#217](https://github.com/nf-core/eager/issues/217)

### `Fixed`

- [#152](https://github.com/nf-core/eager/pull/152) - DamageProfiler errors [won't crash entire pipeline any more](https://github.com/nf-core/eager/issues/171)
- [#176](https://github.com/nf-core/eager/pull/176) - Increase runtime for DamageProfiler on [large reference genomes](https://github.com/nf-core/eager/issues/173)
- [#172](https://github.com/nf-core/eager/pull/152) - DamageProfiler errors [won't crash entire pipeline any more](https://github.com/nf-core/eager/issues/171)
- [#174](https://github.com/nf-core/eager/pull/190) - Publish DeDup files [properly](https://github.com/nf-core/eager/issues/183)
- [#196](https://github.com/nf-core/eager/pull/196) - Fix reference [issues](https://github.com/nf-core/eager/issues/150)
- [#196](https://github.com/nf-core/eager/pull/196) - Fix issues with PE data being mapped incompletely
- [#200](https://github.com/nf-core/eager/pull/200) - Fix minor issue with some [typos](https://github.com/nf-core/eager/pull/196)
- [#210](https://github.com/nf-core/eager/pull/210) - Fix PMDTools [encoding issue](https://github.com/pontussk/PMDtools/issues/6) from `samtools calmd` generated files by running through `sa]mtools view` first
- [#221](https://github.com/nf-core/eager/pull/221) - Fix BWA Index [not being reused by multiple samples](https://github.com/nf-core/eager/issues/219)

### `Dependencies`

- Added DeDup v0.12.5 (json support)
- Added mtnucratio v0.5 (json support)
- Updated Picard 2.18.27 -> 2.20.2
- Updated GATK 4.1.0.0 -> 4.1.2.0
- Updated damageprofiler 0.4.4 -> 0.4.5
- Updated r-rmarkdown 1.11 -> 1.12
- Updated fastp 0.19.7 -> 0.20.0
- Updated qualimap 2.2.2b -> 2.2.2c

## [2.0.6] - 2019-03-05

### `Added`

- [#152](https://github.com/nf-core/eager/pull/152) - Clarified `--complexity_filter` flag to be specifically for poly G trimming.
- [#155](https://github.com/nf-core/eager/pull/155) - Added [Dedup log to output folders](https://github.com/nf-core/eager/issues/154)
- [#159](https://github.com/nf-core/eager/pull/159) - Added Possibility to skip AdapterRemoval, skip merging, skip trimming fixing [#64](https://github.com/nf-core/eager/issues/64),[#137](https://github.com/nf-core/eager/issues/137) - thanks to @maxibor, @jfy133

### `Fixed`

- [#151](https://github.com/nf-core/eager/pull/151) - Fixed [post-deduplication step errors](https://github.com/nf-core/eager/issues/128)
- [#147](https://github.com/nf-core/eager/pull/147) - Fix Samtools Index for [large references](https://github.com/nf-core/eager/issues/146)
- [#145](https://github.com/nf-core/eager/pull/145) - Added Picard Memory Handling [fix](https://github.com/nf-core/eager/issues/144)

### `Dependencies`

- Picard Tools 2.18.23 -> 2.18.27
- GATK 4.0.12.0 -> 4.1.0.0
- FastP 0.19.6 -> 0.19.7

## [2.0.5] - 2019-01-28

### `Added`

- [#127](https://github.com/nf-core/eager/pull/127) - Added a second test case for testing the pipeline properly
- [#129](https://github.com/nf-core/eager/pull/129) - Support BAM files as [input format](https://github.com/nf-core/eager/issues/41)
- [#131](https://github.com/nf-core/eager/pull/131) - Support different [reference genome file extensions](https://github.com/nf-core/eager/issues/130)

### `Fixed`

- [#128](https://github.com/nf-core/eager/issues/128) - Fixed reference genome handling errors

### `Dependencies`

- Picard Tools 2.18.21 -> 2.18.23
- R-Markdown 1.10 -> 1.11
- FastP 0.19.5 -> 0.19.6

## [2.0.4] - 2019-01-09

### `Added`

- [#111](https://github.com/nf-core/eager/pull/110) - Allow [Zipped FastA reference input](https://github.com/nf-core/eager/issues/91)
- [#113](https://github.com/nf-core/eager/pull/113) - All files are now staged via channels, which is considered best practice by Nextflow
- [#114](https://github.com/nf-core/eager/pull/113) - Add proper runtime defaults for multiple processes
- [#118](https://github.com/nf-core/eager/pull/118) - Add [centralized configs handling](https://github.com/nf-core/configs)
- [#115](https://github.com/nf-core/eager/pull/115) - Add DamageProfiler MultiQC support
- [#122](https://github.com/nf-core/eager/pull/122) - Add pulling from Dockerhub again

### `Fixed`

- [#110](https://github.com/nf-core/eager/pull/110) - Fix for [MultiQC Missing Second FastQC report](https://github.com/nf-core/eager/issues/107)
- [#112](https://github.com/nf-core/eager/pull/112) - Remove [redundant UDG options](https://github.com/nf-core/eager/issues/89)

## [2.0.3] - 2018-12-12

### `Added`

- [#80](https://github.com/nf-core/eager/pull/80) - BWA Index file handling
- [#77](https://github.com/nf-core/eager/pull/77) - Lots of documentation updates by [@jfy133](https://github.com/jfy133)
- [#81](https://github.com/nf-core/eager/pull/81) - Renaming of certain BAM options
- [#92](https://github.com/nf-core/eager/issues/92) - Complete restructure of BAM options

### `Fixed`

- [#84](https://github.com/nf-core/eager/pull/85) - Fix for [Samtools index issues](https://github.com/nf-core/eager/issues/84)
- [#96](https://github.com/nf-core/eager/issues/96) - Fix for [MarkDuplicates issues](https://github.com/nf-core/eager/issues/96) found by [@nilesh-tawari](https://github.com/nilesh-tawari)

### Other

- Added Slack button to repository readme

## [2.0.2] - 2018-11-03

### `Changed`

- [#70](https://github.com/nf-core/eager/issues/70) - Uninitialized `readPaths` warning removed

### `Added`

- [#73](https://github.com/nf-core/eager/pull/73) - Travis CI Testing of Conda Environment added

### `Fixed`

- [#72](https://github.com/nf-core/eager/issues/72) - iconv Issue with R in conda environment

## [2.0.1] - 2018-11-02

### `Fixed`

- [#69](https://github.com/nf-core/eager/issues/67) - FastQC issues with conda environments

## [2.0.0] "Kaufbeuren" - 2018-10-17

Initial release of nf-core/eager:

### `Added`

- FastQC read quality control
- (Optional) Read complexity filtering with FastP
- Read merging and clipping using AdapterRemoval v2
- Mapping using BWA / BWA Mem or CircularMapper
- Library Complexity Estimation with Preseq
- Conversion and Filtering of BAM files using Samtools
- Damage assessment via DamageProfiler, additional filtering using PMDTools
- Duplication removal via DeDup
- BAM Clipping with BamUtil for UDGhalf protocols
- QualiMap BAM quality control analysis

Furthermore, this already creates an interactive report using MultiQC, which will be upgraded in V2.1 "Ulm" to contain more aDNA specific metrics.<|MERGE_RESOLUTION|>--- conflicted
+++ resolved
@@ -10,14 +10,11 @@
 ### `Fixed`
 
 - [#666](https://github.com/nf-core/eager/issues/666) - Fixed input file staging for `print_nuclear_contamination`
-- [#631](https://github.com/nf-core/eager/issues/631): - Update minimum Nextflow version to 20.07.1, due to unfortunate bug in Nextflow 20.04.1 causing eager to crash if patch pulled
-<<<<<<< HEAD
-- [#688](https://github.com/nf-core/eager/issues/668): - Allow pipeline to complete, even if Qualimap crashes due to an empty or corrupt BAM file for one sample/library
-=======
+- [#631](https://github.com/nf-core/eager/issues/631) - Update minimum Nextflow version to 20.07.1, due to unfortunate bug in Nextflow 20.04.1 causing eager to crash if patch pulled
 - Made MultiQC crash behaviour stricter when dealing with large datasets, as reported by @ashildv
 - Added note to documentation that when using `--skip_collapse` this will use _paired-end_ alignment mode with mappers when using PE data.  `
-- [#673](https://github.com/nf-core/eager/pull/673): Fix Kraken database loading when loading from directory instead of compressed file.
->>>>>>> cc3ff23f
+- [#673](https://github.com/nf-core/eager/pull/673) Fix Kraken database loading when loading from directory instead of compressed file.
+- [#688](https://github.com/nf-core/eager/issues/668) - Allow pipeline to complete, even if Qualimap crashes due to an empty or corrupt BAM file for one sample/library
 
 ### `Dependencies`
 
