--- conflicted
+++ resolved
@@ -3,11 +3,7 @@
 The format is based on [Keep a Changelog](http://keepachangelog.com/en/1.0.0/)
 and this project adheres to [Semantic Versioning](http://semver.org/spec/v2.0.0.html).
 
-<<<<<<< HEAD
-## v2.4.3dev - [date]
-=======
-## v3.0.0 - [date]
->>>>>>> 95bd1d6f
+## v3.0.0dev - [date]
 
 ### `Added`
 
