# nf-core/eager: Changelog

The format is based on [Keep a Changelog](http://keepachangelog.com/en/1.0.0/)
and this project adheres to [Semantic Versioning](http://semver.org/spec/v2.0.0.html).

## v2.3.5dev - [date]

### `Added`

- [#722](https://github.com/nf-core/eager/issues/722) - Adds bwa `-o` flag for more flexibility in bwa parameters
- [#736](https://github.com/nf-core/eager/issues/736) - Add printing of multiqc run report location on successful completion

### `Fixed`

- [#723](https://github.com/nf-core/eager/issues/723) - Fixes empty fields in TSV resulting in uninformative error
- Updated template to nf-core/tools 1.14
- [#688](https://github.com/nf-core/eager/issues/688) - Clarified the pipeline is not just for humans and microbes, but also plants and animals, and also for modern DNA
<<<<<<< HEAD
- General code cleanup and standarisation of parameters with no default setting
=======
- [#751](https://github.com/nf-core/eager/pull/751) - Added missing label to mtnucratio
>>>>>>> e9420949

### `Dependencies`

### `Deprecated`

## v2.3.4 - 2021-05-05

### `Added`

- [#729](https://github.com/nf-core/eager/issues/729) - Added Bowtie2 flag `--maxins` for PE mapping modern DNA mapping contexts

### `Fixed`

- Corrected explanation of the "--min_adap_overlap" parameter for AdapterRemoval in the docs
- [#725](https://github.com/nf-core/eager/pull/725) - `bwa_index` doc update
- Re-adds gzip piping to AdapterRemovalFixPrefix to speed up process after reports of being very slow
- Updated DamageProfiler citation from bioRxiv to publication

### `Dependencies`

- Removed pinning of `tbb` (upstream bug in bioconda fixed)
- Bumped `pigz` to 2.6 to fix rare stall bug when compressing data after AdapterRemoval
- Bumped Bowtie2 to 2.4.2 to fix issues with `tbb` version

### `Deprecated`

## v2.3.3 - 2021-04-08

### `Added`

- [#349](https://github.com/nf-core/eager/issues/349) - Added option enabling platypus formatted output of pmdtools misincorporation frequencies.

### `Fixed`

- [#719](https://github.com/nf-core/eager/pull/719) - Fix filename for bam output of `mapdamage_rescaling`
- [#707](https://github.com/nf-core/eager/pull/707) - Fix typo in UnifiedGenotyper IndelRealigner command
- Fixed some Java tools not following process memory specifications
- Updated template to nf-core/tools 1.13.2
- [#711](https://github.com/nf-core/eager/pull/711) - Fix conditional execution preventing multivcfanalyze to run
- [#714](https://github.com/nf-core/eager/issues/714) - Fixes bug in nuc contamination by upgrading to latest MultiQC v1.10.1 bugfix release

### `Dependencies`

### `Deprecated`

## [2.3.2] - 2021-03-16

### `Added`

- [#687](https://github.com/nf-core/eager/pull/687) - Adds Kraken2 unique kmer counting report
- [#676](https://github.com/nf-core/eager/issues/676) - Refactor help message / summary message formatting to automatic versions using nf-core library
- [#682](https://github.com/nf-core/eager/issues/682) - Add AdapterRemoval `--qualitymax` flag to allow FASTQ Phred score range max more than 41

### `Fixed`

- [#666](https://github.com/nf-core/eager/issues/666) - Fixed input file staging for `print_nuclear_contamination`
- [#631](https://github.com/nf-core/eager/issues/631) - Update minimum Nextflow version to 20.07.1, due to unfortunate bug in Nextflow 20.04.1 causing eager to crash if patch pulled
- Made MultiQC crash behaviour stricter when dealing with large datasets, as reported by @ashildv
- [#652](https://github.com/nf-core/eager/issues/652) - Added note to documentation that when using `--skip_collapse` this will use _paired-end_ alignment mode with mappers when using PE data
- [#626](https://github.com/nf-core/eager/issues/626) - Add additional checks to ensure pipeline will give useful error if cells of a TSV column are empty
- Added note to documentation that when using `--skip_collapse` this will use _paired-end_ alignment mode with mappers when using PE data
- [#673](https://github.com/nf-core/eager/pull/673) - Fix Kraken database loading when loading from directory instead of compressed file
- [#688](https://github.com/nf-core/eager/issues/668) - Allow pipeline to complete, even if Qualimap crashes due to an empty or corrupt BAM file for one sample/library
- [#683](https://github.com/nf-core/eager/pull/683) - Sets `--igenomes_ignore` to true by default, as rarely used by users currently and makes resolving configs less complex
- Added exit code `140` to re-tryable exit code list to account for certain scheduler wall-time limit fails
- [#672](https://github.com/nf-core/eager/issues/672) - Removed java parameter from picard tools which could cause memory issues
- [#679](https://github.com/nf-core/eager/issues/679) - Refactor within-process bash conditions to groovy/nextflow, due to incompatibility with some servers environments
- [#690](https://github.com/nf-core/eager/pull/690) - Fixed ANGSD output mode for beagle by setting `-doMajorMinor 1` as default in that case
- [#693](https://github.com/nf-core/eager/issues/693) - Fixed broken TSV input validation for the Colour Chemistry column
- [#695](https://github.com/nf-core/eager/issues/695) - Fixed incorrect `-profile` order in tutorials (originally written reversed due to [nextflow bug](https://github.com/nextflow-io/nextflow/issues/1792))
- [#653](https://github.com/nf-core/eager/issues/653) - Fixed file collision errors with sexdeterrmine for two same-named libraries with different strandedness

### `Dependencies`

- Bumped MultiQC to 1.10 for improved functionality
- Bumped HOPS to 0.35 for MultiQC 1.10 compatibility

### `Deprecated`

## [2.3.1] - 2021-01-14

### `Added`

### `Fixed`

- [#654](https://github.com/nf-core/eager/issues/654) - Fixed some values in JSON schema (used in launch GUI) not passing validation checks during run
- [#655](https://github.com/nf-core/eager/issues/655) - Updated read groups for all mappers to allow proper GATK validation
- Fixed issue with Docker container not being pullable by Nextflow due to version-number inconsistencies

### `Dependencies`

### `Deprecated`

## [2.3.0] - 2021-01-11 - "Aalen"

### `Added`

- [#640](https://github.com/nf-core/eager/issues/640) - Added a pre-metagenomic screening filtering of low-sequence complexity reads with `bbduk`
- [#583](https://github.com/nf-core/eager/issues/583) - Added `mapDamage2` rescaling of BAM files to remove damage
- Updated usage (merging files) and workflow images reflecting new functionality.

### `Fixed`

- Removed leftover old DockerHub push CI commands.
- [#627](https://github.com/nf-core/eager/issues/627) - Added de Barros Damgaard citation to README
- [#630](https://github.com/nf-core/eager/pull/630) - Better handling of Qualimap memory requirements and error strategy.
- Fixed some incomplete schema options to ensure users supply valid input values
- [#638](https://github.com/nf-core/eager/issues/638#issuecomment-748877567) Fixed inverted circularfilter filtering (previously filtering would happen by default, not when requested by user as originally recorded in documentation)
- [DeDup:](https://github.com/apeltzer/DeDup/commit/07d47868f10a6830da8c9161caa3755d9da155bf) Fixed Null Pointer Bug in DeDup by updating to 0.12.8 version
- [#650](https://github.com/nf-core/eager/pull/650) - Increased memory given to FastQC for larger files by making it multithreaded

### `Dependencies`

- Update: DeDup v0.12.7 to v0.12.8

### `Deprecated`

## [2.2.2] - 2020-12-09

### `Added`

- Added large scale 'stress-test' profile for AWS (using de Barros Damgaard et al. 2018's 137 ancient human genomes).
  - This will now be run automatically for every release. All processed data will be available on the nf-core website: <https://nf-co.re/eager/results>
    - You can run this yourself using `-profile test_full`

### `Fixed`

- Fixed AWS full test profile.
- [#587](https://github.com/nf-core/eager/issues/587) - Re-implemented AdapterRemovalFixPrefix for DeDup compatibility of including singletons
- [#602](https://github.com/nf-core/eager/issues/602) - Added the newly available GATK 3.5 conda package.
- [#610](https://github.com/nf-core/eager/issues/610) - Create bwa_index channel when specifying circularmapper as mapper
- Updated template to nf-core/tools 1.12.1
- General documentation improvements

### `Deprecated`

- Flag `--gatk_ug_jar` has now been removed as GATK 3.5 is now avaliable within the nf-core/eager software environment.

## [2.2.1] - 2020-10-20

### `Fixed`

- [#591](https://github.com/nf-core/eager/issues/591) - Fixed offset underlines in lane merging diagram in docs
- [#592](https://github.com/nf-core/eager/issues/592) - Fixed issue where supplying Bowtie2 index reported missing bwamem_index error
- [#590](https://github.com/nf-core/eager/issues/592) - Removed redundant dockstore.yml from root
- [#596](https://github.com/nf-core/eager/issues/596) - Add workaround for issue regarding gzipped FASTAs and pre-built indices
- [#589](https://github.com/nf-core/eager/issues/582) - Updated template to nf-core/tools 1.11
- [#582](https://github.com/nf-core/eager/issues/582) - Clarify memory limit issue on FAQ

## [2.2.0] - Ulm - 2020-10-20

### `Added`

- **Major** Automated cloud tests with large-scale data on [AWS](https://aws.amazon.com/)
- **Major** Re-wrote input logic to accept a TSV 'map' file in addition to direct paths to FASTQ files
- **Major** Added JSON Schema, enabling web GUI for configuration of pipeline available [here](https://nf-co.re/launch?pipeline=eager&release=2.2.0)
- **Major** Lane and library merging implemented
  - When using TSV input, one library with the multiple _lanes_ will be merged together, before mapping
  - Strip FASTQ will also produce a lane merged 'raw' but 'stripped' FASTQ file
  - When using TSV input, one sample with multiple (same treatment) libraries will be merged together
  - Important: direct FASTQ paths will not have this functionality. TSV is required.
- [#40](https://github.com/nf-core/eager/issues/40) - Added the pileupCaller genotyper from [sequenceTools](https://github.com/stschiff/sequenceTools)
- Added validation check and clearer error message when `--fasta_index` is provided and filepath does not end in `.fai`.
- Improved error messages
- Added ability for automated emails using `mailutils` to also send MultiQC reports
- General documentation additions, cleaning, and updated figures with CC-BY license
- Added large 'full size' dataset test-profiles for ancient fish and human contexts human
- [#257](https://github.com/nf-core/eager/issues/257) - Added the bowtie2 aligner as option for mapping, following Poullet and Orlando 2020 doi: [10.3389/fevo.2020.00105](https://doi.org/10.3389/fevo.2020.00105)
- [#451](https://github.com/nf-core/eager/issues/451) - Adds ANGSD genotype likelihood calculations as an alternative to typical 'genotypers'
- [#566](https://github.com/nf-core/eager/issues/466) - Add tutorials on how to set up nf-core/eager for different contexts
- Nuclear contamination results are now shown in the MultiQC report
- Tutorial on how to use profiles for reproducible science (i.e. parameter sharing between different groups)
- [#522](https://github.com/nf-core/eager/issues/522) - Added post-mapping length filter to assist in more realistic endogenous DNA calculations
- [#512](https://github.com/nf-core/eager/issues/512) - Added flexible trimming of BAMs by library type. 'half' and 'none' UDG libraries can now be trimmed differentially within a single eager run.
- Added a `.dockstore.yml` config file for automatic workflow registration with [dockstore.org](https://dockstore.org/)
- Updated template to nf-core/tools 1.10.2
- [#544](https://github.com/nf-core/eager/pull/544) - Add script to perform bam filtering on fragment length
- [#456](https://github.com/nf-core/eager/pull/546) - Bumps the base (default) runtime of all processes to 4 hours, and set shorter time limits for test profiles (1 hour)
- [#552](https://github.com/nf-core/eager/issues/552) - Adds optional creation of MALT SAM files alongside RMA6 files
- Added eigenstrat snp coverage statistics to MultiQC report. Process results are published in `genotyping/*_eigenstrat_coverage.txt`.

### `Fixed`

- [#368](https://github.com/nf-core/eager/issues/368) - Fixed the profile `test` to contain a parameter for `--paired_end`
- Mini bugfix for typo in line 1260+1261
- [#374](https://github.com/nf-core/eager/issues/374) - Fixed output documentation rendering not containing images
- [#379](https://github.com/nf-core/eager/issues/378) - Fixed insufficient memory requirements for FASTQC edge case
- [#390](https://github.com/nf-core/eager/issues/390) - Renamed clipped/merged output directory to be more descriptive
- [#398](https://github.com/nf-core/eager/issues/498) - Stopped incompatible FASTA indexes being accepted
- [#400](https://github.com/nf-core/eager/issues/400) - Set correct recommended bwa mapping parameters from [Schubert et al. 2012](https://doi.org/10.1186/1471-2164-13-178)
- [#410](https://github.com/nf-core/eager/issues/410) - Fixed nf-core/configs not being loaded properly
- [#473](https://github.com/nf-core/eager/issues/473) - Fixed bug in sexdet_process on AWS
- [#444](https://github.com/nf-core/eager/issues/444) - Provide option for preserving realigned bam + index
- Fixed deduplication output logic. Will now pass along only the post-rmdup bams if duplicate removal is not skipped, instead of both the post-rmdup and pre-rmdup bams
- [#497](https://github.com/nf-core/eager/issues/497) - Simplifies number of parameters required to run bam filtering
- [#501](https://github.com/nf-core/eager/issues/501) - Adds additional validation checks for MALT/MaltExtract database input files
- [#508](https://github.com/nf-core/eager/issues/508) - Made Markduplicates default dedupper due to narrower context specificity of dedup
- [#516](https://github.com/nf-core/eager/issues/516) - Made bedtools not report out of memory exit code when warning of inconsistent FASTA/Bed entry names
- [#504](https://github.com/nf-core/eager/issues/504) - Removed uninformative sexdeterrmine-snps plot from MultiQC report.
- Nuclear contamination is now reported with the correct library names.
- [#531](https://github.com/nf-core/eager/pull/531) - Renamed 'FASTQ stripping' to 'host removal'
- Merged all tutorials and FAQs into `usage.md` for display on [nf-co.re](https://www.nf-co.re)
- Corrected header of nuclear contamination table (`nuclear_contamination.txt`).
- Fixed a bug with `nSNPs` definition in `print_x_contamination.py`. Number of SNPs now correctly reported
- `print_x_contamination.py` now correctly converts all NA values to "N/A"
- Increased amount of memory MultiQC by default uses, to account for very large nf-core/eager runs (e.g. >1000 samples)

### `Dependencies`

- Added sequenceTools (1.4.0.6) that adds the ability to do genotyping with the 'pileupCaller'
- Latest version of DeDup (0.12.6) which now reports mapped reads after deduplication
- [#560](https://github.com/nf-core/eager/issues/560) Latest version of Dedup (0.12.7), which now correctly reports deduplication statistics based on calculations of mapped reads only (prior denominator was total reads of BAM file)
- Latest version of ANGSD (0.933) which doesn't seg fault when running contamination on BAMs with insufficient reads
- Latest version of MultiQC (1.9) with support for lots of extra tools in the pipeline (MALT, SexDetERRmine, DamageProfiler, MultiVCFAnalyzer)
- Latest versions of Pygments (7.1), Pymdown-Extensions (2.6.1) and Markdown (3.2.2) for documentation output
- Latest version of Picard (2.22.9)
- Latest version of GATK4 (4.1.7.0)
- Latest version of sequenceTools (1.4.0.6)
- Latest version of fastP (0.20.1)
- Latest version of Kraken2 (2.0.9beta)
- Latest version of FreeBayes (1.3.2)
- Latest version of xopen (0.9.0)
- Added Bowtie 2 (2.4.1)
- Latest version of Sex.DetERRmine (1.1.2)
- Latest version of endorS.py (0.4)

## [2.1.0] - 2020-03-05 - "Ravensburg"

### `Added`

- Added Support for automated tests using [GitHub Actions](https://github.com/features/actions), replacing travis
- [#40](https://github.com/nf-core/eager/issues/40), [#231](https://github.com/nf-core/eager/issues/231) - Added genotyping capability through GATK UnifiedGenotyper (v3.5), GATK HaplotypeCaller (v4.1) and FreeBayes
- Added MultiVCFAnalyzer module
- [#240](https://github.com/nf-core/eager/issues/240) - Added human sex determination module
- [#226](https://github.com/nf-core/eager/issues/226) - Added `--preserve5p` function for AdapterRemoval
- [#212](https://github.com/nf-core/eager/issues/212) - Added ability to use only merged reads downstream from AdapterRemoval
- [#265](https://github.com/nf-core/eager/issues/265) - Adjusted full markdown linting in Travis CI
- [#247](https://github.com/nf-core/eager/issues/247) - Added nuclear contamination with angsd
- [#258](https://github.com/nf-core/eager/issues/258) - Added ability to report bedtools stats to features (e.g. depth/breadth of annotated genes)
- [#249](https://github.com/nf-core/eager/issues/249) - Added metagenomic classification of unmapped reads with MALT and aDNA authentication with MaltExtract
- [#302](https://github.com/nf-core/eager/issues/302) - Added mitochondrial to nuclear ratio calculation
- [#302](https://github.com/nf-core/eager/issues/302) - Added VCF2Genome for consensus sequence generation
- Fancy new logo from [ZandraFagernas](https://github.com/ZandraFagernas)
- [#286](https://github.com/nf-core/eager/issues/286) - Adds pipeline-specific profiles (loaded from nf-core configs)
- [#310](https://github.com/nf-core/eager/issues/310) - Generalises base.config
- [#326](https://github.com/nf-core/eager/pull/326) - Add Biopython and [xopen](https://github.com/marcelm/xopen/) dependencies
- [#336](https://github.com/nf-core/eager/issues/336) - Change default Y-axis maximum value of DamageProfiler to 30% to match popular (but slower) mapDamage, and allow user to set their own value.
- [#352](https://github.com/nf-core/eager/pull/352) - Add social preview image
- [#355](https://github.com/nf-core/eager/pull/355) - Add Kraken2 metagenomics classifier
- [#90](https://github.com/nf-core/eager/issues/90) - Added endogenous DNA calculator (original repository: [https://github.com/aidaanva/endorS.py/](https://github.com/aidaanva/endorS.py/))

### `Fixed`

- [#227](https://github.com/nf-core/eager/issues/227) - Large re-write of input/output process logic to allow maximum flexibility. Originally to address [#227](https://github.com/nf-core/eager/issues/227), but further expanded
- Fixed Travis-Ci.org to Travis-Ci.com migration issues
- [#266](https://github.com/nf-core/eager/issues/266) - Added sanity checks for input filetypes (i.e. only BAM files can be supplied if `--bam`)
- [#237](https://github.com/nf-core/eager/issues/237) - Fixed and Updated script scrape_software_versions
- [#322](https://github.com/nf-core/eager/pull/322) - Move extract map reads fastq compression to pigz
- [#327](https://github.com/nf-core/eager/pull/327) - Speed up strip_input_fastq process and make it more robust
- [#342](https://github.com/nf-core/eager/pull/342) - Updated to match nf-core tools 1.8 linting guidelines
- [#339](https://github.com/nf-core/eager/issues/339) - Converted unnecessary zcat + gzip to just cat for a performance boost
- [#344](https://github.com/nf-core/eager/issues/344) - Fixed pipeline still trying to run when using old nextflow version

### `Dependencies`

- adapterremoval=2.2.2 upgraded to 2.3.1
- adapterremovalfixprefix=0.0.4 upgraded to 0.0.5
- damageprofiler=0.4.3 upgraded to 0.4.9
- angsd=0.923 upgraded to 0.931
- gatk4=4.1.2.0 upgraded to 4.1.4.1
- mtnucratio=0.5 upgraded to 0.6
- conda-forge::markdown=3.1.1 upgraded to 3.2.1
- bioconda::fastqc=0.11.8 upgraded to 0.11.9
- bioconda::picard=2.21.4 upgraded to 2.22.0
- bioconda::bedtools=2.29.0 upgraded to 2.29.2
- pysam=0.15.3 upgraded to 0.15.4
- conda-forge::pandas=1.0.0 upgraded to 1.0.1
- bioconda::freebayes=1.3.1 upgraded to 1.3.2
- conda-forge::biopython=1.75 upgraded to 1.76

## [2.0.7] - 2019-06-10

### `Added`

- [#189](https://github.com/nf-core/eager/pull/189) - Outputting unmapped reads in a fastq files with the --strip_input_fastq flag
- [#186](https://github.com/nf-core/eager/pull/186) - Make FastQC skipping [possible](https://github.com/nf-core/eager/issues/182)
- Merged in [nf-core/tools](https://github.com/nf-core/tools) release V1.6 template changes
- A lot more automated tests using Travis CI
- Don't ignore DamageProfiler errors any more
- [#220](https://github.com/nf-core/eager/pull/220) - Added post-mapping filtering statistics module and corresponding MultiQC statistics [#217](https://github.com/nf-core/eager/issues/217)

### `Fixed`

- [#152](https://github.com/nf-core/eager/pull/152) - DamageProfiler errors [won't crash entire pipeline any more](https://github.com/nf-core/eager/issues/171)
- [#176](https://github.com/nf-core/eager/pull/176) - Increase runtime for DamageProfiler on [large reference genomes](https://github.com/nf-core/eager/issues/173)
- [#172](https://github.com/nf-core/eager/pull/152) - DamageProfiler errors [won't crash entire pipeline any more](https://github.com/nf-core/eager/issues/171)
- [#174](https://github.com/nf-core/eager/pull/190) - Publish DeDup files [properly](https://github.com/nf-core/eager/issues/183)
- [#196](https://github.com/nf-core/eager/pull/196) - Fix reference [issues](https://github.com/nf-core/eager/issues/150)
- [#196](https://github.com/nf-core/eager/pull/196) - Fix issues with PE data being mapped incompletely
- [#200](https://github.com/nf-core/eager/pull/200) - Fix minor issue with some [typos](https://github.com/nf-core/eager/pull/196)
- [#210](https://github.com/nf-core/eager/pull/210) - Fix PMDTools [encoding issue](https://github.com/pontussk/PMDtools/issues/6) from `samtools calmd` generated files by running through `sa]mtools view` first
- [#221](https://github.com/nf-core/eager/pull/221) - Fix BWA Index [not being reused by multiple samples](https://github.com/nf-core/eager/issues/219)

### `Dependencies`

- Added DeDup v0.12.5 (json support)
- Added mtnucratio v0.5 (json support)
- Updated Picard 2.18.27 -> 2.20.2
- Updated GATK 4.1.0.0 -> 4.1.2.0
- Updated damageprofiler 0.4.4 -> 0.4.5
- Updated r-rmarkdown 1.11 -> 1.12
- Updated fastp 0.19.7 -> 0.20.0
- Updated qualimap 2.2.2b -> 2.2.2c

## [2.0.6] - 2019-03-05

### `Added`

- [#152](https://github.com/nf-core/eager/pull/152) - Clarified `--complexity_filter` flag to be specifically for poly G trimming.
- [#155](https://github.com/nf-core/eager/pull/155) - Added [Dedup log to output folders](https://github.com/nf-core/eager/issues/154)
- [#159](https://github.com/nf-core/eager/pull/159) - Added Possibility to skip AdapterRemoval, skip merging, skip trimming fixing [#64](https://github.com/nf-core/eager/issues/64),[#137](https://github.com/nf-core/eager/issues/137) - thanks to @maxibor, @jfy133

### `Fixed`

- [#151](https://github.com/nf-core/eager/pull/151) - Fixed [post-deduplication step errors](https://github.com/nf-core/eager/issues/128)
- [#147](https://github.com/nf-core/eager/pull/147) - Fix Samtools Index for [large references](https://github.com/nf-core/eager/issues/146)
- [#145](https://github.com/nf-core/eager/pull/145) - Added Picard Memory Handling [fix](https://github.com/nf-core/eager/issues/144)

### `Dependencies`

- Picard Tools 2.18.23 -> 2.18.27
- GATK 4.0.12.0 -> 4.1.0.0
- FastP 0.19.6 -> 0.19.7

## [2.0.5] - 2019-01-28

### `Added`

- [#127](https://github.com/nf-core/eager/pull/127) - Added a second test case for testing the pipeline properly
- [#129](https://github.com/nf-core/eager/pull/129) - Support BAM files as [input format](https://github.com/nf-core/eager/issues/41)
- [#131](https://github.com/nf-core/eager/pull/131) - Support different [reference genome file extensions](https://github.com/nf-core/eager/issues/130)

### `Fixed`

- [#128](https://github.com/nf-core/eager/issues/128) - Fixed reference genome handling errors

### `Dependencies`

- Picard Tools 2.18.21 -> 2.18.23
- R-Markdown 1.10 -> 1.11
- FastP 0.19.5 -> 0.19.6

## [2.0.4] - 2019-01-09

### `Added`

- [#111](https://github.com/nf-core/eager/pull/110) - Allow [Zipped FastA reference input](https://github.com/nf-core/eager/issues/91)
- [#113](https://github.com/nf-core/eager/pull/113) - All files are now staged via channels, which is considered best practice by Nextflow
- [#114](https://github.com/nf-core/eager/pull/113) - Add proper runtime defaults for multiple processes
- [#118](https://github.com/nf-core/eager/pull/118) - Add [centralized configs handling](https://github.com/nf-core/configs)
- [#115](https://github.com/nf-core/eager/pull/115) - Add DamageProfiler MultiQC support
- [#122](https://github.com/nf-core/eager/pull/122) - Add pulling from Dockerhub again

### `Fixed`

- [#110](https://github.com/nf-core/eager/pull/110) - Fix for [MultiQC Missing Second FastQC report](https://github.com/nf-core/eager/issues/107)
- [#112](https://github.com/nf-core/eager/pull/112) - Remove [redundant UDG options](https://github.com/nf-core/eager/issues/89)

## [2.0.3] - 2018-12-12

### `Added`

- [#80](https://github.com/nf-core/eager/pull/80) - BWA Index file handling
- [#77](https://github.com/nf-core/eager/pull/77) - Lots of documentation updates by [@jfy133](https://github.com/jfy133)
- [#81](https://github.com/nf-core/eager/pull/81) - Renaming of certain BAM options
- [#92](https://github.com/nf-core/eager/issues/92) - Complete restructure of BAM options

### `Fixed`

- [#84](https://github.com/nf-core/eager/pull/85) - Fix for [Samtools index issues](https://github.com/nf-core/eager/issues/84)
- [#96](https://github.com/nf-core/eager/issues/96) - Fix for [MarkDuplicates issues](https://github.com/nf-core/eager/issues/96) found by [@nilesh-tawari](https://github.com/nilesh-tawari)

### Other

- Added Slack button to repository readme

## [2.0.2] - 2018-11-03

### `Changed`

- [#70](https://github.com/nf-core/eager/issues/70) - Uninitialized `readPaths` warning removed

### `Added`

- [#73](https://github.com/nf-core/eager/pull/73) - Travis CI Testing of Conda Environment added

### `Fixed`

- [#72](https://github.com/nf-core/eager/issues/72) - iconv Issue with R in conda environment

## [2.0.1] - 2018-11-02

### `Fixed`

- [#69](https://github.com/nf-core/eager/issues/67) - FastQC issues with conda environments

## [2.0.0] "Kaufbeuren" - 2018-10-17

Initial release of nf-core/eager:

### `Added`

- FastQC read quality control
- (Optional) Read complexity filtering with FastP
- Read merging and clipping using AdapterRemoval v2
- Mapping using BWA / BWA Mem or CircularMapper
- Library Complexity Estimation with Preseq
- Conversion and Filtering of BAM files using Samtools
- Damage assessment via DamageProfiler, additional filtering using PMDTools
- Duplication removal via DeDup
- BAM Clipping with BamUtil for UDGhalf protocols
- QualiMap BAM quality control analysis

Furthermore, this already creates an interactive report using MultiQC, which will be upgraded in V2.1 "Ulm" to contain more aDNA specific metrics.<|MERGE_RESOLUTION|>--- conflicted
+++ resolved
@@ -15,11 +15,8 @@
 - [#723](https://github.com/nf-core/eager/issues/723) - Fixes empty fields in TSV resulting in uninformative error
 - Updated template to nf-core/tools 1.14
 - [#688](https://github.com/nf-core/eager/issues/688) - Clarified the pipeline is not just for humans and microbes, but also plants and animals, and also for modern DNA
-<<<<<<< HEAD
+- [#751](https://github.com/nf-core/eager/pull/751) - Added missing label to mtnucratio
 - General code cleanup and standarisation of parameters with no default setting
-=======
-- [#751](https://github.com/nf-core/eager/pull/751) - Added missing label to mtnucratio
->>>>>>> e9420949
 
 ### `Dependencies`
 
