--- conflicted
+++ resolved
@@ -11,11 +11,8 @@
 
 - [#882](https://github.com/nf-core/eager/pull/882) Define DSL1 execution explicitly, as new versions Nextflow made DSL2 default (♥ to & fix from @Lehmann-Fabian)
 - [#879](https://github.com/nf-core/eager/issues/879) Add missing threads parameter for pre-clipping FastQC for single end data that caused insufficient memory in some cases (♥ to @marcel-keller for reporting)
-<<<<<<< HEAD
+- [#885](https://github.com/nf-core/eager/issues/885) Specify task memory for all tools in get_software_versions to account for incompatibilty of java with some SGE clusters causing hanging of the process (♥ to @maxibor for reporting)
 - [#887](https://github.com/nf-core/eager/issues/887) Clarify what is considered 'ultra-short' reads in the help text of clip_readlength, for when you may wish to turn of length filtering during AdapterRemoval (♥ to @TCLamnidis for reporting)
-=======
-- [#885](https://github.com/nf-core/eager/issues/885) Specify task memory for all tools in get_software_versions to account for incompatibilty of java with some SGE clusters causing hanging of the process (♥ to @maxibor for reporting)
->>>>>>> 9086bad3
 
 ### `Dependencies`
 
