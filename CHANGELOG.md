# nf-core/eager: Changelog

The format is based on [Keep a Changelog](http://keepachangelog.com/en/1.0.0/)
and this project adheres to [Semantic Versioning](http://semver.org/spec/v2.0.0.html).

## [dev]

### `Added`

### `Fixed`

### `Dependencies`

### `Deprecated`

## [2.4.0] - Wangen - 20201-09-14

### `Added`

- [#317](https://github.com/nf-core/eager/issues/317) Added bcftools stats for general genotyping statistics of VCF files
- [#651](https://github.com/nf-core/eager/issues/651) - Adds removal of adapters specified in an AdapterRemoval adapter list file
- [#642](https://github.com/nf-core/eager/issues/642) and [#431](https://github.com/nf-core/eager/issues/431) adds post-adapter removal barcode/fastq trimming
- [#769](https://github.com/nf-core/eager/issues/769) - Adds lc_extrap mode to preseq (suggested by @roberta-davidson)

### `Fixed`

- Fixed some missing or incorrectly reported software versions
- [#771](https://github.com/nf-core/eager/issues/771) Remove legacy code
- Improved output documentation for MultiQC general stats table (thanks to @KathrinNaegele and @esalmela)
- Improved output documentation for BowTie2 (thanks to @isinaltinkaya)
- [#612](https://github.com/nf-core/eager/issues/612) Updated BAM trimming defaults to 0 to ensure no unwanted trimming when mixing half-UDG with no-UDG (thanks to @scarlhoff)
- [#722](https://github.com/nf-core/eager/issues/722) Updated BWA mapping mapping parameters to latest recommendations - primarily alnn back to 0.01 and alno to 2 as per Oliva et al. 2021 (10.1093/bib/bbab076)
- Updated workflow diagrams to reflect latest functionality
- [#787](https://github.com/nf-core/eager/issues/787) Adds memory specification flags for the GATK UnifiedGenotyper and HaplotyperCaller steps (thanks to @nylander)
- Fixed issue where MultiVCFAnalyzer would not pick up newly generated VCF files, when specifying additional VCF files.
<<<<<<< HEAD
- Switch hostremoval_input_fastq from multiprocessing to multithreading because of memory concerns [#789](https://github.com/nf-core/eager/issues/789)
=======
- [#790](https://github.com/nf-core/eager/issues/790) Fixed kraken2 report file-name collision when sample names have `.` in them
- [#792](https://github.com/nf-core/eager/issues/792) Fixed java error messages for AdapterRemovalFixPrefix being hidden in output
- [#794](https://github.com/nf-core/eager/issues/794) Aligned default test profile with nf-core standards (`test_tsv` is now `test`)
>>>>>>> 19b14e01

### `Dependencies`

- Bumped python: 3.7.3 -> 3.9.4
- Bumped markdown: 3.2.2 -> 3.3.4
- Bumped pymdown-extensions: 7.1 -> 8.2
- Bumped pyments: 2.6.1 -> 2.9.0
- Bumped adapterremoval: 2.3.1 -> 2.3.2
- Bumped picard: 2.22.9 -> 2.26.0
- Bumped samtools 1.9 -> 1.12
- Bumped angsd: 0.933 -> 0.935
- Bumped gatk4: 4.1.7.0 -> 4.2.0.0
- Bumped multiqc: 1.10.1 -> 1.11
- Bumped bedtools 2.29.2 -> 2.30.0
- Bumped libiconv: 1.15 -> 1.16
- Bumped preseq: 2.0.3 -> 3.1.2
- Bumped bamutil: 1.0.14 -> 1.0.15
- Bumped pysam: 0.15.4 -> 0.16.0
- Bumped kraken2: 2.1.1 -> 2.1.2
- Bumped pandas: 1.0.4 -> 1.2.4
- Bumped freebayes: 1.3.2 -> 1.3.5
- Bumped biopython: 1.76 -> 1.79
- Bumped xopen: 0.9.0 -> 1.1.0
- Bumped bowtie2: 2.4.2 -> 2.4.4
- Bumped mapdamage2: 2.2.0 -> 2.2.1
- Bumped bbmap: 38.87 -> 38.92
- Added bcftools: 1.12

### `Deprecated`

## [2.3.5] - 2021-06-03

### `Added`

- [#722](https://github.com/nf-core/eager/issues/722) - Adds bwa `-o` flag for more flexibility in bwa parameters
- [#736](https://github.com/nf-core/eager/issues/736) - Add printing of multiqc run report location on successful completion
- New logo that is more visible when a user is using darkmode on GitHub or nf-core website!

### `Fixed`

- [#723](https://github.com/nf-core/eager/issues/723) - Fixes empty fields in TSV resulting in uninformative error
- Updated template to nf-core/tools 1.14
- [#688](https://github.com/nf-core/eager/issues/688) - Clarified the pipeline is not just for humans and microbes, but also plants and animals, and also for modern DNA
- [#751](https://github.com/nf-core/eager/pull/751) - Added missing label to mtnucratio
- General code cleanup and standardisation of parameters with no default setting
- [#750](https://github.com/nf-core/eager/issues/750) - Fixed piped commands requesting the same number of CPUs at each command step
- [#757](https://github.com/nf-core/eager/issues/757) - Removed confusing 'Data Type' variable from MultiQC workflow summary (not consistent with TSV input)
- [#759](https://github.com/nf-core/eager/pull/759) - Fixed malformed software scraping regex that resulted in N/A in MultiQC report
- [#761](https://github.com/nf-core/eager/pull/759) - Fixed issues related to instability of samtools filtering related CI tests

### `Dependencies`

### `Deprecated`

## [2.3.4] - 2021-05-05

### `Added`

- [#729](https://github.com/nf-core/eager/issues/729) - Added Bowtie2 flag `--maxins` for PE mapping modern DNA mapping contexts

### `Fixed`

- Corrected explanation of the "--min_adap_overlap" parameter for AdapterRemoval in the docs
- [#725](https://github.com/nf-core/eager/pull/725) - `bwa_index` doc update
- Re-adds gzip piping to AdapterRemovalFixPrefix to speed up process after reports of being very slow
- Updated DamageProfiler citation from bioRxiv to publication

### `Dependencies`

- Removed pinning of `tbb` (upstream bug in bioconda fixed)
- Bumped `pigz` to 2.6 to fix rare stall bug when compressing data after AdapterRemoval
- Bumped Bowtie2 to 2.4.2 to fix issues with `tbb` version

### `Deprecated`

## [2.3.3] - 2021-04-08

### `Added`

- [#349](https://github.com/nf-core/eager/issues/349) - Added option enabling platypus formatted output of pmdtools misincorporation frequencies.

### `Fixed`

- [#719](https://github.com/nf-core/eager/pull/719) - Fix filename for bam output of `mapdamage_rescaling`
- [#707](https://github.com/nf-core/eager/pull/707) - Fix typo in UnifiedGenotyper IndelRealigner command
- Fixed some Java tools not following process memory specifications
- Updated template to nf-core/tools 1.13.2
- [#711](https://github.com/nf-core/eager/pull/711) - Fix conditional execution preventing multivcfanalyze to run
- [#714](https://github.com/nf-core/eager/issues/714) - Fixes bug in nuc contamination by upgrading to latest MultiQC v1.10.1 bugfix release

### `Dependencies`

### `Deprecated`

## [2.3.2] - 2021-03-16

### `Added`

- [#687](https://github.com/nf-core/eager/pull/687) - Adds Kraken2 unique kmer counting report
- [#676](https://github.com/nf-core/eager/issues/676) - Refactor help message / summary message formatting to automatic versions using nf-core library
- [#682](https://github.com/nf-core/eager/issues/682) - Add AdapterRemoval `--qualitymax` flag to allow FASTQ Phred score range max more than 41

### `Fixed`

- [#666](https://github.com/nf-core/eager/issues/666) - Fixed input file staging for `print_nuclear_contamination`
- [#631](https://github.com/nf-core/eager/issues/631) - Update minimum Nextflow version to 20.07.1, due to unfortunate bug in Nextflow 20.04.1 causing eager to crash if patch pulled
- Made MultiQC crash behaviour stricter when dealing with large datasets, as reported by @ashildv
- [#652](https://github.com/nf-core/eager/issues/652) - Added note to documentation that when using `--skip_collapse` this will use _paired-end_ alignment mode with mappers when using PE data
- [#626](https://github.com/nf-core/eager/issues/626) - Add additional checks to ensure pipeline will give useful error if cells of a TSV column are empty
- Added note to documentation that when using `--skip_collapse` this will use _paired-end_ alignment mode with mappers when using PE data
- [#673](https://github.com/nf-core/eager/pull/673) - Fix Kraken database loading when loading from directory instead of compressed file
- [#688](https://github.com/nf-core/eager/issues/668) - Allow pipeline to complete, even if Qualimap crashes due to an empty or corrupt BAM file for one sample/library
- [#683](https://github.com/nf-core/eager/pull/683) - Sets `--igenomes_ignore` to true by default, as rarely used by users currently and makes resolving configs less complex
- Added exit code `140` to re-tryable exit code list to account for certain scheduler wall-time limit fails
- [#672](https://github.com/nf-core/eager/issues/672) - Removed java parameter from picard tools which could cause memory issues
- [#679](https://github.com/nf-core/eager/issues/679) - Refactor within-process bash conditions to groovy/nextflow, due to incompatibility with some servers environments
- [#690](https://github.com/nf-core/eager/pull/690) - Fixed ANGSD output mode for beagle by setting `-doMajorMinor 1` as default in that case
- [#693](https://github.com/nf-core/eager/issues/693) - Fixed broken TSV input validation for the Colour Chemistry column
- [#695](https://github.com/nf-core/eager/issues/695) - Fixed incorrect `-profile` order in tutorials (originally written reversed due to [nextflow bug](https://github.com/nextflow-io/nextflow/issues/1792))
- [#653](https://github.com/nf-core/eager/issues/653) - Fixed file collision errors with sexdeterrmine for two same-named libraries with different strandedness

### `Dependencies`

- Bumped MultiQC to 1.10 for improved functionality
- Bumped HOPS to 0.35 for MultiQC 1.10 compatibility

### `Deprecated`

## [2.3.1] - 2021-01-14

### `Added`

### `Fixed`

- [#654](https://github.com/nf-core/eager/issues/654) - Fixed some values in JSON schema (used in launch GUI) not passing validation checks during run
- [#655](https://github.com/nf-core/eager/issues/655) - Updated read groups for all mappers to allow proper GATK validation
- Fixed issue with Docker container not being pullable by Nextflow due to version-number inconsistencies

### `Dependencies`

### `Deprecated`

## [2.3.0] - Aalen - 2021-01-11 

### `Added`

- [#640](https://github.com/nf-core/eager/issues/640) - Added a pre-metagenomic screening filtering of low-sequence complexity reads with `bbduk`
- [#583](https://github.com/nf-core/eager/issues/583) - Added `mapDamage2` rescaling of BAM files to remove damage
- Updated usage (merging files) and workflow images reflecting new functionality.

### `Fixed`

- Removed leftover old DockerHub push CI commands.
- [#627](https://github.com/nf-core/eager/issues/627) - Added de Barros Damgaard citation to README
- [#630](https://github.com/nf-core/eager/pull/630) - Better handling of Qualimap memory requirements and error strategy.
- Fixed some incomplete schema options to ensure users supply valid input values
- [#638](https://github.com/nf-core/eager/issues/638#issuecomment-748877567) Fixed inverted circularfilter filtering (previously filtering would happen by default, not when requested by user as originally recorded in documentation)
- [DeDup:](https://github.com/apeltzer/DeDup/commit/07d47868f10a6830da8c9161caa3755d9da155bf) Fixed Null Pointer Bug in DeDup by updating to 0.12.8 version
- [#650](https://github.com/nf-core/eager/pull/650) - Increased memory given to FastQC for larger files by making it multithreaded

### `Dependencies`

- Update: DeDup v0.12.7 to v0.12.8

### `Deprecated`

## [2.2.2] - 2020-12-09

### `Added`

- Added large scale 'stress-test' profile for AWS (using de Barros Damgaard et al. 2018's 137 ancient human genomes).
  - This will now be run automatically for every release. All processed data will be available on the nf-core website: <https://nf-co.re/eager/results>
    - You can run this yourself using `-profile test_full`

### `Fixed`

- Fixed AWS full test profile.
- [#587](https://github.com/nf-core/eager/issues/587) - Re-implemented AdapterRemovalFixPrefix for DeDup compatibility of including singletons
- [#602](https://github.com/nf-core/eager/issues/602) - Added the newly available GATK 3.5 conda package.
- [#610](https://github.com/nf-core/eager/issues/610) - Create bwa_index channel when specifying circularmapper as mapper
- Updated template to nf-core/tools 1.12.1
- General documentation improvements

### `Deprecated`

- Flag `--gatk_ug_jar` has now been removed as GATK 3.5 is now avaliable within the nf-core/eager software environment.

## [2.2.1] - 2020-10-20

### `Fixed`

- [#591](https://github.com/nf-core/eager/issues/591) - Fixed offset underlines in lane merging diagram in docs
- [#592](https://github.com/nf-core/eager/issues/592) - Fixed issue where supplying Bowtie2 index reported missing bwamem_index error
- [#590](https://github.com/nf-core/eager/issues/592) - Removed redundant dockstore.yml from root
- [#596](https://github.com/nf-core/eager/issues/596) - Add workaround for issue regarding gzipped FASTAs and pre-built indices
- [#589](https://github.com/nf-core/eager/issues/582) - Updated template to nf-core/tools 1.11
- [#582](https://github.com/nf-core/eager/issues/582) - Clarify memory limit issue on FAQ

## [2.2.0] - Ulm - 2020-10-20

### `Added`

- **Major** Automated cloud tests with large-scale data on [AWS](https://aws.amazon.com/)
- **Major** Re-wrote input logic to accept a TSV 'map' file in addition to direct paths to FASTQ files
- **Major** Added JSON Schema, enabling web GUI for configuration of pipeline available [here](https://nf-co.re/launch?pipeline=eager&release=2.2.0)
- **Major** Lane and library merging implemented
  - When using TSV input, one library with the multiple _lanes_ will be merged together, before mapping
  - Strip FASTQ will also produce a lane merged 'raw' but 'stripped' FASTQ file
  - When using TSV input, one sample with multiple (same treatment) libraries will be merged together
  - Important: direct FASTQ paths will not have this functionality. TSV is required.
- [#40](https://github.com/nf-core/eager/issues/40) - Added the pileupCaller genotyper from [sequenceTools](https://github.com/stschiff/sequenceTools)
- Added validation check and clearer error message when `--fasta_index` is provided and filepath does not end in `.fai`.
- Improved error messages
- Added ability for automated emails using `mailutils` to also send MultiQC reports
- General documentation additions, cleaning, and updated figures with CC-BY license
- Added large 'full size' dataset test-profiles for ancient fish and human contexts human
- [#257](https://github.com/nf-core/eager/issues/257) - Added the bowtie2 aligner as option for mapping, following Poullet and Orlando 2020 doi: [10.3389/fevo.2020.00105](https://doi.org/10.3389/fevo.2020.00105)
- [#451](https://github.com/nf-core/eager/issues/451) - Adds ANGSD genotype likelihood calculations as an alternative to typical 'genotypers'
- [#566](https://github.com/nf-core/eager/issues/466) - Add tutorials on how to set up nf-core/eager for different contexts
- Nuclear contamination results are now shown in the MultiQC report
- Tutorial on how to use profiles for reproducible science (i.e. parameter sharing between different groups)
- [#522](https://github.com/nf-core/eager/issues/522) - Added post-mapping length filter to assist in more realistic endogenous DNA calculations
- [#512](https://github.com/nf-core/eager/issues/512) - Added flexible trimming of BAMs by library type. 'half' and 'none' UDG libraries can now be trimmed differentially within a single eager run.
- Added a `.dockstore.yml` config file for automatic workflow registration with [dockstore.org](https://dockstore.org/)
- Updated template to nf-core/tools 1.10.2
- [#544](https://github.com/nf-core/eager/pull/544) - Add script to perform bam filtering on fragment length
- [#456](https://github.com/nf-core/eager/pull/546) - Bumps the base (default) runtime of all processes to 4 hours, and set shorter time limits for test profiles (1 hour)
- [#552](https://github.com/nf-core/eager/issues/552) - Adds optional creation of MALT SAM files alongside RMA6 files
- Added eigenstrat snp coverage statistics to MultiQC report. Process results are published in `genotyping/*_eigenstrat_coverage.txt`.

### `Fixed`

- [#368](https://github.com/nf-core/eager/issues/368) - Fixed the profile `test` to contain a parameter for `--paired_end`
- Mini bugfix for typo in line 1260+1261
- [#374](https://github.com/nf-core/eager/issues/374) - Fixed output documentation rendering not containing images
- [#379](https://github.com/nf-core/eager/issues/378) - Fixed insufficient memory requirements for FASTQC edge case
- [#390](https://github.com/nf-core/eager/issues/390) - Renamed clipped/merged output directory to be more descriptive
- [#398](https://github.com/nf-core/eager/issues/498) - Stopped incompatible FASTA indexes being accepted
- [#400](https://github.com/nf-core/eager/issues/400) - Set correct recommended bwa mapping parameters from [Schubert et al. 2012](https://doi.org/10.1186/1471-2164-13-178)
- [#410](https://github.com/nf-core/eager/issues/410) - Fixed nf-core/configs not being loaded properly
- [#473](https://github.com/nf-core/eager/issues/473) - Fixed bug in sexdet_process on AWS
- [#444](https://github.com/nf-core/eager/issues/444) - Provide option for preserving realigned bam + index
- Fixed deduplication output logic. Will now pass along only the post-rmdup bams if duplicate removal is not skipped, instead of both the post-rmdup and pre-rmdup bams
- [#497](https://github.com/nf-core/eager/issues/497) - Simplifies number of parameters required to run bam filtering
- [#501](https://github.com/nf-core/eager/issues/501) - Adds additional validation checks for MALT/MaltExtract database input files
- [#508](https://github.com/nf-core/eager/issues/508) - Made Markduplicates default dedupper due to narrower context specificity of dedup
- [#516](https://github.com/nf-core/eager/issues/516) - Made bedtools not report out of memory exit code when warning of inconsistent FASTA/Bed entry names
- [#504](https://github.com/nf-core/eager/issues/504) - Removed uninformative sexdeterrmine-snps plot from MultiQC report.
- Nuclear contamination is now reported with the correct library names.
- [#531](https://github.com/nf-core/eager/pull/531) - Renamed 'FASTQ stripping' to 'host removal'
- Merged all tutorials and FAQs into `usage.md` for display on [nf-co.re](https://www.nf-co.re)
- Corrected header of nuclear contamination table (`nuclear_contamination.txt`).
- Fixed a bug with `nSNPs` definition in `print_x_contamination.py`. Number of SNPs now correctly reported
- `print_x_contamination.py` now correctly converts all NA values to "N/A"
- Increased amount of memory MultiQC by default uses, to account for very large nf-core/eager runs (e.g. >1000 samples)

### `Dependencies`

- Added sequenceTools (1.4.0.6) that adds the ability to do genotyping with the 'pileupCaller'
- Latest version of DeDup (0.12.6) which now reports mapped reads after deduplication
- [#560](https://github.com/nf-core/eager/issues/560) Latest version of Dedup (0.12.7), which now correctly reports deduplication statistics based on calculations of mapped reads only (prior denominator was total reads of BAM file)
- Latest version of ANGSD (0.933) which doesn't seg fault when running contamination on BAMs with insufficient reads
- Latest version of MultiQC (1.9) with support for lots of extra tools in the pipeline (MALT, SexDetERRmine, DamageProfiler, MultiVCFAnalyzer)
- Latest versions of Pygments (7.1), Pymdown-Extensions (2.6.1) and Markdown (3.2.2) for documentation output
- Latest version of Picard (2.22.9)
- Latest version of GATK4 (4.1.7.0)
- Latest version of sequenceTools (1.4.0.6)
- Latest version of fastP (0.20.1)
- Latest version of Kraken2 (2.0.9beta)
- Latest version of FreeBayes (1.3.2)
- Latest version of xopen (0.9.0)
- Added Bowtie 2 (2.4.1)
- Latest version of Sex.DetERRmine (1.1.2)
- Latest version of endorS.py (0.4)

## [2.1.0] - Ravensburg - 2020-03-05

### `Added`

- Added Support for automated tests using [GitHub Actions](https://github.com/features/actions), replacing travis
- [#40](https://github.com/nf-core/eager/issues/40), [#231](https://github.com/nf-core/eager/issues/231) - Added genotyping capability through GATK UnifiedGenotyper (v3.5), GATK HaplotypeCaller (v4.1) and FreeBayes
- Added MultiVCFAnalyzer module
- [#240](https://github.com/nf-core/eager/issues/240) - Added human sex determination module
- [#226](https://github.com/nf-core/eager/issues/226) - Added `--preserve5p` function for AdapterRemoval
- [#212](https://github.com/nf-core/eager/issues/212) - Added ability to use only merged reads downstream from AdapterRemoval
- [#265](https://github.com/nf-core/eager/issues/265) - Adjusted full markdown linting in Travis CI
- [#247](https://github.com/nf-core/eager/issues/247) - Added nuclear contamination with angsd
- [#258](https://github.com/nf-core/eager/issues/258) - Added ability to report bedtools stats to features (e.g. depth/breadth of annotated genes)
- [#249](https://github.com/nf-core/eager/issues/249) - Added metagenomic classification of unmapped reads with MALT and aDNA authentication with MaltExtract
- [#302](https://github.com/nf-core/eager/issues/302) - Added mitochondrial to nuclear ratio calculation
- [#302](https://github.com/nf-core/eager/issues/302) - Added VCF2Genome for consensus sequence generation
- Fancy new logo from [ZandraFagernas](https://github.com/ZandraFagernas)
- [#286](https://github.com/nf-core/eager/issues/286) - Adds pipeline-specific profiles (loaded from nf-core configs)
- [#310](https://github.com/nf-core/eager/issues/310) - Generalises base.config
- [#326](https://github.com/nf-core/eager/pull/326) - Add Biopython and [xopen](https://github.com/marcelm/xopen/) dependencies
- [#336](https://github.com/nf-core/eager/issues/336) - Change default Y-axis maximum value of DamageProfiler to 30% to match popular (but slower) mapDamage, and allow user to set their own value.
- [#352](https://github.com/nf-core/eager/pull/352) - Add social preview image
- [#355](https://github.com/nf-core/eager/pull/355) - Add Kraken2 metagenomics classifier
- [#90](https://github.com/nf-core/eager/issues/90) - Added endogenous DNA calculator (original repository: [https://github.com/aidaanva/endorS.py/](https://github.com/aidaanva/endorS.py/))

### `Fixed`

- [#227](https://github.com/nf-core/eager/issues/227) - Large re-write of input/output process logic to allow maximum flexibility. Originally to address [#227](https://github.com/nf-core/eager/issues/227), but further expanded
- Fixed Travis-Ci.org to Travis-Ci.com migration issues
- [#266](https://github.com/nf-core/eager/issues/266) - Added sanity checks for input filetypes (i.e. only BAM files can be supplied if `--bam`)
- [#237](https://github.com/nf-core/eager/issues/237) - Fixed and Updated script scrape_software_versions
- [#322](https://github.com/nf-core/eager/pull/322) - Move extract map reads fastq compression to pigz
- [#327](https://github.com/nf-core/eager/pull/327) - Speed up strip_input_fastq process and make it more robust
- [#342](https://github.com/nf-core/eager/pull/342) - Updated to match nf-core tools 1.8 linting guidelines
- [#339](https://github.com/nf-core/eager/issues/339) - Converted unnecessary zcat + gzip to just cat for a performance boost
- [#344](https://github.com/nf-core/eager/issues/344) - Fixed pipeline still trying to run when using old nextflow version

### `Dependencies`

- adapterremoval=2.2.2 upgraded to 2.3.1
- adapterremovalfixprefix=0.0.4 upgraded to 0.0.5
- damageprofiler=0.4.3 upgraded to 0.4.9
- angsd=0.923 upgraded to 0.931
- gatk4=4.1.2.0 upgraded to 4.1.4.1
- mtnucratio=0.5 upgraded to 0.6
- conda-forge::markdown=3.1.1 upgraded to 3.2.1
- bioconda::fastqc=0.11.8 upgraded to 0.11.9
- bioconda::picard=2.21.4 upgraded to 2.22.0
- bioconda::bedtools=2.29.0 upgraded to 2.29.2
- pysam=0.15.3 upgraded to 0.15.4
- conda-forge::pandas=1.0.0 upgraded to 1.0.1
- bioconda::freebayes=1.3.1 upgraded to 1.3.2
- conda-forge::biopython=1.75 upgraded to 1.76

## [2.0.7] - 2019-06-10

### `Added`

- [#189](https://github.com/nf-core/eager/pull/189) - Outputting unmapped reads in a fastq files with the --strip_input_fastq flag
- [#186](https://github.com/nf-core/eager/pull/186) - Make FastQC skipping [possible](https://github.com/nf-core/eager/issues/182)
- Merged in [nf-core/tools](https://github.com/nf-core/tools) release V1.6 template changes
- A lot more automated tests using Travis CI
- Don't ignore DamageProfiler errors any more
- [#220](https://github.com/nf-core/eager/pull/220) - Added post-mapping filtering statistics module and corresponding MultiQC statistics [#217](https://github.com/nf-core/eager/issues/217)

### `Fixed`

- [#152](https://github.com/nf-core/eager/pull/152) - DamageProfiler errors [won't crash entire pipeline any more](https://github.com/nf-core/eager/issues/171)
- [#176](https://github.com/nf-core/eager/pull/176) - Increase runtime for DamageProfiler on [large reference genomes](https://github.com/nf-core/eager/issues/173)
- [#172](https://github.com/nf-core/eager/pull/152) - DamageProfiler errors [won't crash entire pipeline any more](https://github.com/nf-core/eager/issues/171)
- [#174](https://github.com/nf-core/eager/pull/190) - Publish DeDup files [properly](https://github.com/nf-core/eager/issues/183)
- [#196](https://github.com/nf-core/eager/pull/196) - Fix reference [issues](https://github.com/nf-core/eager/issues/150)
- [#196](https://github.com/nf-core/eager/pull/196) - Fix issues with PE data being mapped incompletely
- [#200](https://github.com/nf-core/eager/pull/200) - Fix minor issue with some [typos](https://github.com/nf-core/eager/pull/196)
- [#210](https://github.com/nf-core/eager/pull/210) - Fix PMDTools [encoding issue](https://github.com/pontussk/PMDtools/issues/6) from `samtools calmd` generated files by running through `sa]mtools view` first
- [#221](https://github.com/nf-core/eager/pull/221) - Fix BWA Index [not being reused by multiple samples](https://github.com/nf-core/eager/issues/219)

### `Dependencies`

- Added DeDup v0.12.5 (json support)
- Added mtnucratio v0.5 (json support)
- Updated Picard 2.18.27 -> 2.20.2
- Updated GATK 4.1.0.0 -> 4.1.2.0
- Updated damageprofiler 0.4.4 -> 0.4.5
- Updated r-rmarkdown 1.11 -> 1.12
- Updated fastp 0.19.7 -> 0.20.0
- Updated qualimap 2.2.2b -> 2.2.2c

## [2.0.6] - 2019-03-05

### `Added`

- [#152](https://github.com/nf-core/eager/pull/152) - Clarified `--complexity_filter` flag to be specifically for poly G trimming.
- [#155](https://github.com/nf-core/eager/pull/155) - Added [Dedup log to output folders](https://github.com/nf-core/eager/issues/154)
- [#159](https://github.com/nf-core/eager/pull/159) - Added Possibility to skip AdapterRemoval, skip merging, skip trimming fixing [#64](https://github.com/nf-core/eager/issues/64),[#137](https://github.com/nf-core/eager/issues/137) - thanks to @maxibor, @jfy133

### `Fixed`

- [#151](https://github.com/nf-core/eager/pull/151) - Fixed [post-deduplication step errors](https://github.com/nf-core/eager/issues/128)
- [#147](https://github.com/nf-core/eager/pull/147) - Fix Samtools Index for [large references](https://github.com/nf-core/eager/issues/146)
- [#145](https://github.com/nf-core/eager/pull/145) - Added Picard Memory Handling [fix](https://github.com/nf-core/eager/issues/144)

### `Dependencies`

- Picard Tools 2.18.23 -> 2.18.27
- GATK 4.0.12.0 -> 4.1.0.0
- FastP 0.19.6 -> 0.19.7

## [2.0.5] - 2019-01-28

### `Added`

- [#127](https://github.com/nf-core/eager/pull/127) - Added a second test case for testing the pipeline properly
- [#129](https://github.com/nf-core/eager/pull/129) - Support BAM files as [input format](https://github.com/nf-core/eager/issues/41)
- [#131](https://github.com/nf-core/eager/pull/131) - Support different [reference genome file extensions](https://github.com/nf-core/eager/issues/130)

### `Fixed`

- [#128](https://github.com/nf-core/eager/issues/128) - Fixed reference genome handling errors

### `Dependencies`

- Picard Tools 2.18.21 -> 2.18.23
- R-Markdown 1.10 -> 1.11
- FastP 0.19.5 -> 0.19.6

## [2.0.4] - 2019-01-09

### `Added`

- [#111](https://github.com/nf-core/eager/pull/110) - Allow [Zipped FastA reference input](https://github.com/nf-core/eager/issues/91)
- [#113](https://github.com/nf-core/eager/pull/113) - All files are now staged via channels, which is considered best practice by Nextflow
- [#114](https://github.com/nf-core/eager/pull/113) - Add proper runtime defaults for multiple processes
- [#118](https://github.com/nf-core/eager/pull/118) - Add [centralized configs handling](https://github.com/nf-core/configs)
- [#115](https://github.com/nf-core/eager/pull/115) - Add DamageProfiler MultiQC support
- [#122](https://github.com/nf-core/eager/pull/122) - Add pulling from Dockerhub again

### `Fixed`

- [#110](https://github.com/nf-core/eager/pull/110) - Fix for [MultiQC Missing Second FastQC report](https://github.com/nf-core/eager/issues/107)
- [#112](https://github.com/nf-core/eager/pull/112) - Remove [redundant UDG options](https://github.com/nf-core/eager/issues/89)

## [2.0.3] - 2018-12-12

### `Added`

- [#80](https://github.com/nf-core/eager/pull/80) - BWA Index file handling
- [#77](https://github.com/nf-core/eager/pull/77) - Lots of documentation updates by [@jfy133](https://github.com/jfy133)
- [#81](https://github.com/nf-core/eager/pull/81) - Renaming of certain BAM options
- [#92](https://github.com/nf-core/eager/issues/92) - Complete restructure of BAM options

### `Fixed`

- [#84](https://github.com/nf-core/eager/pull/85) - Fix for [Samtools index issues](https://github.com/nf-core/eager/issues/84)
- [#96](https://github.com/nf-core/eager/issues/96) - Fix for [MarkDuplicates issues](https://github.com/nf-core/eager/issues/96) found by [@nilesh-tawari](https://github.com/nilesh-tawari)

### Other

- Added Slack button to repository readme

## [2.0.2] - 2018-11-03

### `Changed`

- [#70](https://github.com/nf-core/eager/issues/70) - Uninitialized `readPaths` warning removed

### `Added`

- [#73](https://github.com/nf-core/eager/pull/73) - Travis CI Testing of Conda Environment added

### `Fixed`

- [#72](https://github.com/nf-core/eager/issues/72) - iconv Issue with R in conda environment

## [2.0.1] - 2018-11-02

### `Fixed`

- [#69](https://github.com/nf-core/eager/issues/67) - FastQC issues with conda environments

## [2.0.0] "Kaufbeuren" - 2018-10-17

Initial release of nf-core/eager:

### `Added`

- FastQC read quality control
- (Optional) Read complexity filtering with FastP
- Read merging and clipping using AdapterRemoval v2
- Mapping using BWA / BWA Mem or CircularMapper
- Library Complexity Estimation with Preseq
- Conversion and Filtering of BAM files using Samtools
- Damage assessment via DamageProfiler, additional filtering using PMDTools
- Duplication removal via DeDup
- BAM Clipping with BamUtil for UDGhalf protocols
- QualiMap BAM quality control analysis

Furthermore, this already creates an interactive report using MultiQC, which will be upgraded in V2.1 "Ulm" to contain more aDNA specific metrics.<|MERGE_RESOLUTION|>--- conflicted
+++ resolved
@@ -33,13 +33,9 @@
 - Updated workflow diagrams to reflect latest functionality
 - [#787](https://github.com/nf-core/eager/issues/787) Adds memory specification flags for the GATK UnifiedGenotyper and HaplotyperCaller steps (thanks to @nylander)
 - Fixed issue where MultiVCFAnalyzer would not pick up newly generated VCF files, when specifying additional VCF files.
-<<<<<<< HEAD
-- Switch hostremoval_input_fastq from multiprocessing to multithreading because of memory concerns [#789](https://github.com/nf-core/eager/issues/789)
-=======
 - [#790](https://github.com/nf-core/eager/issues/790) Fixed kraken2 report file-name collision when sample names have `.` in them
 - [#792](https://github.com/nf-core/eager/issues/792) Fixed java error messages for AdapterRemovalFixPrefix being hidden in output
 - [#794](https://github.com/nf-core/eager/issues/794) Aligned default test profile with nf-core standards (`test_tsv` is now `test`)
->>>>>>> 19b14e01
 
 ### `Dependencies`
 
