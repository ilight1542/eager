--- conflicted
+++ resolved
@@ -7,10 +7,8 @@
 
 ### `Added`
 
-<<<<<<< HEAD
 - [#642](https://github.com/nf-core/eager/issues/642) and [#431](https://github.com/nf-core/eager/issues/431) adds post-adapter removal barcode/fastq trimming
-=======
->>>>>>> a4b3f027
+
 ### `Fixed`
 
 - [#771](https://github.com/nf-core/eager/issues/771) Remove legacy code
@@ -19,12 +17,8 @@
 ### `Dependencies`
 
 ### `Deprecated`
-<<<<<<< HEAD
-## v2.3.5dev - [date]
-=======
 
 ## v2.3.5 - 2021-06-03
->>>>>>> a4b3f027
 
 ### `Added`
 
