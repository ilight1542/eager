# nf-core/eager: Changelog

The format is based on [Keep a Changelog](http://keepachangelog.com/en/1.0.0/)
and this project adheres to [Semantic Versioning](http://semver.org/spec/v2.0.0.html).

## [dev]

### `Added`

### `Fixed`

<<<<<<< HEAD
- [#836](https://github.com/nf-core/eager/issues/836) Remove deprecated parameters from test profiles
=======
- [#838] Fix --snpcapture_bed files not being picked up by Nextflow
- Fix PMDtools reference mask not being picked up by Nextflow, and it's use being evaluated against --snpcapture_bed rather than --pmdtools_reference_mask
>>>>>>> 2b7d5bfa

### `Dependencies`

### `Deprecated`

## [2.4.2] - 2022-01-24

### `Added`

### `Fixed`

- [#824](https://github.com/nf-core/eager/issues/824) Fixes large memory footprint of bedtools coverage calculation.
- [#822](https://github.com/nf-core/eager/issues/822) Fixed post-adapterremoval trimmed files not being lane-merged and included in downstream analyses
- Fixed a couple of software version reporting commands

### `Dependencies`

### `Deprecated`

## [2.4.1] - 2021-11-30

### `Added`

- [#805](https://github.com/nf-core/eager/issues/805) Changes to bam_trim options to allow flexible trimming by library strandedness (in addition to UDG treatment). (@TCLamnidis)
- [#808](https://github.com/nf-core/eager/issues/808) Retain read group information across bam merges. Sample set to sample name (rather than library name) in bwa output 'RG' readgroup tag. (@TCLamnidis)
- Map and base quality filters prior to genotyping with pileupcaller can now be specified. (@TCLamnidis)
- [#774](https://github.com/nf-core/eager/issues/774) Added support for multi-threaded Bowtie2 build reference genome indexing (@jfy133)
- [#804](https://github.com/nf-core/eager/issues/804) Improved output documentation description to add how 'cluster factor' is calculated (thanks to @meganemichel)

### `Fixed`

- [#803](https://github.com/nf-core/eager/issues/803) Fixed mistake in metro-map diagram (`samtools index` is now correctly `samtools faidx`) (@jfy133)

### `Dependencies`

### `Deprecated`

## [2.4.0] - Wangen - 2021-09-14

### `Added`

- [#317](https://github.com/nf-core/eager/issues/317) Added bcftools stats for general genotyping statistics of VCF files
- [#651](https://github.com/nf-core/eager/issues/651) - Adds removal of adapters specified in an AdapterRemoval adapter list file
- [#642](https://github.com/nf-core/eager/issues/642) and [#431](https://github.com/nf-core/eager/issues/431) adds post-adapter removal barcode/fastq trimming
- [#769](https://github.com/nf-core/eager/issues/769) - Adds lc_extrap mode to preseq (suggested by @roberta-davidson)

### `Fixed`

- Fixed some missing or incorrectly reported software versions
- [#771](https://github.com/nf-core/eager/issues/771) Remove legacy code
- Improved output documentation for MultiQC general stats table (thanks to @KathrinNaegele and @esalmela)
- Improved output documentation for BowTie2 (thanks to @isinaltinkaya)
- [#612](https://github.com/nf-core/eager/issues/612) Updated BAM trimming defaults to 0 to ensure no unwanted trimming when mixing half-UDG with no-UDG (thanks to @scarlhoff)
- [#722](https://github.com/nf-core/eager/issues/722) Updated BWA mapping mapping parameters to latest recommendations - primarily alnn back to 0.01 and alno to 2 as per Oliva et al. 2021 (10.1093/bib/bbab076)
- Updated workflow diagrams to reflect latest functionality
- [#787](https://github.com/nf-core/eager/issues/787) Adds memory specification flags for the GATK UnifiedGenotyper and HaplotyperCaller steps (thanks to @nylander)
- Fixed issue where MultiVCFAnalyzer would not pick up newly generated VCF files, when specifying additional VCF files.
- [#790](https://github.com/nf-core/eager/issues/790) Fixed kraken2 report file-name collision when sample names have `.` in them
- [#792](https://github.com/nf-core/eager/issues/792) Fixed java error messages for AdapterRemovalFixPrefix being hidden in output
- [#794](https://github.com/nf-core/eager/issues/794) Aligned default test profile with nf-core standards (`test_tsv` is now `test`)

### `Dependencies`

- Bumped python: 3.7.3 -> 3.9.4
- Bumped markdown: 3.2.2 -> 3.3.4
- Bumped pymdown-extensions: 7.1 -> 8.2
- Bumped pyments: 2.6.1 -> 2.9.0
- Bumped adapterremoval: 2.3.1 -> 2.3.2
- Bumped picard: 2.22.9 -> 2.26.0
- Bumped samtools 1.9 -> 1.12
- Bumped angsd: 0.933 -> 0.935
- Bumped gatk4: 4.1.7.0 -> 4.2.0.0
- Bumped multiqc: 1.10.1 -> 1.11
- Bumped bedtools 2.29.2 -> 2.30.0
- Bumped libiconv: 1.15 -> 1.16
- Bumped preseq: 2.0.3 -> 3.1.2
- Bumped bamutil: 1.0.14 -> 1.0.15
- Bumped pysam: 0.15.4 -> 0.16.0
- Bumped kraken2: 2.1.1 -> 2.1.2
- Bumped pandas: 1.0.4 -> 1.2.4
- Bumped freebayes: 1.3.2 -> 1.3.5
- Bumped biopython: 1.76 -> 1.79
- Bumped xopen: 0.9.0 -> 1.1.0
- Bumped bowtie2: 2.4.2 -> 2.4.4
- Bumped mapdamage2: 2.2.0 -> 2.2.1
- Bumped bbmap: 38.87 -> 38.92
- Added bcftools: 1.12

### `Deprecated`

## [2.3.5] - 2021-06-03

### `Added`

- [#722](https://github.com/nf-core/eager/issues/722) - Adds bwa `-o` flag for more flexibility in bwa parameters
- [#736](https://github.com/nf-core/eager/issues/736) - Add printing of multiqc run report location on successful completion
- New logo that is more visible when a user is using darkmode on GitHub or nf-core website!

### `Fixed`

- [#723](https://github.com/nf-core/eager/issues/723) - Fixes empty fields in TSV resulting in uninformative error
- Updated template to nf-core/tools 1.14
- [#688](https://github.com/nf-core/eager/issues/688) - Clarified the pipeline is not just for humans and microbes, but also plants and animals, and also for modern DNA
- [#751](https://github.com/nf-core/eager/pull/751) - Added missing label to mtnucratio
- General code cleanup and standardisation of parameters with no default setting
- [#750](https://github.com/nf-core/eager/issues/750) - Fixed piped commands requesting the same number of CPUs at each command step
- [#757](https://github.com/nf-core/eager/issues/757) - Removed confusing 'Data Type' variable from MultiQC workflow summary (not consistent with TSV input)
- [#759](https://github.com/nf-core/eager/pull/759) - Fixed malformed software scraping regex that resulted in N/A in MultiQC report
- [#761](https://github.com/nf-core/eager/pull/759) - Fixed issues related to instability of samtools filtering related CI tests

### `Dependencies`

### `Deprecated`

## [2.3.4] - 2021-05-05

### `Added`

- [#729](https://github.com/nf-core/eager/issues/729) - Added Bowtie2 flag `--maxins` for PE mapping modern DNA mapping contexts

### `Fixed`

- Corrected explanation of the "--min_adap_overlap" parameter for AdapterRemoval in the docs
- [#725](https://github.com/nf-core/eager/pull/725) - `bwa_index` doc update
- Re-adds gzip piping to AdapterRemovalFixPrefix to speed up process after reports of being very slow
- Updated DamageProfiler citation from bioRxiv to publication

### `Dependencies`

- Removed pinning of `tbb` (upstream bug in bioconda fixed)
- Bumped `pigz` to 2.6 to fix rare stall bug when compressing data after AdapterRemoval
- Bumped Bowtie2 to 2.4.2 to fix issues with `tbb` version

### `Deprecated`

## [2.3.3] - 2021-04-08

### `Added`

- [#349](https://github.com/nf-core/eager/issues/349) - Added option enabling platypus formatted output of pmdtools misincorporation frequencies.

### `Fixed`

- [#719](https://github.com/nf-core/eager/pull/719) - Fix filename for bam output of `mapdamage_rescaling`
- [#707](https://github.com/nf-core/eager/pull/707) - Fix typo in UnifiedGenotyper IndelRealigner command
- Fixed some Java tools not following process memory specifications
- Updated template to nf-core/tools 1.13.2
- [#711](https://github.com/nf-core/eager/pull/711) - Fix conditional execution preventing multivcfanalyze to run
- [#714](https://github.com/nf-core/eager/issues/714) - Fixes bug in nuc contamination by upgrading to latest MultiQC v1.10.1 bugfix release

### `Dependencies`

### `Deprecated`

## [2.3.2] - 2021-03-16

### `Added`

- [#687](https://github.com/nf-core/eager/pull/687) - Adds Kraken2 unique kmer counting report
- [#676](https://github.com/nf-core/eager/issues/676) - Refactor help message / summary message formatting to automatic versions using nf-core library
- [#682](https://github.com/nf-core/eager/issues/682) - Add AdapterRemoval `--qualitymax` flag to allow FASTQ Phred score range max more than 41

### `Fixed`

- [#666](https://github.com/nf-core/eager/issues/666) - Fixed input file staging for `print_nuclear_contamination`
- [#631](https://github.com/nf-core/eager/issues/631) - Update minimum Nextflow version to 20.07.1, due to unfortunate bug in Nextflow 20.04.1 causing eager to crash if patch pulled
- Made MultiQC crash behaviour stricter when dealing with large datasets, as reported by @ashildv
- [#652](https://github.com/nf-core/eager/issues/652) - Added note to documentation that when using `--skip_collapse` this will use _paired-end_ alignment mode with mappers when using PE data
- [#626](https://github.com/nf-core/eager/issues/626) - Add additional checks to ensure pipeline will give useful error if cells of a TSV column are empty
- Added note to documentation that when using `--skip_collapse` this will use _paired-end_ alignment mode with mappers when using PE data
- [#673](https://github.com/nf-core/eager/pull/673) - Fix Kraken database loading when loading from directory instead of compressed file
- [#688](https://github.com/nf-core/eager/issues/668) - Allow pipeline to complete, even if Qualimap crashes due to an empty or corrupt BAM file for one sample/library
- [#683](https://github.com/nf-core/eager/pull/683) - Sets `--igenomes_ignore` to true by default, as rarely used by users currently and makes resolving configs less complex
- Added exit code `140` to re-tryable exit code list to account for certain scheduler wall-time limit fails
- [#672](https://github.com/nf-core/eager/issues/672) - Removed java parameter from picard tools which could cause memory issues
- [#679](https://github.com/nf-core/eager/issues/679) - Refactor within-process bash conditions to groovy/nextflow, due to incompatibility with some servers environments
- [#690](https://github.com/nf-core/eager/pull/690) - Fixed ANGSD output mode for beagle by setting `-doMajorMinor 1` as default in that case
- [#693](https://github.com/nf-core/eager/issues/693) - Fixed broken TSV input validation for the Colour Chemistry column
- [#695](https://github.com/nf-core/eager/issues/695) - Fixed incorrect `-profile` order in tutorials (originally written reversed due to [nextflow bug](https://github.com/nextflow-io/nextflow/issues/1792))
- [#653](https://github.com/nf-core/eager/issues/653) - Fixed file collision errors with sexdeterrmine for two same-named libraries with different strandedness

### `Dependencies`

- Bumped MultiQC to 1.10 for improved functionality
- Bumped HOPS to 0.35 for MultiQC 1.10 compatibility

### `Deprecated`

## [2.3.1] - 2021-01-14

### `Added`

### `Fixed`

- [#654](https://github.com/nf-core/eager/issues/654) - Fixed some values in JSON schema (used in launch GUI) not passing validation checks during run
- [#655](https://github.com/nf-core/eager/issues/655) - Updated read groups for all mappers to allow proper GATK validation
- Fixed issue with Docker container not being pullable by Nextflow due to version-number inconsistencies

### `Dependencies`

### `Deprecated`

## [2.3.0] - Aalen - 2021-01-11

### `Added`

- [#640](https://github.com/nf-core/eager/issues/640) - Added a pre-metagenomic screening filtering of low-sequence complexity reads with `bbduk`
- [#583](https://github.com/nf-core/eager/issues/583) - Added `mapDamage2` rescaling of BAM files to remove damage
- Updated usage (merging files) and workflow images reflecting new functionality.

### `Fixed`

- Removed leftover old DockerHub push CI commands.
- [#627](https://github.com/nf-core/eager/issues/627) - Added de Barros Damgaard citation to README
- [#630](https://github.com/nf-core/eager/pull/630) - Better handling of Qualimap memory requirements and error strategy.
- Fixed some incomplete schema options to ensure users supply valid input values
- [#638](https://github.com/nf-core/eager/issues/638#issuecomment-748877567) Fixed inverted circularfilter filtering (previously filtering would happen by default, not when requested by user as originally recorded in documentation)
- [DeDup:](https://github.com/apeltzer/DeDup/commit/07d47868f10a6830da8c9161caa3755d9da155bf) Fixed Null Pointer Bug in DeDup by updating to 0.12.8 version
- [#650](https://github.com/nf-core/eager/pull/650) - Increased memory given to FastQC for larger files by making it multithreaded

### `Dependencies`

- Update: DeDup v0.12.7 to v0.12.8

### `Deprecated`

## [2.2.2] - 2020-12-09

### `Added`

- Added large scale 'stress-test' profile for AWS (using de Barros Damgaard et al. 2018's 137 ancient human genomes).
  - This will now be run automatically for every release. All processed data will be available on the nf-core website: <https://nf-co.re/eager/results>
    - You can run this yourself using `-profile test_full`

### `Fixed`

- Fixed AWS full test profile.
- [#587](https://github.com/nf-core/eager/issues/587) - Re-implemented AdapterRemovalFixPrefix for DeDup compatibility of including singletons
- [#602](https://github.com/nf-core/eager/issues/602) - Added the newly available GATK 3.5 conda package.
- [#610](https://github.com/nf-core/eager/issues/610) - Create bwa_index channel when specifying circularmapper as mapper
- Updated template to nf-core/tools 1.12.1
- General documentation improvements

### `Deprecated`

- Flag `--gatk_ug_jar` has now been removed as GATK 3.5 is now avaliable within the nf-core/eager software environment.

## [2.2.1] - 2020-10-20

### `Fixed`

- [#591](https://github.com/nf-core/eager/issues/591) - Fixed offset underlines in lane merging diagram in docs
- [#592](https://github.com/nf-core/eager/issues/592) - Fixed issue where supplying Bowtie2 index reported missing bwamem_index error
- [#590](https://github.com/nf-core/eager/issues/592) - Removed redundant dockstore.yml from root
- [#596](https://github.com/nf-core/eager/issues/596) - Add workaround for issue regarding gzipped FASTAs and pre-built indices
- [#589](https://github.com/nf-core/eager/issues/582) - Updated template to nf-core/tools 1.11
- [#582](https://github.com/nf-core/eager/issues/582) - Clarify memory limit issue on FAQ

## [2.2.0] - Ulm - 2020-10-20

### `Added`

- **Major** Automated cloud tests with large-scale data on [AWS](https://aws.amazon.com/)
- **Major** Re-wrote input logic to accept a TSV 'map' file in addition to direct paths to FASTQ files
- **Major** Added JSON Schema, enabling web GUI for configuration of pipeline available [here](https://nf-co.re/launch?pipeline=eager&release=2.2.0)
- **Major** Lane and library merging implemented
  - When using TSV input, one library with the multiple _lanes_ will be merged together, before mapping
  - Strip FASTQ will also produce a lane merged 'raw' but 'stripped' FASTQ file
  - When using TSV input, one sample with multiple (same treatment) libraries will be merged together
  - Important: direct FASTQ paths will not have this functionality. TSV is required.
- [#40](https://github.com/nf-core/eager/issues/40) - Added the pileupCaller genotyper from [sequenceTools](https://github.com/stschiff/sequenceTools)
- Added validation check and clearer error message when `--fasta_index` is provided and filepath does not end in `.fai`.
- Improved error messages
- Added ability for automated emails using `mailutils` to also send MultiQC reports
- General documentation additions, cleaning, and updated figures with CC-BY license
- Added large 'full size' dataset test-profiles for ancient fish and human contexts human
- [#257](https://github.com/nf-core/eager/issues/257) - Added the bowtie2 aligner as option for mapping, following Poullet and Orlando 2020 doi: [10.3389/fevo.2020.00105](https://doi.org/10.3389/fevo.2020.00105)
- [#451](https://github.com/nf-core/eager/issues/451) - Adds ANGSD genotype likelihood calculations as an alternative to typical 'genotypers'
- [#566](https://github.com/nf-core/eager/issues/466) - Add tutorials on how to set up nf-core/eager for different contexts
- Nuclear contamination results are now shown in the MultiQC report
- Tutorial on how to use profiles for reproducible science (i.e. parameter sharing between different groups)
- [#522](https://github.com/nf-core/eager/issues/522) - Added post-mapping length filter to assist in more realistic endogenous DNA calculations
- [#512](https://github.com/nf-core/eager/issues/512) - Added flexible trimming of BAMs by library type. 'half' and 'none' UDG libraries can now be trimmed differentially within a single eager run.
- Added a `.dockstore.yml` config file for automatic workflow registration with [dockstore.org](https://dockstore.org/)
- Updated template to nf-core/tools 1.10.2
- [#544](https://github.com/nf-core/eager/pull/544) - Add script to perform bam filtering on fragment length
- [#456](https://github.com/nf-core/eager/pull/546) - Bumps the base (default) runtime of all processes to 4 hours, and set shorter time limits for test profiles (1 hour)
- [#552](https://github.com/nf-core/eager/issues/552) - Adds optional creation of MALT SAM files alongside RMA6 files
- Added eigenstrat snp coverage statistics to MultiQC report. Process results are published in `genotyping/*_eigenstrat_coverage.txt`.

### `Fixed`

- [#368](https://github.com/nf-core/eager/issues/368) - Fixed the profile `test` to contain a parameter for `--paired_end`
- Mini bugfix for typo in line 1260+1261
- [#374](https://github.com/nf-core/eager/issues/374) - Fixed output documentation rendering not containing images
- [#379](https://github.com/nf-core/eager/issues/378) - Fixed insufficient memory requirements for FASTQC edge case
- [#390](https://github.com/nf-core/eager/issues/390) - Renamed clipped/merged output directory to be more descriptive
- [#398](https://github.com/nf-core/eager/issues/498) - Stopped incompatible FASTA indexes being accepted
- [#400](https://github.com/nf-core/eager/issues/400) - Set correct recommended bwa mapping parameters from [Schubert et al. 2012](https://doi.org/10.1186/1471-2164-13-178)
- [#410](https://github.com/nf-core/eager/issues/410) - Fixed nf-core/configs not being loaded properly
- [#473](https://github.com/nf-core/eager/issues/473) - Fixed bug in sexdet_process on AWS
- [#444](https://github.com/nf-core/eager/issues/444) - Provide option for preserving realigned bam + index
- Fixed deduplication output logic. Will now pass along only the post-rmdup bams if duplicate removal is not skipped, instead of both the post-rmdup and pre-rmdup bams
- [#497](https://github.com/nf-core/eager/issues/497) - Simplifies number of parameters required to run bam filtering
- [#501](https://github.com/nf-core/eager/issues/501) - Adds additional validation checks for MALT/MaltExtract database input files
- [#508](https://github.com/nf-core/eager/issues/508) - Made Markduplicates default dedupper due to narrower context specificity of dedup
- [#516](https://github.com/nf-core/eager/issues/516) - Made bedtools not report out of memory exit code when warning of inconsistent FASTA/Bed entry names
- [#504](https://github.com/nf-core/eager/issues/504) - Removed uninformative sexdeterrmine-snps plot from MultiQC report.
- Nuclear contamination is now reported with the correct library names.
- [#531](https://github.com/nf-core/eager/pull/531) - Renamed 'FASTQ stripping' to 'host removal'
- Merged all tutorials and FAQs into `usage.md` for display on [nf-co.re](https://www.nf-co.re)
- Corrected header of nuclear contamination table (`nuclear_contamination.txt`).
- Fixed a bug with `nSNPs` definition in `print_x_contamination.py`. Number of SNPs now correctly reported
- `print_x_contamination.py` now correctly converts all NA values to "N/A"
- Increased amount of memory MultiQC by default uses, to account for very large nf-core/eager runs (e.g. >1000 samples)

### `Dependencies`

- Added sequenceTools (1.4.0.6) that adds the ability to do genotyping with the 'pileupCaller'
- Latest version of DeDup (0.12.6) which now reports mapped reads after deduplication
- [#560](https://github.com/nf-core/eager/issues/560) Latest version of Dedup (0.12.7), which now correctly reports deduplication statistics based on calculations of mapped reads only (prior denominator was total reads of BAM file)
- Latest version of ANGSD (0.933) which doesn't seg fault when running contamination on BAMs with insufficient reads
- Latest version of MultiQC (1.9) with support for lots of extra tools in the pipeline (MALT, SexDetERRmine, DamageProfiler, MultiVCFAnalyzer)
- Latest versions of Pygments (7.1), Pymdown-Extensions (2.6.1) and Markdown (3.2.2) for documentation output
- Latest version of Picard (2.22.9)
- Latest version of GATK4 (4.1.7.0)
- Latest version of sequenceTools (1.4.0.6)
- Latest version of fastP (0.20.1)
- Latest version of Kraken2 (2.0.9beta)
- Latest version of FreeBayes (1.3.2)
- Latest version of xopen (0.9.0)
- Added Bowtie 2 (2.4.1)
- Latest version of Sex.DetERRmine (1.1.2)
- Latest version of endorS.py (0.4)

## [2.1.0] - Ravensburg - 2020-03-05

### `Added`

- Added Support for automated tests using [GitHub Actions](https://github.com/features/actions), replacing travis
- [#40](https://github.com/nf-core/eager/issues/40), [#231](https://github.com/nf-core/eager/issues/231) - Added genotyping capability through GATK UnifiedGenotyper (v3.5), GATK HaplotypeCaller (v4.1) and FreeBayes
- Added MultiVCFAnalyzer module
- [#240](https://github.com/nf-core/eager/issues/240) - Added human sex determination module
- [#226](https://github.com/nf-core/eager/issues/226) - Added `--preserve5p` function for AdapterRemoval
- [#212](https://github.com/nf-core/eager/issues/212) - Added ability to use only merged reads downstream from AdapterRemoval
- [#265](https://github.com/nf-core/eager/issues/265) - Adjusted full markdown linting in Travis CI
- [#247](https://github.com/nf-core/eager/issues/247) - Added nuclear contamination with angsd
- [#258](https://github.com/nf-core/eager/issues/258) - Added ability to report bedtools stats to features (e.g. depth/breadth of annotated genes)
- [#249](https://github.com/nf-core/eager/issues/249) - Added metagenomic classification of unmapped reads with MALT and aDNA authentication with MaltExtract
- [#302](https://github.com/nf-core/eager/issues/302) - Added mitochondrial to nuclear ratio calculation
- [#302](https://github.com/nf-core/eager/issues/302) - Added VCF2Genome for consensus sequence generation
- Fancy new logo from [ZandraFagernas](https://github.com/ZandraFagernas)
- [#286](https://github.com/nf-core/eager/issues/286) - Adds pipeline-specific profiles (loaded from nf-core configs)
- [#310](https://github.com/nf-core/eager/issues/310) - Generalises base.config
- [#326](https://github.com/nf-core/eager/pull/326) - Add Biopython and [xopen](https://github.com/marcelm/xopen/) dependencies
- [#336](https://github.com/nf-core/eager/issues/336) - Change default Y-axis maximum value of DamageProfiler to 30% to match popular (but slower) mapDamage, and allow user to set their own value.
- [#352](https://github.com/nf-core/eager/pull/352) - Add social preview image
- [#355](https://github.com/nf-core/eager/pull/355) - Add Kraken2 metagenomics classifier
- [#90](https://github.com/nf-core/eager/issues/90) - Added endogenous DNA calculator (original repository: [https://github.com/aidaanva/endorS.py/](https://github.com/aidaanva/endorS.py/))

### `Fixed`

- [#227](https://github.com/nf-core/eager/issues/227) - Large re-write of input/output process logic to allow maximum flexibility. Originally to address [#227](https://github.com/nf-core/eager/issues/227), but further expanded
- Fixed Travis-Ci.org to Travis-Ci.com migration issues
- [#266](https://github.com/nf-core/eager/issues/266) - Added sanity checks for input filetypes (i.e. only BAM files can be supplied if `--bam`)
- [#237](https://github.com/nf-core/eager/issues/237) - Fixed and Updated script scrape_software_versions
- [#322](https://github.com/nf-core/eager/pull/322) - Move extract map reads fastq compression to pigz
- [#327](https://github.com/nf-core/eager/pull/327) - Speed up strip_input_fastq process and make it more robust
- [#342](https://github.com/nf-core/eager/pull/342) - Updated to match nf-core tools 1.8 linting guidelines
- [#339](https://github.com/nf-core/eager/issues/339) - Converted unnecessary zcat + gzip to just cat for a performance boost
- [#344](https://github.com/nf-core/eager/issues/344) - Fixed pipeline still trying to run when using old nextflow version

### `Dependencies`

- adapterremoval=2.2.2 upgraded to 2.3.1
- adapterremovalfixprefix=0.0.4 upgraded to 0.0.5
- damageprofiler=0.4.3 upgraded to 0.4.9
- angsd=0.923 upgraded to 0.931
- gatk4=4.1.2.0 upgraded to 4.1.4.1
- mtnucratio=0.5 upgraded to 0.6
- conda-forge::markdown=3.1.1 upgraded to 3.2.1
- bioconda::fastqc=0.11.8 upgraded to 0.11.9
- bioconda::picard=2.21.4 upgraded to 2.22.0
- bioconda::bedtools=2.29.0 upgraded to 2.29.2
- pysam=0.15.3 upgraded to 0.15.4
- conda-forge::pandas=1.0.0 upgraded to 1.0.1
- bioconda::freebayes=1.3.1 upgraded to 1.3.2
- conda-forge::biopython=1.75 upgraded to 1.76

## [2.0.7] - 2019-06-10

### `Added`

- [#189](https://github.com/nf-core/eager/pull/189) - Outputting unmapped reads in a fastq files with the --strip_input_fastq flag
- [#186](https://github.com/nf-core/eager/pull/186) - Make FastQC skipping [possible](https://github.com/nf-core/eager/issues/182)
- Merged in [nf-core/tools](https://github.com/nf-core/tools) release V1.6 template changes
- A lot more automated tests using Travis CI
- Don't ignore DamageProfiler errors any more
- [#220](https://github.com/nf-core/eager/pull/220) - Added post-mapping filtering statistics module and corresponding MultiQC statistics [#217](https://github.com/nf-core/eager/issues/217)

### `Fixed`

- [#152](https://github.com/nf-core/eager/pull/152) - DamageProfiler errors [won't crash entire pipeline any more](https://github.com/nf-core/eager/issues/171)
- [#176](https://github.com/nf-core/eager/pull/176) - Increase runtime for DamageProfiler on [large reference genomes](https://github.com/nf-core/eager/issues/173)
- [#172](https://github.com/nf-core/eager/pull/152) - DamageProfiler errors [won't crash entire pipeline any more](https://github.com/nf-core/eager/issues/171)
- [#174](https://github.com/nf-core/eager/pull/190) - Publish DeDup files [properly](https://github.com/nf-core/eager/issues/183)
- [#196](https://github.com/nf-core/eager/pull/196) - Fix reference [issues](https://github.com/nf-core/eager/issues/150)
- [#196](https://github.com/nf-core/eager/pull/196) - Fix issues with PE data being mapped incompletely
- [#200](https://github.com/nf-core/eager/pull/200) - Fix minor issue with some [typos](https://github.com/nf-core/eager/pull/196)
- [#210](https://github.com/nf-core/eager/pull/210) - Fix PMDTools [encoding issue](https://github.com/pontussk/PMDtools/issues/6) from `samtools calmd` generated files by running through `sa]mtools view` first
- [#221](https://github.com/nf-core/eager/pull/221) - Fix BWA Index [not being reused by multiple samples](https://github.com/nf-core/eager/issues/219)

### `Dependencies`

- Added DeDup v0.12.5 (json support)
- Added mtnucratio v0.5 (json support)
- Updated Picard 2.18.27 -> 2.20.2
- Updated GATK 4.1.0.0 -> 4.1.2.0
- Updated damageprofiler 0.4.4 -> 0.4.5
- Updated r-rmarkdown 1.11 -> 1.12
- Updated fastp 0.19.7 -> 0.20.0
- Updated qualimap 2.2.2b -> 2.2.2c

## [2.0.6] - 2019-03-05

### `Added`

- [#152](https://github.com/nf-core/eager/pull/152) - Clarified `--complexity_filter` flag to be specifically for poly G trimming.
- [#155](https://github.com/nf-core/eager/pull/155) - Added [Dedup log to output folders](https://github.com/nf-core/eager/issues/154)
- [#159](https://github.com/nf-core/eager/pull/159) - Added Possibility to skip AdapterRemoval, skip merging, skip trimming fixing [#64](https://github.com/nf-core/eager/issues/64),[#137](https://github.com/nf-core/eager/issues/137) - thanks to @maxibor, @jfy133

### `Fixed`

- [#151](https://github.com/nf-core/eager/pull/151) - Fixed [post-deduplication step errors](https://github.com/nf-core/eager/issues/128)
- [#147](https://github.com/nf-core/eager/pull/147) - Fix Samtools Index for [large references](https://github.com/nf-core/eager/issues/146)
- [#145](https://github.com/nf-core/eager/pull/145) - Added Picard Memory Handling [fix](https://github.com/nf-core/eager/issues/144)

### `Dependencies`

- Picard Tools 2.18.23 -> 2.18.27
- GATK 4.0.12.0 -> 4.1.0.0
- FastP 0.19.6 -> 0.19.7

## [2.0.5] - 2019-01-28

### `Added`

- [#127](https://github.com/nf-core/eager/pull/127) - Added a second test case for testing the pipeline properly
- [#129](https://github.com/nf-core/eager/pull/129) - Support BAM files as [input format](https://github.com/nf-core/eager/issues/41)
- [#131](https://github.com/nf-core/eager/pull/131) - Support different [reference genome file extensions](https://github.com/nf-core/eager/issues/130)

### `Fixed`

- [#128](https://github.com/nf-core/eager/issues/128) - Fixed reference genome handling errors

### `Dependencies`

- Picard Tools 2.18.21 -> 2.18.23
- R-Markdown 1.10 -> 1.11
- FastP 0.19.5 -> 0.19.6

## [2.0.4] - 2019-01-09

### `Added`

- [#111](https://github.com/nf-core/eager/pull/110) - Allow [Zipped FastA reference input](https://github.com/nf-core/eager/issues/91)
- [#113](https://github.com/nf-core/eager/pull/113) - All files are now staged via channels, which is considered best practice by Nextflow
- [#114](https://github.com/nf-core/eager/pull/113) - Add proper runtime defaults for multiple processes
- [#118](https://github.com/nf-core/eager/pull/118) - Add [centralized configs handling](https://github.com/nf-core/configs)
- [#115](https://github.com/nf-core/eager/pull/115) - Add DamageProfiler MultiQC support
- [#122](https://github.com/nf-core/eager/pull/122) - Add pulling from Dockerhub again

### `Fixed`

- [#110](https://github.com/nf-core/eager/pull/110) - Fix for [MultiQC Missing Second FastQC report](https://github.com/nf-core/eager/issues/107)
- [#112](https://github.com/nf-core/eager/pull/112) - Remove [redundant UDG options](https://github.com/nf-core/eager/issues/89)

## [2.0.3] - 2018-12-12

### `Added`

- [#80](https://github.com/nf-core/eager/pull/80) - BWA Index file handling
- [#77](https://github.com/nf-core/eager/pull/77) - Lots of documentation updates by [@jfy133](https://github.com/jfy133)
- [#81](https://github.com/nf-core/eager/pull/81) - Renaming of certain BAM options
- [#92](https://github.com/nf-core/eager/issues/92) - Complete restructure of BAM options

### `Fixed`

- [#84](https://github.com/nf-core/eager/pull/85) - Fix for [Samtools index issues](https://github.com/nf-core/eager/issues/84)
- [#96](https://github.com/nf-core/eager/issues/96) - Fix for [MarkDuplicates issues](https://github.com/nf-core/eager/issues/96) found by [@nilesh-tawari](https://github.com/nilesh-tawari)

### Other

- Added Slack button to repository readme

## [2.0.2] - 2018-11-03

### `Changed`

- [#70](https://github.com/nf-core/eager/issues/70) - Uninitialized `readPaths` warning removed

### `Added`

- [#73](https://github.com/nf-core/eager/pull/73) - Travis CI Testing of Conda Environment added

### `Fixed`

- [#72](https://github.com/nf-core/eager/issues/72) - iconv Issue with R in conda environment

## [2.0.1] - 2018-11-02

### `Fixed`

- [#69](https://github.com/nf-core/eager/issues/67) - FastQC issues with conda environments

## [2.0.0] "Kaufbeuren" - 2018-10-17

Initial release of nf-core/eager:

### `Added`

- FastQC read quality control
- (Optional) Read complexity filtering with FastP
- Read merging and clipping using AdapterRemoval v2
- Mapping using BWA / BWA Mem or CircularMapper
- Library Complexity Estimation with Preseq
- Conversion and Filtering of BAM files using Samtools
- Damage assessment via DamageProfiler, additional filtering using PMDTools
- Duplication removal via DeDup
- BAM Clipping with BamUtil for UDGhalf protocols
- QualiMap BAM quality control analysis

Furthermore, this already creates an interactive report using MultiQC, which will be upgraded in V2.1 "Ulm" to contain more aDNA specific metrics.<|MERGE_RESOLUTION|>--- conflicted
+++ resolved
@@ -9,12 +9,9 @@
 
 ### `Fixed`
 
-<<<<<<< HEAD
 - [#836](https://github.com/nf-core/eager/issues/836) Remove deprecated parameters from test profiles
-=======
-- [#838] Fix --snpcapture_bed files not being picked up by Nextflow
+- [#838](https://github.com/nf-core/eager/issues/836) Fix --snpcapture_bed files not being picked up by Nextflow
 - Fix PMDtools reference mask not being picked up by Nextflow, and it's use being evaluated against --snpcapture_bed rather than --pmdtools_reference_mask
->>>>>>> 2b7d5bfa
 
 ### `Dependencies`
 
