# nf-core/eager: Changelog

The format is based on [Keep a Changelog](http://keepachangelog.com/en/1.0.0/)
and this project adheres to [Semantic Versioning](http://semver.org/spec/v2.0.0.html).

## [2.3.1] - 2021-14                                                         

### `Added`

### `Fixed`

<<<<<<< HEAD
- Fixed issue with Docker container not being pullable by Nextflow
=======
- [#654](https://github.com/nf-core/eager/issues/654) - Fixed some values in JSON schema (used in launch GUI) not passing validation checks during run
- [#655](https://github.com/nf-core/eager/issues/655) - Updated read groups for all mappers to allow proper GATK validation
>>>>>>> 7c0938d4

### `Dependencies`

### `Deprecated`

## [2.3.0] - 2021-01-11 - "Aalen"

### `Added`

- [#640](https://github.com/nf-core/eager/issues/640) - Added a pre-metagenomic screening filtering of low-sequence complexity reads with `bbduk`
- [#583](https://github.com/nf-core/eager/issues/583) - Added `mapDamage2` rescaling of BAM files to remove damage
- Updated usage (merging files) and workflow images reflecting new functionality.

### `Fixed`

- Removed leftover old DockerHub push CI commands.
- [#627](https://github.com/nf-core/eager/issues/627) - Added de Barros Damgaard citation to README
- [#630](https://github.com/nf-core/eager/pull/630) - Better handling of Qualimap memory requirements and error strategy.
- Fixed some incomplete schema options to ensure users supply valid input values
- [#638](https://github.com/nf-core/eager/issues/638#issuecomment-748877567) Fixed inverted circularfilter filtering (previously filtering would happen by default, not when requested by user as originally recorded in documentation)
- [DeDup:](https://github.com/apeltzer/DeDup/commit/07d47868f10a6830da8c9161caa3755d9da155bf) Fixed Null Pointer Bug in DeDup by updating to 0.12.8 version
- [#650](https://github.com/nf-core/eager/pull/650) - Increased memory given to FastQC for larger files by making it multithreaded

### `Dependencies`

- Update: DeDup v0.12.7 to v0.12.8

### `Deprecated`

## [2.2.2] - 2020-12-09

### `Added`

- Added large scale 'stress-test' profile for AWS (using de Barros Damgaard et al. 2018's 137 ancient human genomes).
  - This will now be run automatically for every release. All processed data will be available on the nf-core website: <https://nf-co.re/eager/results>
    - You can run this yourself using `-profile test_full`

### `Fixed`

- Fixed AWS full test profile.
- [#587](https://github.com/nf-core/eager/issues/587) - Re-implemented AdapterRemovalFixPrefix for DeDup compatibility of including singletons
- [#602](https://github.com/nf-core/eager/issues/602) - Added the newly available GATK 3.5 conda package.
- [#610](https://github.com/nf-core/eager/issues/610) - Create bwa_index channel when specifying circularmapper as mapper
- Updated template to nf-core/tools 1.12.1
- General documentation improvements

### `Deprecated`

- Flag `--gatk_ug_jar` has now been removed as GATK 3.5 is now avaliable within the nf-core/eager software environment.

## [2.2.1] - 2020-10-20

### `Fixed`

- [#591](https://github.com/nf-core/eager/issues/591) - Fixed offset underlines in lane merging diagram in docs
- [#592](https://github.com/nf-core/eager/issues/592) - Fixed issue where supplying Bowtie2 index reported missing bwamem_index error
- [#590](https://github.com/nf-core/eager/issues/592) - Removed redundant dockstore.yml from root
- [#596](https://github.com/nf-core/eager/issues/596) - Add workaround for issue regarding gzipped FASTAs and pre-built indices
- [#589](https://github.com/nf-core/eager/issues/582) - Updated template to nf-core/tools 1.11
- [#582](https://github.com/nf-core/eager/issues/582) - Clarify memory limit issue on FAQ

## [2.2.0] - Ulm - 2020-10-20

### `Added`

- **Major** Automated cloud tests with large-scale data on [AWS](https://aws.amazon.com/)
- **Major** Re-wrote input logic to accept a TSV 'map' file in addition to direct paths to FASTQ files
- **Major** Added JSON Schema, enabling web GUI for configuration of pipeline available [here](https://nf-co.re/launch?pipeline=eager&release=2.2.0)
- **Major** Lane and library merging implemented
  - When using TSV input, one library with the multiple _lanes_ will be merged together, before mapping
  - Strip FASTQ will also produce a lane merged 'raw' but 'stripped' FASTQ file
  - When using TSV input, one sample with multiple (same treatment) libraries will be merged together
  - Important: direct FASTQ paths will not have this functionality. TSV is required.
- [#40](https://github.com/nf-core/eager/issues/40) - Added the pileupCaller genotyper from [sequenceTools](https://github.com/stschiff/sequenceTools)
- Added validation check and clearer error message when `--fasta_index` is provided and filepath does not end in `.fai`.
- Improved error messages
- Added ability for automated emails using `mailutils` to also send MultiQC reports
- General documentation additions, cleaning, and updated figures with CC-BY license
- Added large 'full size' dataset test-profiles for ancient fish and human contexts human
- [#257](https://github.com/nf-core/eager/issues/257) - Added the bowtie2 aligner as option for mapping, following Poullet and Orlando 2020 doi: [10.3389/fevo.2020.00105](https://doi.org/10.3389/fevo.2020.00105)
- [#451](https://github.com/nf-core/eager/issues/451) - Adds ANGSD genotype likelihood calculations as an alternative to typical 'genotypers'
- [#566](https://github.com/nf-core/eager/issues/466) - Add tutorials on how to set up nf-core/eager for different contexts
- Nuclear contamination results are now shown in the MultiQC report
- Tutorial on how to use profiles for reproducible science (i.e. parameter sharing between different groups)
- [#522](https://github.com/nf-core/eager/issues/522) - Added post-mapping length filter to assist in more realistic endogenous DNA calculations
- [#512](https://github.com/nf-core/eager/issues/512) - Added flexible trimming of BAMs by library type. 'half' and 'none' UDG libraries can now be trimmed differentially within a single eager run.
- Added a `.dockstore.yml` config file for automatic workflow registration with [dockstore.org](https://dockstore.org/)
- Updated template to nf-core/tools 1.10.2
- [#544](https://github.com/nf-core/eager/pull/544) - Add script to perform bam filtering on fragment length
- [#456](https://github.com/nf-core/eager/pull/546) - Bumps the base (default) runtime of all processes to 4 hours, and set shorter time limits for test profiles (1 hour)
- [#552](https://github.com/nf-core/eager/issues/552) - Adds optional creation of MALT SAM files alongside RMA6 files
- Added eigenstrat snp coverage statistics to MultiQC report. Process results are published in `genotyping/*_eigenstrat_coverage.txt`.

### `Fixed`

- [#368](https://github.com/nf-core/eager/issues/368) - Fixed the profile `test` to contain a parameter for `--paired_end`
- Mini bugfix for typo in line 1260+1261
- [#374](https://github.com/nf-core/eager/issues/374) - Fixed output documentation rendering not containing images
- [#379](https://github.com/nf-core/eager/issues/378) - Fixed insufficient memory requirements for FASTQC edge case
- [#390](https://github.com/nf-core/eager/issues/390) - Renamed clipped/merged output directory to be more descriptive
- [#398](https://github.com/nf-core/eager/issues/498) - Stopped incompatible FASTA indexes being accepted
- [#400](https://github.com/nf-core/eager/issues/400) - Set correct recommended bwa mapping parameters from [Schubert et al. 2012](https://doi.org/10.1186/1471-2164-13-178)
- [#410](https://github.com/nf-core/eager/issues/410) - Fixed nf-core/configs not being loaded properly
- [#473](https://github.com/nf-core/eager/issues/473) - Fixed bug in sexdet_process on AWS
- [#444](https://github.com/nf-core/eager/issues/444) - Provide option for preserving realigned bam + index
- Fixed deduplication output logic. Will now pass along only the post-rmdup bams if duplicate removal is not skipped, instead of both the post-rmdup and pre-rmdup bams
- [#497](https://github.com/nf-core/eager/issues/497) - Simplifies number of parameters required to run bam filtering
- [#501](https://github.com/nf-core/eager/issues/501) - Adds additional validation checks for MALT/MaltExtract database input files
- [#508](https://github.com/nf-core/eager/issues/508) - Made Markduplicates default dedupper due to narrower context specificity of dedup
- [#516](https://github.com/nf-core/eager/issues/516) - Made bedtools not report out of memory exit code when warning of inconsistent FASTA/Bed entry names
- [#504](https://github.com/nf-core/eager/issues/504) - Removed uninformative sexdeterrmine-snps plot from MultiQC report.
- Nuclear contamination is now reported with the correct library names.
- [#531](https://github.com/nf-core/eager/pull/531) - Renamed 'FASTQ stripping' to 'host removal'
- Merged all tutorials and FAQs into `usage.md` for display on [nf-co.re](https://www.nf-co.re)
- Corrected header of nuclear contamination table (`nuclear_contamination.txt`).
- Fixed a bug with `nSNPs` definition in `print_x_contamination.py`. Number of SNPs now correctly reported
- `print_x_contamination.py` now correctly converts all NA values to "N/A"
- Increased amount of memory MultiQC by default uses, to account for very large nf-core/eager runs (e.g. >1000 samples)

### `Dependencies`

- Added sequenceTools (1.4.0.6) that adds the ability to do genotyping with the 'pileupCaller'
- Latest version of DeDup (0.12.6) which now reports mapped reads after deduplication
- [#560](https://github.com/nf-core/eager/issues/560) Latest version of Dedup (0.12.7), which now correctly reports deduplication statistics based on calculations of mapped reads only (prior denominator was total reads of BAM file)
- Latest version of ANGSD (0.933) which doesn't seg fault when running contamination on BAMs with insufficient reads
- Latest version of MultiQC (1.9) with support for lots of extra tools in the pipeline (MALT, SexDetERRmine, DamageProfiler, MultiVCFAnalyzer)
- Latest versions of Pygments (7.1), Pymdown-Extensions (2.6.1) and Markdown (3.2.2) for documentation output
- Latest version of Picard (2.22.9)
- Latest version of GATK4 (4.1.7.0)
- Latest version of sequenceTools (1.4.0.6)
- Latest version of fastP (0.20.1)
- Latest version of Kraken2 (2.0.9beta)
- Latest version of FreeBayes (1.3.2)
- Latest version of xopen (0.9.0)
- Added Bowtie 2 (2.4.1)
- Latest version of Sex.DetERRmine (1.1.2)
- Latest version of endorS.py (0.4)

## [2.1.0] - 2020-03-05 - "Ravensburg"

### `Added`

- Added Support for automated tests using [GitHub Actions](https://github.com/features/actions), replacing travis
- [#40](https://github.com/nf-core/eager/issues/40), [#231](https://github.com/nf-core/eager/issues/231) - Added genotyping capability through GATK UnifiedGenotyper (v3.5), GATK HaplotypeCaller (v4.1) and FreeBayes
- Added MultiVCFAnalyzer module
- [#240](https://github.com/nf-core/eager/issues/240) - Added human sex determination module
- [#226](https://github.com/nf-core/eager/issues/226) - Added `--preserve5p` function for AdapterRemoval
- [#212](https://github.com/nf-core/eager/issues/212) - Added ability to use only merged reads downstream from AdapterRemoval
- [#265](https://github.com/nf-core/eager/issues/265) - Adjusted full markdown linting in Travis CI
- [#247](https://github.com/nf-core/eager/issues/247) - Added nuclear contamination with angsd
- [#258](https://github.com/nf-core/eager/issues/258) - Added ability to report bedtools stats to features (e.g. depth/breadth of annotated genes)
- [#249](https://github.com/nf-core/eager/issues/249) - Added metagenomic classification of unmapped reads with MALT and aDNA authentication with MaltExtract
- [#302](https://github.com/nf-core/eager/issues/302) - Added mitochondrial to nuclear ratio calculation
- [#302](https://github.com/nf-core/eager/issues/302) - Added VCF2Genome for consensus sequence generation
- Fancy new logo from [ZandraFagernas](https://github.com/ZandraFagernas)
- [#286](https://github.com/nf-core/eager/issues/286) - Adds pipeline-specific profiles (loaded from nf-core configs)
- [#310](https://github.com/nf-core/eager/issues/310) - Generalises base.config
- [#326](https://github.com/nf-core/eager/pull/326) - Add Biopython and [xopen](https://github.com/marcelm/xopen/) dependencies
- [#336](https://github.com/nf-core/eager/issues/336) - Change default Y-axis maximum value of DamageProfiler to 30% to match popular (but slower) mapDamage, and allow user to set their own value.
- [#352](https://github.com/nf-core/eager/pull/352) - Add social preview image
- [#355](https://github.com/nf-core/eager/pull/355) - Add Kraken2 metagenomics classifier
- [#90](https://github.com/nf-core/eager/issues/90) - Added endogenous DNA calculator (original repository: [https://github.com/aidaanva/endorS.py/](https://github.com/aidaanva/endorS.py/))

### `Fixed`

- [#227](https://github.com/nf-core/eager/issues/227) - Large re-write of input/output process logic to allow maximum flexibility. Originally to address [#227](https://github.com/nf-core/eager/issues/227), but further expanded
- Fixed Travis-Ci.org to Travis-Ci.com migration issues
- [#266](https://github.com/nf-core/eager/issues/266) - Added sanity checks for input filetypes (i.e. only BAM files can be supplied if `--bam`)
- [#237](https://github.com/nf-core/eager/issues/237) - Fixed and Updated script scrape_software_versions
- [#322](https://github.com/nf-core/eager/pull/322) - Move extract map reads fastq compression to pigz
- [#327](https://github.com/nf-core/eager/pull/327) - Speed up strip_input_fastq process and make it more robust
- [#342](https://github.com/nf-core/eager/pull/342) - Updated to match nf-core tools 1.8 linting guidelines
- [#339](https://github.com/nf-core/eager/issues/339) - Converted unnecessary zcat + gzip to just cat for a performance boost
- [#344](https://github.com/nf-core/eager/issues/344) - Fixed pipeline still trying to run when using old nextflow version

### `Dependencies`

- adapterremoval=2.2.2 upgraded to 2.3.1
- adapterremovalfixprefix=0.0.4 upgraded to 0.0.5
- damageprofiler=0.4.3 upgraded to 0.4.9
- angsd=0.923 upgraded to 0.931
- gatk4=4.1.2.0 upgraded to 4.1.4.1
- mtnucratio=0.5 upgraded to 0.6
- conda-forge::markdown=3.1.1 upgraded to 3.2.1
- bioconda::fastqc=0.11.8 upgraded to 0.11.9
- bioconda::picard=2.21.4 upgraded to 2.22.0
- bioconda::bedtools=2.29.0 upgraded to 2.29.2
- pysam=0.15.3 upgraded to 0.15.4
- conda-forge::pandas=1.0.0 upgraded to 1.0.1
- bioconda::freebayes=1.3.1 upgraded to 1.3.2
- conda-forge::biopython=1.75 upgraded to 1.76

## [2.0.7] - 2019-06-10

### `Added`

- [#189](https://github.com/nf-core/eager/pull/189) - Outputting unmapped reads in a fastq files with the --strip_input_fastq flag
- [#186](https://github.com/nf-core/eager/pull/186) - Make FastQC skipping [possible](https://github.com/nf-core/eager/issues/182)
- Merged in [nf-core/tools](https://github.com/nf-core/tools) release V1.6 template changes
- A lot more automated tests using Travis CI
- Don't ignore DamageProfiler errors any more
- [#220](https://github.com/nf-core/eager/pull/220) - Added post-mapping filtering statistics module and corresponding MultiQC statistics [#217](https://github.com/nf-core/eager/issues/217)

### `Fixed`

- [#152](https://github.com/nf-core/eager/pull/152) - DamageProfiler errors [won't crash entire pipeline any more](https://github.com/nf-core/eager/issues/171)
- [#176](https://github.com/nf-core/eager/pull/176) - Increase runtime for DamageProfiler on [large reference genomes](https://github.com/nf-core/eager/issues/173)
- [#172](https://github.com/nf-core/eager/pull/152) - DamageProfiler errors [won't crash entire pipeline any more](https://github.com/nf-core/eager/issues/171)
- [#174](https://github.com/nf-core/eager/pull/190) - Publish DeDup files [properly](https://github.com/nf-core/eager/issues/183)
- [#196](https://github.com/nf-core/eager/pull/196) - Fix reference [issues](https://github.com/nf-core/eager/issues/150)
- [#196](https://github.com/nf-core/eager/pull/196) - Fix issues with PE data being mapped incompletely
- [#200](https://github.com/nf-core/eager/pull/200) - Fix minor issue with some [typos](https://github.com/nf-core/eager/pull/196)
- [#210](https://github.com/nf-core/eager/pull/210) - Fix PMDTools [encoding issue](https://github.com/pontussk/PMDtools/issues/6) from `samtools calmd` generated files by running through `sa]mtools view` first
- [#221](https://github.com/nf-core/eager/pull/221) - Fix BWA Index [not being reused by multiple samples](https://github.com/nf-core/eager/issues/219)

### `Dependencies`

- Added DeDup v0.12.5 (json support)
- Added mtnucratio v0.5 (json support)
- Updated Picard 2.18.27 -> 2.20.2
- Updated GATK 4.1.0.0 -> 4.1.2.0
- Updated damageprofiler 0.4.4 -> 0.4.5
- Updated r-rmarkdown 1.11 -> 1.12
- Updated fastp 0.19.7 -> 0.20.0
- Updated qualimap 2.2.2b -> 2.2.2c

## [2.0.6] - 2019-03-05

### `Added`

- [#152](https://github.com/nf-core/eager/pull/152) - Clarified `--complexity_filter` flag to be specifically for poly G trimming.
- [#155](https://github.com/nf-core/eager/pull/155) - Added [Dedup log to output folders](https://github.com/nf-core/eager/issues/154)
- [#159](https://github.com/nf-core/eager/pull/159) - Added Possibility to skip AdapterRemoval, skip merging, skip trimming fixing [#64](https://github.com/nf-core/eager/issues/64),[#137](https://github.com/nf-core/eager/issues/137) - thanks to @maxibor, @jfy133

### `Fixed`

- [#151](https://github.com/nf-core/eager/pull/151) - Fixed [post-deduplication step errors](https://github.com/nf-core/eager/issues/128)
- [#147](https://github.com/nf-core/eager/pull/147) - Fix Samtools Index for [large references](https://github.com/nf-core/eager/issues/146)
- [#145](https://github.com/nf-core/eager/pull/145) - Added Picard Memory Handling [fix](https://github.com/nf-core/eager/issues/144)

### `Dependencies`

- Picard Tools 2.18.23 -> 2.18.27
- GATK 4.0.12.0 -> 4.1.0.0
- FastP 0.19.6 -> 0.19.7

## [2.0.5] - 2019-01-28

### `Added`

- [#127](https://github.com/nf-core/eager/pull/127) - Added a second test case for testing the pipeline properly
- [#129](https://github.com/nf-core/eager/pull/129) - Support BAM files as [input format](https://github.com/nf-core/eager/issues/41)
- [#131](https://github.com/nf-core/eager/pull/131) - Support different [reference genome file extensions](https://github.com/nf-core/eager/issues/130)

### `Fixed`

- [#128](https://github.com/nf-core/eager/issues/128) - Fixed reference genome handling errors

### `Dependencies`

- Picard Tools 2.18.21 -> 2.18.23
- R-Markdown 1.10 -> 1.11
- FastP 0.19.5 -> 0.19.6

## [2.0.4] - 2019-01-09

### `Added`

- [#111](https://github.com/nf-core/eager/pull/110) - Allow [Zipped FastA reference input](https://github.com/nf-core/eager/issues/91)
- [#113](https://github.com/nf-core/eager/pull/113) - All files are now staged via channels, which is considered best practice by Nextflow
- [#114](https://github.com/nf-core/eager/pull/113) - Add proper runtime defaults for multiple processes
- [#118](https://github.com/nf-core/eager/pull/118) - Add [centralized configs handling](https://github.com/nf-core/configs)
- [#115](https://github.com/nf-core/eager/pull/115) - Add DamageProfiler MultiQC support
- [#122](https://github.com/nf-core/eager/pull/122) - Add pulling from Dockerhub again

### `Fixed`

- [#110](https://github.com/nf-core/eager/pull/110) - Fix for [MultiQC Missing Second FastQC report](https://github.com/nf-core/eager/issues/107)
- [#112](https://github.com/nf-core/eager/pull/112) - Remove [redundant UDG options](https://github.com/nf-core/eager/issues/89)

## [2.0.3] - 2018-12-12

### `Added`

- [#80](https://github.com/nf-core/eager/pull/80) - BWA Index file handling
- [#77](https://github.com/nf-core/eager/pull/77) - Lots of documentation updates by [@jfy133](https://github.com/jfy133)
- [#81](https://github.com/nf-core/eager/pull/81) - Renaming of certain BAM options
- [#92](https://github.com/nf-core/eager/issues/92) - Complete restructure of BAM options

### `Fixed`

- [#84](https://github.com/nf-core/eager/pull/85) - Fix for [Samtools index issues](https://github.com/nf-core/eager/issues/84)
- [#96](https://github.com/nf-core/eager/issues/96) - Fix for [MarkDuplicates issues](https://github.com/nf-core/eager/issues/96) found by [@nilesh-tawari](https://github.com/nilesh-tawari)

### Other

- Added Slack button to repository readme

## [2.0.2] - 2018-11-03

### `Changed`

- [#70](https://github.com/nf-core/eager/issues/70) - Uninitialized `readPaths` warning removed

### `Added`

- [#73](https://github.com/nf-core/eager/pull/73) - Travis CI Testing of Conda Environment added

### `Fixed`

- [#72](https://github.com/nf-core/eager/issues/72) - iconv Issue with R in conda environment

## [2.0.1] - 2018-11-02

### `Fixed`

- [#69](https://github.com/nf-core/eager/issues/67) - FastQC issues with conda environments

## [2.0.0] "Kaufbeuren" - 2018-10-17

Initial release of nf-core/eager:

### `Added`

- FastQC read quality control
- (Optional) Read complexity filtering with FastP
- Read merging and clipping using AdapterRemoval v2
- Mapping using BWA / BWA Mem or CircularMapper
- Library Complexity Estimation with Preseq
- Conversion and Filtering of BAM files using Samtools
- Damage assessment via DamageProfiler, additional filtering using PMDTools
- Duplication removal via DeDup
- BAM Clipping with BamUtil for UDGhalf protocols
- QualiMap BAM quality control analysis

Furthermore, this already creates an interactive report using MultiQC, which will be upgraded in V2.1 "Ulm" to contain more aDNA specific metrics.<|MERGE_RESOLUTION|>--- conflicted
+++ resolved
@@ -3,18 +3,15 @@
 The format is based on [Keep a Changelog](http://keepachangelog.com/en/1.0.0/)
 and this project adheres to [Semantic Versioning](http://semver.org/spec/v2.0.0.html).
 
-## [2.3.1] - 2021-14                                                         
-
-### `Added`
-
-### `Fixed`
-
-<<<<<<< HEAD
-- Fixed issue with Docker container not being pullable by Nextflow
-=======
+## [2.3.1] - 2021-01-14                                                         
+
+### `Added`
+
+### `Fixed`
+
 - [#654](https://github.com/nf-core/eager/issues/654) - Fixed some values in JSON schema (used in launch GUI) not passing validation checks during run
 - [#655](https://github.com/nf-core/eager/issues/655) - Updated read groups for all mappers to allow proper GATK validation
->>>>>>> 7c0938d4
+- Fixed issue with Docker container not being pullable by Nextflow due to version-number inconsistencies
 
 ### `Dependencies`
 
