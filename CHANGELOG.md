# nf-core/eager: Changelog

The format is based on [Keep a Changelog](http://keepachangelog.com/en/1.0.0/)
and this project adheres to [Semantic Versioning](http://semver.org/spec/v2.0.0.html).

## [dev]

### `Added`

### `Fixed`

<<<<<<< HEAD
- [#844](https://github.com/nf-core/eager/issues/844) Fixed reference masking prior to pmdtools.
=======
- [#828](https://github.com/nf-core/eager/issues/828) Improved error message if required metagenomic screening parameters not set correctly
>>>>>>> 000807a3
- [#836](https://github.com/nf-core/eager/issues/836) Remove deprecated parameters from test profiles
- [#838](https://github.com/nf-core/eager/issues/836) Fix --snpcapture_bed files not being picked up by Nextflow
- [#845](https://github.com/nf-core/eager/issues/845) Updates parameter documention to specify `-s` preseq parameter also applies to lc_extrap
- [#851](https://github.com/nf-core/eager/issues/851) Fixes a file-name clash during additional_library_merge, post-BAM trimming of different UDG treated libraries of a sample
- Fix PMDtools reference mask not being picked up by Nextflow, and it's use being evaluated against --snpcapture_bed rather than --pmdtools_reference_mask
- Renamed a range of MultiQC general stats table headers to improve clarity, documentation has been updated accordingly

### `Dependencies`

- [#829](https://github.com/nf-core/eager/issues/829) Bumped sequencetools: 1.4.0.5 -> 1.5.2
- Bumped MultiQC: 1.11 -> 1.12 (for run-time optimisation and tool citation information)

### `Deprecated`

## [2.4.2] - 2022-01-24

### `Added`

### `Fixed`

- [#824](https://github.com/nf-core/eager/issues/824) Fixes large memory footprint of bedtools coverage calculation.
- [#822](https://github.com/nf-core/eager/issues/822) Fixed post-adapterremoval trimmed files not being lane-merged and included in downstream analyses
- Fixed a couple of software version reporting commands

### `Dependencies`

### `Deprecated`

## [2.4.1] - 2021-11-30

### `Added`

- [#805](https://github.com/nf-core/eager/issues/805) Changes to bam_trim options to allow flexible trimming by library strandedness (in addition to UDG treatment). (@TCLamnidis)
- [#808](https://github.com/nf-core/eager/issues/808) Retain read group information across bam merges. Sample set to sample name (rather than library name) in bwa output 'RG' readgroup tag. (@TCLamnidis)
- Map and base quality filters prior to genotyping with pileupcaller can now be specified. (@TCLamnidis)
- [#774](https://github.com/nf-core/eager/issues/774) Added support for multi-threaded Bowtie2 build reference genome indexing (@jfy133)
- [#804](https://github.com/nf-core/eager/issues/804) Improved output documentation description to add how 'cluster factor' is calculated (thanks to @meganemichel)

### `Fixed`

- [#803](https://github.com/nf-core/eager/issues/803) Fixed mistake in metro-map diagram (`samtools index` is now correctly `samtools faidx`) (@jfy133)

### `Dependencies`

### `Deprecated`

## [2.4.0] - Wangen - 2021-09-14

### `Added`

- [#317](https://github.com/nf-core/eager/issues/317) Added bcftools stats for general genotyping statistics of VCF files
- [#651](https://github.com/nf-core/eager/issues/651) - Adds removal of adapters specified in an AdapterRemoval adapter list file
- [#642](https://github.com/nf-core/eager/issues/642) and [#431](https://github.com/nf-core/eager/issues/431) adds post-adapter removal barcode/fastq trimming
- [#769](https://github.com/nf-core/eager/issues/769) - Adds lc_extrap mode to preseq (suggested by @roberta-davidson)

### `Fixed`

- Fixed some missing or incorrectly reported software versions
- [#771](https://github.com/nf-core/eager/issues/771) Remove legacy code
- Improved output documentation for MultiQC general stats table (thanks to @KathrinNaegele and @esalmela)
- Improved output documentation for BowTie2 (thanks to @isinaltinkaya)
- [#612](https://github.com/nf-core/eager/issues/612) Updated BAM trimming defaults to 0 to ensure no unwanted trimming when mixing half-UDG with no-UDG (thanks to @scarlhoff)
- [#722](https://github.com/nf-core/eager/issues/722) Updated BWA mapping mapping parameters to latest recommendations - primarily alnn back to 0.01 and alno to 2 as per Oliva et al. 2021 (10.1093/bib/bbab076)
- Updated workflow diagrams to reflect latest functionality
- [#787](https://github.com/nf-core/eager/issues/787) Adds memory specification flags for the GATK UnifiedGenotyper and HaplotyperCaller steps (thanks to @nylander)
- Fixed issue where MultiVCFAnalyzer would not pick up newly generated VCF files, when specifying additional VCF files.
- [#790](https://github.com/nf-core/eager/issues/790) Fixed kraken2 report file-name collision when sample names have `.` in them
- [#792](https://github.com/nf-core/eager/issues/792) Fixed java error messages for AdapterRemovalFixPrefix being hidden in output
- [#794](https://github.com/nf-core/eager/issues/794) Aligned default test profile with nf-core standards (`test_tsv` is now `test`)

### `Dependencies`

- Bumped python: 3.7.3 -> 3.9.4
- Bumped markdown: 3.2.2 -> 3.3.4
- Bumped pymdown-extensions: 7.1 -> 8.2
- Bumped pyments: 2.6.1 -> 2.9.0
- Bumped adapterremoval: 2.3.1 -> 2.3.2
- Bumped picard: 2.22.9 -> 2.26.0
- Bumped samtools 1.9 -> 1.12
- Bumped angsd: 0.933 -> 0.935
- Bumped gatk4: 4.1.7.0 -> 4.2.0.0
- Bumped multiqc: 1.10.1 -> 1.11
- Bumped bedtools 2.29.2 -> 2.30.0
- Bumped libiconv: 1.15 -> 1.16
- Bumped preseq: 2.0.3 -> 3.1.2
- Bumped bamutil: 1.0.14 -> 1.0.15
- Bumped pysam: 0.15.4 -> 0.16.0
- Bumped kraken2: 2.1.1 -> 2.1.2
- Bumped pandas: 1.0.4 -> 1.2.4
- Bumped freebayes: 1.3.2 -> 1.3.5
- Bumped biopython: 1.76 -> 1.79
- Bumped xopen: 0.9.0 -> 1.1.0
- Bumped bowtie2: 2.4.2 -> 2.4.4
- Bumped mapdamage2: 2.2.0 -> 2.2.1
- Bumped bbmap: 38.87 -> 38.92
- Added bcftools: 1.12

### `Deprecated`

## [2.3.5] - 2021-06-03

### `Added`

- [#722](https://github.com/nf-core/eager/issues/722) - Adds bwa `-o` flag for more flexibility in bwa parameters
- [#736](https://github.com/nf-core/eager/issues/736) - Add printing of multiqc run report location on successful completion
- New logo that is more visible when a user is using darkmode on GitHub or nf-core website!

### `Fixed`

- [#723](https://github.com/nf-core/eager/issues/723) - Fixes empty fields in TSV resulting in uninformative error
- Updated template to nf-core/tools 1.14
- [#688](https://github.com/nf-core/eager/issues/688) - Clarified the pipeline is not just for humans and microbes, but also plants and animals, and also for modern DNA
- [#751](https://github.com/nf-core/eager/pull/751) - Added missing label to mtnucratio
- General code cleanup and standardisation of parameters with no default setting
- [#750](https://github.com/nf-core/eager/issues/750) - Fixed piped commands requesting the same number of CPUs at each command step
- [#757](https://github.com/nf-core/eager/issues/757) - Removed confusing 'Data Type' variable from MultiQC workflow summary (not consistent with TSV input)
- [#759](https://github.com/nf-core/eager/pull/759) - Fixed malformed software scraping regex that resulted in N/A in MultiQC report
- [#761](https://github.com/nf-core/eager/pull/759) - Fixed issues related to instability of samtools filtering related CI tests

### `Dependencies`

### `Deprecated`

## [2.3.4] - 2021-05-05

### `Added`

- [#729](https://github.com/nf-core/eager/issues/729) - Added Bowtie2 flag `--maxins` for PE mapping modern DNA mapping contexts

### `Fixed`

- Corrected explanation of the "--min_adap_overlap" parameter for AdapterRemoval in the docs
- [#725](https://github.com/nf-core/eager/pull/725) - `bwa_index` doc update
- Re-adds gzip piping to AdapterRemovalFixPrefix to speed up process after reports of being very slow
- Updated DamageProfiler citation from bioRxiv to publication

### `Dependencies`

- Removed pinning of `tbb` (upstream bug in bioconda fixed)
- Bumped `pigz` to 2.6 to fix rare stall bug when compressing data after AdapterRemoval
- Bumped Bowtie2 to 2.4.2 to fix issues with `tbb` version

### `Deprecated`

## [2.3.3] - 2021-04-08

### `Added`

- [#349](https://github.com/nf-core/eager/issues/349) - Added option enabling platypus formatted output of pmdtools misincorporation frequencies.

### `Fixed`

- [#719](https://github.com/nf-core/eager/pull/719) - Fix filename for bam output of `mapdamage_rescaling`
- [#707](https://github.com/nf-core/eager/pull/707) - Fix typo in UnifiedGenotyper IndelRealigner command
- Fixed some Java tools not following process memory specifications
- Updated template to nf-core/tools 1.13.2
- [#711](https://github.com/nf-core/eager/pull/711) - Fix conditional execution preventing multivcfanalyze to run
- [#714](https://github.com/nf-core/eager/issues/714) - Fixes bug in nuc contamination by upgrading to latest MultiQC v1.10.1 bugfix release

### `Dependencies`

### `Deprecated`

## [2.3.2] - 2021-03-16

### `Added`

- [#687](https://github.com/nf-core/eager/pull/687) - Adds Kraken2 unique kmer counting report
- [#676](https://github.com/nf-core/eager/issues/676) - Refactor help message / summary message formatting to automatic versions using nf-core library
- [#682](https://github.com/nf-core/eager/issues/682) - Add AdapterRemoval `--qualitymax` flag to allow FASTQ Phred score range max more than 41

### `Fixed`

- [#666](https://github.com/nf-core/eager/issues/666) - Fixed input file staging for `print_nuclear_contamination`
- [#631](https://github.com/nf-core/eager/issues/631) - Update minimum Nextflow version to 20.07.1, due to unfortunate bug in Nextflow 20.04.1 causing eager to crash if patch pulled
- Made MultiQC crash behaviour stricter when dealing with large datasets, as reported by @ashildv
- [#652](https://github.com/nf-core/eager/issues/652) - Added note to documentation that when using `--skip_collapse` this will use _paired-end_ alignment mode with mappers when using PE data
- [#626](https://github.com/nf-core/eager/issues/626) - Add additional checks to ensure pipeline will give useful error if cells of a TSV column are empty
- Added note to documentation that when using `--skip_collapse` this will use _paired-end_ alignment mode with mappers when using PE data
- [#673](https://github.com/nf-core/eager/pull/673) - Fix Kraken database loading when loading from directory instead of compressed file
- [#688](https://github.com/nf-core/eager/issues/668) - Allow pipeline to complete, even if Qualimap crashes due to an empty or corrupt BAM file for one sample/library
- [#683](https://github.com/nf-core/eager/pull/683) - Sets `--igenomes_ignore` to true by default, as rarely used by users currently and makes resolving configs less complex
- Added exit code `140` to re-tryable exit code list to account for certain scheduler wall-time limit fails
- [#672](https://github.com/nf-core/eager/issues/672) - Removed java parameter from picard tools which could cause memory issues
- [#679](https://github.com/nf-core/eager/issues/679) - Refactor within-process bash conditions to groovy/nextflow, due to incompatibility with some servers environments
- [#690](https://github.com/nf-core/eager/pull/690) - Fixed ANGSD output mode for beagle by setting `-doMajorMinor 1` as default in that case
- [#693](https://github.com/nf-core/eager/issues/693) - Fixed broken TSV input validation for the Colour Chemistry column
- [#695](https://github.com/nf-core/eager/issues/695) - Fixed incorrect `-profile` order in tutorials (originally written reversed due to [nextflow bug](https://github.com/nextflow-io/nextflow/issues/1792))
- [#653](https://github.com/nf-core/eager/issues/653) - Fixed file collision errors with sexdeterrmine for two same-named libraries with different strandedness

### `Dependencies`

- Bumped MultiQC to 1.10 for improved functionality
- Bumped HOPS to 0.35 for MultiQC 1.10 compatibility

### `Deprecated`

## [2.3.1] - 2021-01-14

### `Added`

### `Fixed`

- [#654](https://github.com/nf-core/eager/issues/654) - Fixed some values in JSON schema (used in launch GUI) not passing validation checks during run
- [#655](https://github.com/nf-core/eager/issues/655) - Updated read groups for all mappers to allow proper GATK validation
- Fixed issue with Docker container not being pullable by Nextflow due to version-number inconsistencies

### `Dependencies`

### `Deprecated`

## [2.3.0] - Aalen - 2021-01-11

### `Added`

- [#640](https://github.com/nf-core/eager/issues/640) - Added a pre-metagenomic screening filtering of low-sequence complexity reads with `bbduk`
- [#583](https://github.com/nf-core/eager/issues/583) - Added `mapDamage2` rescaling of BAM files to remove damage
- Updated usage (merging files) and workflow images reflecting new functionality.

### `Fixed`

- Removed leftover old DockerHub push CI commands.
- [#627](https://github.com/nf-core/eager/issues/627) - Added de Barros Damgaard citation to README
- [#630](https://github.com/nf-core/eager/pull/630) - Better handling of Qualimap memory requirements and error strategy.
- Fixed some incomplete schema options to ensure users supply valid input values
- [#638](https://github.com/nf-core/eager/issues/638#issuecomment-748877567) Fixed inverted circularfilter filtering (previously filtering would happen by default, not when requested by user as originally recorded in documentation)
- [DeDup:](https://github.com/apeltzer/DeDup/commit/07d47868f10a6830da8c9161caa3755d9da155bf) Fixed Null Pointer Bug in DeDup by updating to 0.12.8 version
- [#650](https://github.com/nf-core/eager/pull/650) - Increased memory given to FastQC for larger files by making it multithreaded

### `Dependencies`

- Update: DeDup v0.12.7 to v0.12.8

### `Deprecated`

## [2.2.2] - 2020-12-09

### `Added`

- Added large scale 'stress-test' profile for AWS (using de Barros Damgaard et al. 2018's 137 ancient human genomes).
  - This will now be run automatically for every release. All processed data will be available on the nf-core website: <https://nf-co.re/eager/results>
    - You can run this yourself using `-profile test_full`

### `Fixed`

- Fixed AWS full test profile.
- [#587](https://github.com/nf-core/eager/issues/587) - Re-implemented AdapterRemovalFixPrefix for DeDup compatibility of including singletons
- [#602](https://github.com/nf-core/eager/issues/602) - Added the newly available GATK 3.5 conda package.
- [#610](https://github.com/nf-core/eager/issues/610) - Create bwa_index channel when specifying circularmapper as mapper
- Updated template to nf-core/tools 1.12.1
- General documentation improvements

### `Deprecated`

- Flag `--gatk_ug_jar` has now been removed as GATK 3.5 is now avaliable within the nf-core/eager software environment.

## [2.2.1] - 2020-10-20

### `Fixed`

- [#591](https://github.com/nf-core/eager/issues/591) - Fixed offset underlines in lane merging diagram in docs
- [#592](https://github.com/nf-core/eager/issues/592) - Fixed issue where supplying Bowtie2 index reported missing bwamem_index error
- [#590](https://github.com/nf-core/eager/issues/592) - Removed redundant dockstore.yml from root
- [#596](https://github.com/nf-core/eager/issues/596) - Add workaround for issue regarding gzipped FASTAs and pre-built indices
- [#589](https://github.com/nf-core/eager/issues/582) - Updated template to nf-core/tools 1.11
- [#582](https://github.com/nf-core/eager/issues/582) - Clarify memory limit issue on FAQ

## [2.2.0] - Ulm - 2020-10-20

### `Added`

- **Major** Automated cloud tests with large-scale data on [AWS](https://aws.amazon.com/)
- **Major** Re-wrote input logic to accept a TSV 'map' file in addition to direct paths to FASTQ files
- **Major** Added JSON Schema, enabling web GUI for configuration of pipeline available [here](https://nf-co.re/launch?pipeline=eager&release=2.2.0)
- **Major** Lane and library merging implemented
  - When using TSV input, one library with the multiple _lanes_ will be merged together, before mapping
  - Strip FASTQ will also produce a lane merged 'raw' but 'stripped' FASTQ file
  - When using TSV input, one sample with multiple (same treatment) libraries will be merged together
  - Important: direct FASTQ paths will not have this functionality. TSV is required.
- [#40](https://github.com/nf-core/eager/issues/40) - Added the pileupCaller genotyper from [sequenceTools](https://github.com/stschiff/sequenceTools)
- Added validation check and clearer error message when `--fasta_index` is provided and filepath does not end in `.fai`.
- Improved error messages
- Added ability for automated emails using `mailutils` to also send MultiQC reports
- General documentation additions, cleaning, and updated figures with CC-BY license
- Added large 'full size' dataset test-profiles for ancient fish and human contexts human
- [#257](https://github.com/nf-core/eager/issues/257) - Added the bowtie2 aligner as option for mapping, following Poullet and Orlando 2020 doi: [10.3389/fevo.2020.00105](https://doi.org/10.3389/fevo.2020.00105)
- [#451](https://github.com/nf-core/eager/issues/451) - Adds ANGSD genotype likelihood calculations as an alternative to typical 'genotypers'
- [#566](https://github.com/nf-core/eager/issues/466) - Add tutorials on how to set up nf-core/eager for different contexts
- Nuclear contamination results are now shown in the MultiQC report
- Tutorial on how to use profiles for reproducible science (i.e. parameter sharing between different groups)
- [#522](https://github.com/nf-core/eager/issues/522) - Added post-mapping length filter to assist in more realistic endogenous DNA calculations
- [#512](https://github.com/nf-core/eager/issues/512) - Added flexible trimming of BAMs by library type. 'half' and 'none' UDG libraries can now be trimmed differentially within a single eager run.
- Added a `.dockstore.yml` config file for automatic workflow registration with [dockstore.org](https://dockstore.org/)
- Updated template to nf-core/tools 1.10.2
- [#544](https://github.com/nf-core/eager/pull/544) - Add script to perform bam filtering on fragment length
- [#456](https://github.com/nf-core/eager/pull/546) - Bumps the base (default) runtime of all processes to 4 hours, and set shorter time limits for test profiles (1 hour)
- [#552](https://github.com/nf-core/eager/issues/552) - Adds optional creation of MALT SAM files alongside RMA6 files
- Added eigenstrat snp coverage statistics to MultiQC report. Process results are published in `genotyping/*_eigenstrat_coverage.txt`.

### `Fixed`

- [#368](https://github.com/nf-core/eager/issues/368) - Fixed the profile `test` to contain a parameter for `--paired_end`
- Mini bugfix for typo in line 1260+1261
- [#374](https://github.com/nf-core/eager/issues/374) - Fixed output documentation rendering not containing images
- [#379](https://github.com/nf-core/eager/issues/378) - Fixed insufficient memory requirements for FASTQC edge case
- [#390](https://github.com/nf-core/eager/issues/390) - Renamed clipped/merged output directory to be more descriptive
- [#398](https://github.com/nf-core/eager/issues/498) - Stopped incompatible FASTA indexes being accepted
- [#400](https://github.com/nf-core/eager/issues/400) - Set correct recommended bwa mapping parameters from [Schubert et al. 2012](https://doi.org/10.1186/1471-2164-13-178)
- [#410](https://github.com/nf-core/eager/issues/410) - Fixed nf-core/configs not being loaded properly
- [#473](https://github.com/nf-core/eager/issues/473) - Fixed bug in sexdet_process on AWS
- [#444](https://github.com/nf-core/eager/issues/444) - Provide option for preserving realigned bam + index
- Fixed deduplication output logic. Will now pass along only the post-rmdup bams if duplicate removal is not skipped, instead of both the post-rmdup and pre-rmdup bams
- [#497](https://github.com/nf-core/eager/issues/497) - Simplifies number of parameters required to run bam filtering
- [#501](https://github.com/nf-core/eager/issues/501) - Adds additional validation checks for MALT/MaltExtract database input files
- [#508](https://github.com/nf-core/eager/issues/508) - Made Markduplicates default dedupper due to narrower context specificity of dedup
- [#516](https://github.com/nf-core/eager/issues/516) - Made bedtools not report out of memory exit code when warning of inconsistent FASTA/Bed entry names
- [#504](https://github.com/nf-core/eager/issues/504) - Removed uninformative sexdeterrmine-snps plot from MultiQC report.
- Nuclear contamination is now reported with the correct library names.
- [#531](https://github.com/nf-core/eager/pull/531) - Renamed 'FASTQ stripping' to 'host removal'
- Merged all tutorials and FAQs into `usage.md` for display on [nf-co.re](https://www.nf-co.re)
- Corrected header of nuclear contamination table (`nuclear_contamination.txt`).
- Fixed a bug with `nSNPs` definition in `print_x_contamination.py`. Number of SNPs now correctly reported
- `print_x_contamination.py` now correctly converts all NA values to "N/A"
- Increased amount of memory MultiQC by default uses, to account for very large nf-core/eager runs (e.g. >1000 samples)

### `Dependencies`

- Added sequenceTools (1.4.0.6) that adds the ability to do genotyping with the 'pileupCaller'
- Latest version of DeDup (0.12.6) which now reports mapped reads after deduplication
- [#560](https://github.com/nf-core/eager/issues/560) Latest version of Dedup (0.12.7), which now correctly reports deduplication statistics based on calculations of mapped reads only (prior denominator was total reads of BAM file)
- Latest version of ANGSD (0.933) which doesn't seg fault when running contamination on BAMs with insufficient reads
- Latest version of MultiQC (1.9) with support for lots of extra tools in the pipeline (MALT, SexDetERRmine, DamageProfiler, MultiVCFAnalyzer)
- Latest versions of Pygments (7.1), Pymdown-Extensions (2.6.1) and Markdown (3.2.2) for documentation output
- Latest version of Picard (2.22.9)
- Latest version of GATK4 (4.1.7.0)
- Latest version of sequenceTools (1.4.0.6)
- Latest version of fastP (0.20.1)
- Latest version of Kraken2 (2.0.9beta)
- Latest version of FreeBayes (1.3.2)
- Latest version of xopen (0.9.0)
- Added Bowtie 2 (2.4.1)
- Latest version of Sex.DetERRmine (1.1.2)
- Latest version of endorS.py (0.4)

## [2.1.0] - Ravensburg - 2020-03-05

### `Added`

- Added Support for automated tests using [GitHub Actions](https://github.com/features/actions), replacing travis
- [#40](https://github.com/nf-core/eager/issues/40), [#231](https://github.com/nf-core/eager/issues/231) - Added genotyping capability through GATK UnifiedGenotyper (v3.5), GATK HaplotypeCaller (v4.1) and FreeBayes
- Added MultiVCFAnalyzer module
- [#240](https://github.com/nf-core/eager/issues/240) - Added human sex determination module
- [#226](https://github.com/nf-core/eager/issues/226) - Added `--preserve5p` function for AdapterRemoval
- [#212](https://github.com/nf-core/eager/issues/212) - Added ability to use only merged reads downstream from AdapterRemoval
- [#265](https://github.com/nf-core/eager/issues/265) - Adjusted full markdown linting in Travis CI
- [#247](https://github.com/nf-core/eager/issues/247) - Added nuclear contamination with angsd
- [#258](https://github.com/nf-core/eager/issues/258) - Added ability to report bedtools stats to features (e.g. depth/breadth of annotated genes)
- [#249](https://github.com/nf-core/eager/issues/249) - Added metagenomic classification of unmapped reads with MALT and aDNA authentication with MaltExtract
- [#302](https://github.com/nf-core/eager/issues/302) - Added mitochondrial to nuclear ratio calculation
- [#302](https://github.com/nf-core/eager/issues/302) - Added VCF2Genome for consensus sequence generation
- Fancy new logo from [ZandraFagernas](https://github.com/ZandraFagernas)
- [#286](https://github.com/nf-core/eager/issues/286) - Adds pipeline-specific profiles (loaded from nf-core configs)
- [#310](https://github.com/nf-core/eager/issues/310) - Generalises base.config
- [#326](https://github.com/nf-core/eager/pull/326) - Add Biopython and [xopen](https://github.com/marcelm/xopen/) dependencies
- [#336](https://github.com/nf-core/eager/issues/336) - Change default Y-axis maximum value of DamageProfiler to 30% to match popular (but slower) mapDamage, and allow user to set their own value.
- [#352](https://github.com/nf-core/eager/pull/352) - Add social preview image
- [#355](https://github.com/nf-core/eager/pull/355) - Add Kraken2 metagenomics classifier
- [#90](https://github.com/nf-core/eager/issues/90) - Added endogenous DNA calculator (original repository: [https://github.com/aidaanva/endorS.py/](https://github.com/aidaanva/endorS.py/))

### `Fixed`

- [#227](https://github.com/nf-core/eager/issues/227) - Large re-write of input/output process logic to allow maximum flexibility. Originally to address [#227](https://github.com/nf-core/eager/issues/227), but further expanded
- Fixed Travis-Ci.org to Travis-Ci.com migration issues
- [#266](https://github.com/nf-core/eager/issues/266) - Added sanity checks for input filetypes (i.e. only BAM files can be supplied if `--bam`)
- [#237](https://github.com/nf-core/eager/issues/237) - Fixed and Updated script scrape_software_versions
- [#322](https://github.com/nf-core/eager/pull/322) - Move extract map reads fastq compression to pigz
- [#327](https://github.com/nf-core/eager/pull/327) - Speed up strip_input_fastq process and make it more robust
- [#342](https://github.com/nf-core/eager/pull/342) - Updated to match nf-core tools 1.8 linting guidelines
- [#339](https://github.com/nf-core/eager/issues/339) - Converted unnecessary zcat + gzip to just cat for a performance boost
- [#344](https://github.com/nf-core/eager/issues/344) - Fixed pipeline still trying to run when using old nextflow version

### `Dependencies`

- adapterremoval=2.2.2 upgraded to 2.3.1
- adapterremovalfixprefix=0.0.4 upgraded to 0.0.5
- damageprofiler=0.4.3 upgraded to 0.4.9
- angsd=0.923 upgraded to 0.931
- gatk4=4.1.2.0 upgraded to 4.1.4.1
- mtnucratio=0.5 upgraded to 0.6
- conda-forge::markdown=3.1.1 upgraded to 3.2.1
- bioconda::fastqc=0.11.8 upgraded to 0.11.9
- bioconda::picard=2.21.4 upgraded to 2.22.0
- bioconda::bedtools=2.29.0 upgraded to 2.29.2
- pysam=0.15.3 upgraded to 0.15.4
- conda-forge::pandas=1.0.0 upgraded to 1.0.1
- bioconda::freebayes=1.3.1 upgraded to 1.3.2
- conda-forge::biopython=1.75 upgraded to 1.76

## [2.0.7] - 2019-06-10

### `Added`

- [#189](https://github.com/nf-core/eager/pull/189) - Outputting unmapped reads in a fastq files with the --strip_input_fastq flag
- [#186](https://github.com/nf-core/eager/pull/186) - Make FastQC skipping [possible](https://github.com/nf-core/eager/issues/182)
- Merged in [nf-core/tools](https://github.com/nf-core/tools) release V1.6 template changes
- A lot more automated tests using Travis CI
- Don't ignore DamageProfiler errors any more
- [#220](https://github.com/nf-core/eager/pull/220) - Added post-mapping filtering statistics module and corresponding MultiQC statistics [#217](https://github.com/nf-core/eager/issues/217)

### `Fixed`

- [#152](https://github.com/nf-core/eager/pull/152) - DamageProfiler errors [won't crash entire pipeline any more](https://github.com/nf-core/eager/issues/171)
- [#176](https://github.com/nf-core/eager/pull/176) - Increase runtime for DamageProfiler on [large reference genomes](https://github.com/nf-core/eager/issues/173)
- [#172](https://github.com/nf-core/eager/pull/152) - DamageProfiler errors [won't crash entire pipeline any more](https://github.com/nf-core/eager/issues/171)
- [#174](https://github.com/nf-core/eager/pull/190) - Publish DeDup files [properly](https://github.com/nf-core/eager/issues/183)
- [#196](https://github.com/nf-core/eager/pull/196) - Fix reference [issues](https://github.com/nf-core/eager/issues/150)
- [#196](https://github.com/nf-core/eager/pull/196) - Fix issues with PE data being mapped incompletely
- [#200](https://github.com/nf-core/eager/pull/200) - Fix minor issue with some [typos](https://github.com/nf-core/eager/pull/196)
- [#210](https://github.com/nf-core/eager/pull/210) - Fix PMDTools [encoding issue](https://github.com/pontussk/PMDtools/issues/6) from `samtools calmd` generated files by running through `sa]mtools view` first
- [#221](https://github.com/nf-core/eager/pull/221) - Fix BWA Index [not being reused by multiple samples](https://github.com/nf-core/eager/issues/219)

### `Dependencies`

- Added DeDup v0.12.5 (json support)
- Added mtnucratio v0.5 (json support)
- Updated Picard 2.18.27 -> 2.20.2
- Updated GATK 4.1.0.0 -> 4.1.2.0
- Updated damageprofiler 0.4.4 -> 0.4.5
- Updated r-rmarkdown 1.11 -> 1.12
- Updated fastp 0.19.7 -> 0.20.0
- Updated qualimap 2.2.2b -> 2.2.2c

## [2.0.6] - 2019-03-05

### `Added`

- [#152](https://github.com/nf-core/eager/pull/152) - Clarified `--complexity_filter` flag to be specifically for poly G trimming.
- [#155](https://github.com/nf-core/eager/pull/155) - Added [Dedup log to output folders](https://github.com/nf-core/eager/issues/154)
- [#159](https://github.com/nf-core/eager/pull/159) - Added Possibility to skip AdapterRemoval, skip merging, skip trimming fixing [#64](https://github.com/nf-core/eager/issues/64),[#137](https://github.com/nf-core/eager/issues/137) - thanks to @maxibor, @jfy133

### `Fixed`

- [#151](https://github.com/nf-core/eager/pull/151) - Fixed [post-deduplication step errors](https://github.com/nf-core/eager/issues/128)
- [#147](https://github.com/nf-core/eager/pull/147) - Fix Samtools Index for [large references](https://github.com/nf-core/eager/issues/146)
- [#145](https://github.com/nf-core/eager/pull/145) - Added Picard Memory Handling [fix](https://github.com/nf-core/eager/issues/144)

### `Dependencies`

- Picard Tools 2.18.23 -> 2.18.27
- GATK 4.0.12.0 -> 4.1.0.0
- FastP 0.19.6 -> 0.19.7

## [2.0.5] - 2019-01-28

### `Added`

- [#127](https://github.com/nf-core/eager/pull/127) - Added a second test case for testing the pipeline properly
- [#129](https://github.com/nf-core/eager/pull/129) - Support BAM files as [input format](https://github.com/nf-core/eager/issues/41)
- [#131](https://github.com/nf-core/eager/pull/131) - Support different [reference genome file extensions](https://github.com/nf-core/eager/issues/130)

### `Fixed`

- [#128](https://github.com/nf-core/eager/issues/128) - Fixed reference genome handling errors

### `Dependencies`

- Picard Tools 2.18.21 -> 2.18.23
- R-Markdown 1.10 -> 1.11
- FastP 0.19.5 -> 0.19.6

## [2.0.4] - 2019-01-09

### `Added`

- [#111](https://github.com/nf-core/eager/pull/110) - Allow [Zipped FastA reference input](https://github.com/nf-core/eager/issues/91)
- [#113](https://github.com/nf-core/eager/pull/113) - All files are now staged via channels, which is considered best practice by Nextflow
- [#114](https://github.com/nf-core/eager/pull/113) - Add proper runtime defaults for multiple processes
- [#118](https://github.com/nf-core/eager/pull/118) - Add [centralized configs handling](https://github.com/nf-core/configs)
- [#115](https://github.com/nf-core/eager/pull/115) - Add DamageProfiler MultiQC support
- [#122](https://github.com/nf-core/eager/pull/122) - Add pulling from Dockerhub again

### `Fixed`

- [#110](https://github.com/nf-core/eager/pull/110) - Fix for [MultiQC Missing Second FastQC report](https://github.com/nf-core/eager/issues/107)
- [#112](https://github.com/nf-core/eager/pull/112) - Remove [redundant UDG options](https://github.com/nf-core/eager/issues/89)

## [2.0.3] - 2018-12-12

### `Added`

- [#80](https://github.com/nf-core/eager/pull/80) - BWA Index file handling
- [#77](https://github.com/nf-core/eager/pull/77) - Lots of documentation updates by [@jfy133](https://github.com/jfy133)
- [#81](https://github.com/nf-core/eager/pull/81) - Renaming of certain BAM options
- [#92](https://github.com/nf-core/eager/issues/92) - Complete restructure of BAM options

### `Fixed`

- [#84](https://github.com/nf-core/eager/pull/85) - Fix for [Samtools index issues](https://github.com/nf-core/eager/issues/84)
- [#96](https://github.com/nf-core/eager/issues/96) - Fix for [MarkDuplicates issues](https://github.com/nf-core/eager/issues/96) found by [@nilesh-tawari](https://github.com/nilesh-tawari)

### Other

- Added Slack button to repository readme

## [2.0.2] - 2018-11-03

### `Changed`

- [#70](https://github.com/nf-core/eager/issues/70) - Uninitialized `readPaths` warning removed

### `Added`

- [#73](https://github.com/nf-core/eager/pull/73) - Travis CI Testing of Conda Environment added

### `Fixed`

- [#72](https://github.com/nf-core/eager/issues/72) - iconv Issue with R in conda environment

## [2.0.1] - 2018-11-02

### `Fixed`

- [#69](https://github.com/nf-core/eager/issues/67) - FastQC issues with conda environments

## [2.0.0] "Kaufbeuren" - 2018-10-17

Initial release of nf-core/eager:

### `Added`

- FastQC read quality control
- (Optional) Read complexity filtering with FastP
- Read merging and clipping using AdapterRemoval v2
- Mapping using BWA / BWA Mem or CircularMapper
- Library Complexity Estimation with Preseq
- Conversion and Filtering of BAM files using Samtools
- Damage assessment via DamageProfiler, additional filtering using PMDTools
- Duplication removal via DeDup
- BAM Clipping with BamUtil for UDGhalf protocols
- QualiMap BAM quality control analysis

Furthermore, this already creates an interactive report using MultiQC, which will be upgraded in V2.1 "Ulm" to contain more aDNA specific metrics.<|MERGE_RESOLUTION|>--- conflicted
+++ resolved
@@ -9,13 +9,10 @@
 
 ### `Fixed`
 
-<<<<<<< HEAD
-- [#844](https://github.com/nf-core/eager/issues/844) Fixed reference masking prior to pmdtools.
-=======
 - [#828](https://github.com/nf-core/eager/issues/828) Improved error message if required metagenomic screening parameters not set correctly
->>>>>>> 000807a3
 - [#836](https://github.com/nf-core/eager/issues/836) Remove deprecated parameters from test profiles
 - [#838](https://github.com/nf-core/eager/issues/836) Fix --snpcapture_bed files not being picked up by Nextflow
+- [#844](https://github.com/nf-core/eager/issues/844) Fixed reference masking prior to pmdtools
 - [#845](https://github.com/nf-core/eager/issues/845) Updates parameter documention to specify `-s` preseq parameter also applies to lc_extrap
 - [#851](https://github.com/nf-core/eager/issues/851) Fixes a file-name clash during additional_library_merge, post-BAM trimming of different UDG treated libraries of a sample
 - Fix PMDtools reference mask not being picked up by Nextflow, and it's use being evaluated against --snpcapture_bed rather than --pmdtools_reference_mask
