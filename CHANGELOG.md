--- conflicted
+++ resolved
@@ -3,19 +3,12 @@
 The format is based on [Keep a Changelog](http://keepachangelog.com/en/1.0.0/)
 and this project adheres to [Semantic Versioning](http://semver.org/spec/v2.0.0.html).
 
-<<<<<<< HEAD
-## [2.4.1] - 2021-11-18
+## [dev]
 
 ### `Added`
 
 - [#805](https://github.com/nf-core/eager/issues/805) Changes to bam_trim options to allow flexible trimming by library strandedness (in addition to UDG treatment).
 
-## [2.4.0] - 2021-09-14
-=======
-## [dev]
-
-### `Added`
-
 ### `Fixed`
 
 ### `Dependencies`
@@ -23,7 +16,6 @@
 ### `Deprecated`
 
 ## [2.4.0] - Wangen - 20201-09-14
->>>>>>> 19b14e01
 
 ### `Added`
 
