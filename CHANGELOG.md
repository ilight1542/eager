--- conflicted
+++ resolved
@@ -10,11 +10,8 @@
 ### `Fixed`
 
 - Corrected explanation of the "--min_adap_overlap" parameter for AdapterRemoval in the docs
-<<<<<<< HEAD
+- [#725](https://github.com/nf-core/eager/pull/725) `bwa_index` doc update
 - Updated DamageProfiler citation from bioRxiv to publication
-=======
-- [#725](https://github.com/nf-core/eager/pull/725) `bwa_index` doc update
->>>>>>> f1577abd
 
 ### `Dependencies`
 
