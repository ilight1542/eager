--- conflicted
+++ resolved
@@ -3,13 +3,7 @@
 The format is based on [Keep a Changelog](http://keepachangelog.com/en/1.0.0/)
 and this project adheres to [Semantic Versioning](http://semver.org/spec/v2.0.0.html).
 
-<<<<<<< HEAD
-## v2.4.3 - [date]
-
-Initial release of nf-core/eager, created with the [nf-core](https://nf-co.re/) template.
-=======
 ## v3.0.0dev - [date]
->>>>>>> 5f3dbb1e
 
 ### `Added`
 
