--- conflicted
+++ resolved
@@ -11,11 +11,8 @@
 
 - Removed leftover old DockerHub push CI commands.
 - [#627](https://github.com/nf-core/eager/issues/627) Added de Barros Damgaard citation to README
-<<<<<<< HEAD
+- [#630](https://github.com/nf-core/eager/pull/630) Better handling of Qualimap memory requirements and error strategy.
 - [#638](https://github.com/nf-core/eager/issues/638#issuecomment-748877567) Fixed inverted circularfilter filtering (previously filtering would happen by default, not when requested by user as originally recorded in documentation)
-=======
-- [#630](https://github.com/nf-core/eager/pull/630) Better handling of Qualimap memory requirements and error strategy.
->>>>>>> 7ead9a0d
 
 ### `Dependencies`
 
