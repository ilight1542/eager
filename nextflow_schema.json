--- conflicted
+++ resolved
@@ -305,11 +305,7 @@
                     "description": "Maximum amount of time that can be requested for any single job.",
                     "default": "240.h",
                     "fa_icon": "far fa-clock",
-<<<<<<< HEAD
                     "pattern": "^(\\d+\\.?\\s*(s|m|h|day)\\s*)+$",
-=======
-                    "pattern": "^(\\d+(\\.\\d+)?(?:\\s*|\\.?)(s|m|h|d)\\s*)+$",
->>>>>>> 404fd119
                     "hidden": true,
                     "help_text": "Use to set an upper-limit for the time requirement for each process. Should be a string in the format integer-unit e.g. `--max_time '2.h'`"
                 }
