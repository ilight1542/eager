{
    "$schema": "http://json-schema.org/draft-07/schema",
    "$id": "https://raw.githubusercontent.com/nf-core/eager/master/nextflow_schema.json",
    "title": "nf-core/eager pipeline parameters",
    "description": "A fully reproducible and state-of-the-art ancient DNA analysis pipeline",
    "type": "object",
    "definitions": {
        "input_output_options": {
            "title": "Input/output options",
            "type": "object",
            "fa_icon": "fas fa-terminal",
            "description": "Define where the pipeline should find input data, and additional metadata.",
            "required": [
                "input"
            ],
            "properties": {
                "input": {
                    "type": "string",
                    "default": "null",
                    "description": "Either paths or URLs to FASTQ/BAM data (must be surrounded with quotes). For paired end data, the path must use '{1,2}' notation to specify read pairs. Alternatively, a path to a TSV file (ending .tsv) containing file paths and sequencing/sample metadata. Allows for merging of multiple lanes/libraries/samples. Please see documentation for template.",
                    "fa_icon": "fas fa-dna",
                    "help_text": "There are two possible ways of supplying input sequencing data to nf-core/eager. The most efficient but more simplistic is supplying direct paths (with wildcards) to your FASTQ or BAM files, with each file or pair being considered a single library and each one run independently  (e.g. for paired-end data: `--input '/<path>/<to>/*_{R1,R2}_*.fq.gz'`). TSV input requires creation of an extra file by the user (`--input '/<path>/<to>/eager_data.tsv'`) and extra metadata, but allows more powerful lane and library merging.  Please see [usage docs](https://nf-co.re/eager/docs/usage#input-specifications) for detailed instructions and specifications."
                },
                "udg_type": {
                    "type": "string",
                    "default": "none",
                    "description": "Specifies whether you have UDG treated libraries. Set to 'half' for partial treatment, or 'full' for UDG. If not set, libraries are assumed to have no UDG treatment ('none'). Not required for TSV input.",
                    "fa_icon": "fas fa-vial",
                    "help_text": "Defines whether Uracil-DNA glycosylase (UDG) treatment was used to remove DNA\ndamage on the sequencing libraries.\n\nSpecify `'none'` if no treatment was performed. If you have partial UDG treated\ndata ([Rohland et al 2016](http://dx.doi.org/10.1098/rstb.2013.0624)), specify\n`'half'`. If you have complete UDG treated data ([Briggs et al.\n2010](https://doi.org/10.1093/nar/gkp1163)), specify `'full'`. \n\nWhen also using PMDtools specifying `'half'` will use a different model for DNA\ndamage assessment in PMDTools (PMDtools: `--UDGhalf`). Specify `'full'` and the\nPMDtools DNA damage assessment will use CpG context only (PMDtools: `--CpG`).\nDefault: `'none'`.\n\n> **Tip**: You should provide a small decoy reference genome with pre-made indices, e.g.\n> the human mtDNA genome, for the mandatory parameter `--fasta` in order to\n> avoid long computational time for generating the index files of the reference\n> genome, even if you do not actually need a reference genome for any downstream\n> analyses.",
                    "enum": [
                        "none",
                        "half",
                        "full"
                    ]
                },
                "single_stranded": {
                    "type": "boolean",
                    "description": "Specifies that libraries are single stranded. Always affects MALTExtract but will be ignored by pileupCaller with TSV input. Not required for TSV input.",
                    "fa_icon": "fas fa-minus",
                    "help_text": "Indicates libraries are single stranded.\n\nCurrently only affects MALTExtract where it will switch on damage patterns\ncalculation mode to single-stranded, (MaltExtract: `--singleStranded`) and\ngenotyping with pileupCaller where a different method is used (pileupCaller:\n`--singleStrandMode`). Default: false\n\nOnly required when using the 'Path' method of `--input`"
                },
                "single_end": {
                    "type": "boolean",
                    "description": "Specifies that the input is single end reads. Not required for TSV input.",
                    "fa_icon": "fas fa-align-left",
                    "help_text": "By default, the pipeline expects paired-end data. If you have single-end data, specify this parameter on the command line when you launch the pipeline. It is not possible to run a mixture of single-end and paired-end files in one run.\n\nOnly required when using the 'Path' method of `--input`"
                },
                "colour_chemistry": {
                    "type": "integer",
                    "default": 4,
                    "description": "Specifies which Illumina sequencing chemistry was used. Used to inform whether to poly-G trim if turned on (see below). Not required for TSV input. Options: 2, 4.",
                    "fa_icon": "fas fa-palette",
                    "help_text": "Specifies which Illumina colour chemistry a library was sequenced with. This informs whether to perform poly-G trimming (if `--complexity_filter_poly_g` is also supplied). Only 2 colour chemistry sequencers (e.g. NextSeq or NovaSeq) can generate uncertain poly-G tails (due to 'G' being indicated via a no-colour detection). Default is '4' to indicate e.g. HiSeq or MiSeq platforms, which do not require poly-G trimming. Options: 2, 4. Default: 4\n\nOnly required when using the 'Path' method of input."
                },
                "bam": {
                    "type": "boolean",
                    "description": "Specifies that the input is in BAM format. Not required for TSV input.",
                    "fa_icon": "fas fa-align-justify",
                    "help_text": "Specifies the input file type to `--input` is in BAM format. This will automatically also apply `--single_end`.\n\nOnly required when using the 'Path' method of `--input`.\n"
                }
            },
            "help_text": "There are two possible ways of supplying input sequencing data to nf-core/eager.\nThe most efficient but more simplistic is supplying direct paths (with\nwildcards) to your FASTQ or BAM files, with each file or pair being considered a\nsingle library and each one run independently. TSV input requires creation of an\nextra file by the user and extra metadata, but allows more powerful lane and\nlibrary merging."
        },
        "input_data_additional_options": {
            "title": "Input Data Additional Options",
            "type": "object",
            "description": "Additional options regarding input data.",
            "default": "",
            "properties": {
                "snpcapture_bed": {
                    "type": "string",
                    "fa_icon": "fas fa-magnet",
                    "description": "If library result of SNP capture, path to BED file containing SNPS positions on reference genome.",
                    "help_text": "Can be used to set a path to a BED file (3/6 column format) of SNP positions of a reference genome, to calculate SNP captured libraries on-target efficiency. This should be used for array or in-solution SNP capture protocols such as 390K, 1240K, etc. If supplied, on-target metrics are automatically generated for you by qualimap."
                },
                "run_convertinputbam": {
                    "type": "boolean",
                    "description": "Turns on conversion of an input BAM file into FASTQ format to allow re-preprocessing (e.g. AdapterRemoval etc.).",
                    "fa_icon": "fas fa-undo-alt",
                    "help_text": "Allows you to convert an input BAM file back to FASTQ for downstream processing. Note this is required if you need to perform AdapterRemoval and/or polyG clipping.\n\nIf not turned on, BAMs will automatically be sent to post-mapping steps."
                }
            },
            "fa_icon": "far fa-plus-square"
        },
        "reference_genome_options": {
            "title": "Reference genome options",
            "type": "object",
            "fa_icon": "fas fa-dna",
            "properties": {
                "fasta": {
                    "type": "string",
                    "fa_icon": "fas fa-font",
                    "description": "Path or URL to a FASTA reference file (required if not iGenome reference). File suffixes can be: '.fa', '.fn', '.fna', '.fasta'.",
                    "help_text": "You specify the full path to your reference genome here. The FASTA file can have any file suffix, such as `.fasta`, `.fna`, `.fa`, `.FastA` etc. You may also supply a gzipped reference files, which will be unzipped automatically for you.\n\nFor example:\n\n```bash\n--fasta '/<path>/<to>/my_reference.fasta'\n```\n\n> If you don't specify appropriate `--bwa_index`, `--fasta_index` parameters, the pipeline will create these indices for you automatically. Note that you can save the indices created for you for later by giving the `--save_reference` flag.\n> You must select either a `--fasta` or `--genome`\n"
                },
                "genome": {
                    "type": "string",
                    "description": "Name of iGenomes reference (required if not FASTA reference). Requires argument `--igenomes_ignore false`, as iGenomes is ignored by default in nf-core/eager",
                    "fa_icon": "fas fa-book",
                    "help_text": "Alternatively to `--fasta`, the pipeline config files come bundled with paths to the Illumina iGenomes reference index files. If running with docker or AWS, the configuration is set up to use the [AWS-iGenomes](https://ewels.github.io/AWS-iGenomes/) resource.\n\nThere are 31 different species supported in the iGenomes references. To run the pipeline, you must specify which to use with the `--genome` flag.\n\nYou can find the keys to specify the genomes in the [iGenomes config file](../conf/igenomes.config). Common genomes that are supported are:\n\n- Human\n  - `--genome GRCh37`\n  - `--genome GRCh38`\n- Mouse *\n  - `--genome GRCm38`\n- _Drosophila_ *\n  - `--genome BDGP6`\n- _S. cerevisiae_ *\n  - `--genome 'R64-1-1'`\n\n> \\* Not bundled with nf-core eager by default.\n\nNote that you can use the same configuration setup to save sets of reference files for your own use, even if they are not part of the iGenomes resource. See the [Nextflow documentation](https://www.nextflow.io/docs/latest/config.html) for instructions on where to save such a file.\n\nThe syntax for this reference configuration is as follows:\n\n```nextflow\nparams {\n  genomes {\n    'GRCh37' {\n      fasta   = '<path to the iGenomes genome fasta file>'\n    }\n    // Any number of additional genomes, key is used with --genome\n  }\n}\n**NB** Requires argument `--igenomes_ignore false` as iGenomes ignored by default in nf-core/eager\n\n```"
                },
                "igenomes_base": {
                    "type": "string",
                    "description": "Directory / URL base for iGenomes references.",
                    "default": "s3://ngi-igenomes/igenomes/",
                    "fa_icon": "fas fa-cloud-download-alt",
                    "hidden": true
                },
                "igenomes_ignore": {
                    "type": "boolean",
                    "description": "Do not load the iGenomes reference config.",
                    "fa_icon": "fas fa-ban",
                    "hidden": true,
                    "help_text": "Do not load `igenomes.config` when running the pipeline. You may choose this option if you observe clashes between custom parameters and those supplied in `igenomes.config`."
                },
                "bwa_index": {
                    "type": "string",
                    "description": "Path to directory containing pre-made BWA indices (i.e. everything before the endings '.amb' '.ann' '.bwt'. Most likely the same path as --fasta). If not supplied will be made for you.",
                    "fa_icon": "fas fa-address-book",
                    "help_text": "If you want to use pre-existing `bwa index` indices, please supply the **directory** to the FASTA you also specified in `--fasta` nf-core/eager will automagically detect the index files by searching for the FASTA filename with the corresponding `bwa` index file suffixes.\n\nFor example:\n\n```bash\nnextflow run nf-core/eager \\\n-profile test,docker \\\n--input '*{R1,R2}*.fq.gz'\n--fasta 'results/reference_genome/bwa_index/BWAIndex/Mammoth_MT_Krause.fasta' \\\n--bwa_index 'results/reference_genome/bwa_index/BWAIndex/'\n```\n\n> `bwa index` does not give you an option to supply alternative suffixes/names for these indices. Thus, the file names generated by this command _must not_ be changed, otherwise nf-core/eager will not be able to find them."
                },
                "bt2_index": {
                    "type": "string",
                    "description": "Path to directory containing pre-made Bowtie2 indices (i.e. everything before the endings e.g. '.1.bt2', '.2.bt2', '.rev.1.bt2'. Most likely the same value as --fasta). If not supplied will be made for you.",
                    "fa_icon": "far fa-address-book",
                    "help_text": "If you want to use pre-existing `bt2 index` indices, please supply the **directory** to the FASTA you also specified in `--fasta`. nf-core/eager will automagically detect the index files by searching for the FASTA filename with the corresponding `bt2` index file suffixes.\n\nFor example:\n\n```bash\nnextflow run nf-core/eager \\\n-profile test,docker \\\n--input '*{R1,R2}*.fq.gz'\n--fasta 'results/reference_genome/bwa_index/BWAIndex/Mammoth_MT_Krause.fasta' \\\n--bwa_index 'results/reference_genome/bt2_index/BT2Index/'\n```\n\n> `bowtie2-build` does not give you an option to supply alternative suffixes/names for these indices. Thus, the file names generated by this command _must not_ be changed, otherwise nf-core/eager will not be able to find them."
                },
                "fasta_index": {
                    "type": "string",
                    "description": "Path to samtools FASTA index (typically ending in '.fai'). If not supplied will be made for you.",
                    "fa_icon": "far fa-bookmark",
                    "help_text": "If you want to use a pre-existing `samtools faidx` index, use this to specify the required FASTA index file for the selected reference genome. This should be generated by `samtools faidx` and has a file suffix of `.fai`\n\nFor example:\n\n```bash\n--fasta_index 'Mammoth_MT_Krause.fasta.fai'\n```"
                },
                "seq_dict": {
                    "type": "string",
                    "description": "Path to picard sequence dictionary file (typically ending in '.dict'). If not supplied will be made for you.",
                    "fa_icon": "fas fa-spell-check",
                    "help_text": "If you want to use a pre-existing `picard CreateSequenceDictionary` dictionary file, use this to specify the required `.dict` file for the selected reference genome.\n\nFor example:\n\n```bash\n--seq_dict 'Mammoth_MT_Krause.dict'\n```"
                },
                "large_ref": {
                    "type": "boolean",
                    "description": "Specify to generate more recent '.csi' BAM indices. If your reference genome is larger than 3.5GB, this is recommended due to more efficient data handling with the '.csi' format over the older '.bai'.",
                    "fa_icon": "fas fa-mountain",
                    "help_text": "This parameter is required to be set for large reference genomes. If your\nreference genome is larger than 3.5GB, the `samtools index` calls in the\npipeline need to generate `CSI` indices instead of `BAI` indices to compensate\nfor the size of the reference genome (with samtools: `-c`). This parameter is\nnot required for smaller references (including the human `hg19` or\n`grch37`/`grch38` references), but `>4GB` genomes have been shown to need `CSI`\nindices. Default: off"
                },
                "save_reference": {
                    "type": "boolean",
                    "description": "If not already supplied by user, turns on saving of generated reference genome indices for later re-usage.",
                    "fa_icon": "far fa-save",
                    "help_text": "Use this if you do not have pre-made reference FASTA indices for `bwa`, `samtools` and `picard`. If you turn this on, the indices nf-core/eager generates for you and will be saved in the `<your_output_dir>/results/reference_genomes` for you. If not supplied, nf-core/eager generated index references will be deleted.\n\n> modifies SAMtools index command: `-c`"
                }
            },
            "description": "Specify locations of references and optionally, additional pre-made indices",
            "help_text": "All nf-core/eager runs require a reference genome in FASTA format to map reads\nagainst to.\n\nIn addition we provide various options for indexing of different types of\nreference genomes (based on the tools used in the pipeline). nf-core/eager can\nindex reference genomes for you (with options to save these for other analysis),\nbut you can also supply your pre-made indices.\n\nSupplying pre-made indices saves time in pipeline execution and is especially\nadvised when running multiple times on the same cluster system for example. You\ncan even add a resource [specific profile](#profile) that sets paths to\npre-computed reference genomes, saving time when specifying these.\n\n> :warning: you must always supply a reference file. If you want to use\n  functionality that does not require one, supply a small decoy genome such as\n  phiX or the human mtDNA genome."
        },
        "output_options": {
            "title": "Output options",
            "type": "object",
            "description": "Specify where to put output files and optional saving of intermediate files",
            "default": "",
            "properties": {
                "outdir": {
                    "type": "string",
                    "description": "The output directory where the results will be saved.",
                    "default": "./results",
                    "fa_icon": "fas fa-folder-open",
                    "help_text": "The output directory where the results will be saved. By default will be made in the directory you run the command in under `./results`."
                },
                "publish_dir_mode": {
                    "type": "string",
                    "default": "copy",
                    "hidden": true,
                    "description": "Method used to save pipeline results to output directory.",
                    "help_text": "The Nextflow `publishDir` option specifies which intermediate files should be saved to the output directory. This option tells the pipeline what method should be used to move these files. See [Nextflow docs](https://www.nextflow.io/docs/latest/process.html#publishdir) for details.",
                    "fa_icon": "fas fa-copy",
                    "enum": [
                        "symlink",
                        "rellink",
                        "link",
                        "copy",
                        "copyNoFollow",
                        "move"
                    ]
                }
            },
            "fa_icon": "fas fa-cloud-download-alt"
        },
        "generic_options": {
            "title": "Generic options",
            "type": "object",
            "properties": {
                "help": {
                    "type": "boolean",
                    "description": "Display help text.",
                    "hidden": true,
                    "fa_icon": "fas fa-question-circle"
                },
<<<<<<< HEAD
                "validate_params": {
                    "type": "boolean",
                    "description": "Boolean whether to validate parameters against the schema at runtime",
                    "default": true,
                    "fa_icon": "fas fa-check-square",
                    "hidden": true
=======
                "email": {
                    "type": "string",
                    "description": "Email address for completion summary.",
                    "fa_icon": "fas fa-envelope",
                    "help_text": "An email address to send a summary email to when the pipeline is completed.",
                    "pattern": "^([a-zA-Z0-9_\\-\\.]+)@([a-zA-Z0-9_\\-\\.]+)\\.([a-zA-Z]{2,5})$"
>>>>>>> 72962906
                },
                "email_on_fail": {
                    "type": "string",
                    "description": "Email address for completion summary, only when pipeline fails.",
                    "fa_icon": "fas fa-exclamation-triangle",
                    "pattern": "^([a-zA-Z0-9_\\-\\.]+)@([a-zA-Z0-9_\\-\\.]+)\\.([a-zA-Z]{2,5})$",
                    "hidden": true,
                    "help_text": "Set this parameter to your e-mail address to get a summary e-mail with details of the run if it **fails**. Normally would be the same as in `--email` but can be different. If set in your user config file (`~/.nextflow/config`) then you don't need to specify this on the command line for every run.\n\n> Note that this functionality requires either `mail` or `sendmail` to be installed on your system."
                },
                "plaintext_email": {
                    "type": "boolean",
                    "description": "Send plain-text email instead of HTML.",
                    "fa_icon": "fas fa-remove-format",
                    "hidden": true,
                    "help_text": "Set to receive plain-text e-mails instead of HTML formatted."
                },
                "max_multiqc_email_size": {
                    "type": "string",
                    "description": "File size limit when attaching MultiQC reports to summary emails.",
                    "default": "25.MB",
                    "fa_icon": "fas fa-file-upload",
                    "hidden": true,
                    "help_text": "If file generated by pipeline exceeds the threshold, it will not be attached."
                },
                "monochrome_logs": {
                    "type": "boolean",
                    "description": "Do not use coloured log outputs.",
                    "fa_icon": "fas fa-palette",
                    "hidden": true,
                    "help_text": "Set to disable colourful command line output and live life in monochrome."
                },
                "multiqc_config": {
                    "type": "string",
                    "description": "Custom config file to supply to MultiQC.",
                    "fa_icon": "fas fa-cog",
                    "hidden": true
                },
                "tracedir": {
                    "type": "string",
                    "description": "Directory to keep pipeline Nextflow logs and reports.",
                    "default": "${params.outdir}/pipeline_info",
                    "fa_icon": "fas fa-cogs",
                    "hidden": true
                },
                "show_hidden_params": {
                    "type": "boolean",
                    "fa_icon": "far fa-eye-slash",
                    "description": "Show all params when using `--help`",
                    "hidden": true,
                    "help_text": "By default, parameters set as _hidden_ in the schema are not shown on the command line when a user runs with `--help`. Specifying this option will tell the pipeline to show all parameters."
<<<<<<< HEAD
=======
                },
                "enable_conda": {
                    "type": "boolean",
                    "hidden": true,
                    "description": "Parameter used for checking conda channels to be set correctly."
                },
                "validate_params": {
                    "type": "boolean",
                    "default": "true",
                    "description": "Boolean whether to validate parameters against the schema at runtime",
                    "fa_icon": "fab fa-angellist",
                    "hidden": true
                },
                "schema_ignore_params": {
                    "type": "string",
                    "fa_icon": "fas fa-not-equal",
                    "description": "String to specify ignored parameters for parameter validation",
                    "hidden": true,
                    "default": "genomes"
                },
                "config_profile_name": {
                    "type": "string",
                    "description": "String to describe the config profile that is run.",
                    "fa_icon": "fas fa-id-badge",
                    "hidden": true
>>>>>>> 72962906
                }
            },
            "fa_icon": "fas fa-file-import",
            "description": "Less common options for the pipeline, typically set in a config file.",
            "help_text": "These options are common to all nf-core pipelines and allow you to customise some of the core preferences for how the pipeline runs.\n\nTypically these options would be set in a Nextflow config file loaded for all pipeline runs, such as `~/.nextflow/config`."
        },
        "max_job_request_options": {
            "title": "Max job request options",
            "type": "object",
            "fa_icon": "fab fa-acquisitions-incorporated",
            "description": "Set the top limit for requested resources for any single job.",
            "help_text": "If you are running on a smaller system, a pipeline step requesting more resources than are available may cause the Nextflow to stop the run with an error. These options allow you to cap the maximum resources requested by any single job so that the pipeline will run on your system.\n\nNote that you can not _increase_ the resources requested by any job using these options. For that you will need your own configuration file. See [the nf-core website](https://nf-co.re/usage/configuration) for details.",
            "properties": {
                "max_cpus": {
                    "type": "integer",
                    "description": "Maximum number of CPUs that can be requested    for any single job.",
                    "default": 16,
                    "fa_icon": "fas fa-microchip",
                    "hidden": true,
                    "help_text": "Use to set an upper-limit for the CPU requirement for each process. Should be an integer e.g. `--max_cpus 1`"
                },
                "max_memory": {
                    "type": "string",
                    "description": "Maximum amount of memory that can be requested for any single job.",
                    "default": "128.GB",
                    "fa_icon": "fas fa-memory",
                    "pattern": "^[\\d\\.]+\\s*.(K|M|G|T)?B$",
                    "hidden": true,
                    "help_text": "Use to set an upper-limit for the memory requirement for each process. Should be a string in the format integer-unit e.g. `--max_memory '8.GB'`"
                },
                "max_time": {
                    "type": "string",
                    "description": "Maximum amount of time that can be requested for any single job.",
                    "default": "240.h",
                    "fa_icon": "far fa-clock",
                    "pattern": "^[\\d\\.]+\\.*(s|m|h|d)$",
                    "hidden": true,
                    "help_text": "Use to set an upper-limit for the time requirement for each process. Should be a string in the format integer-unit e.g. `--max_time '2.h'`"
                }
            }
        },
        "institutional_config_options": {
            "title": "Institutional config options",
            "type": "object",
            "fa_icon": "fas fa-university",
            "description": "Parameters used to describe centralised config profiles. These generally should not be edited.",
            "help_text": "The centralised nf-core configuration profiles use a handful of pipeline parameters to describe themselves. This information is then printed to the Nextflow log when you run a pipeline. You should not need to change these values when you run a pipeline.",
            "properties": {
                "custom_config_version": {
                    "type": "string",
                    "description": "Git commit id for Institutional configs.",
                    "default": "master",
                    "hidden": true,
                    "fa_icon": "fas fa-users-cog",
                    "help_text": "Provide git commit id for custom Institutional configs hosted at `nf-core/configs`. This was implemented for reproducibility purposes. Default: `master`.\n\n```bash\n## Download and use config file with following git commit id\n--custom_config_version d52db660777c4bf36546ddb188ec530c3ada1b96\n```"
                },
                "custom_config_base": {
                    "type": "string",
                    "description": "Base directory for Institutional configs.",
                    "default": "https://raw.githubusercontent.com/nf-core/configs/master",
                    "hidden": true,
                    "help_text": "If you're running offline, nextflow will not be able to fetch the institutional config files from the internet. If you don't need them, then this is not a problem. If you do need them, you should download the files from the repo and tell nextflow where to find them with the `custom_config_base` option. For example:\n\n```bash\n## Download and unzip the config files\ncd /path/to/my/configs\nwget https://github.com/nf-core/configs/archive/master.zip\nunzip master.zip\n\n## Run the pipeline\ncd /path/to/my/data\nnextflow run /path/to/pipeline/ --custom_config_base /path/to/my/configs/configs-master/\n```\n\n> Note that the nf-core/tools helper package has a `download` command to download all required pipeline files + singularity containers + institutional configs in one go for you, to make this process easier.",
                    "fa_icon": "fas fa-users-cog"
                },
                "hostnames": {
                    "type": "string",
                    "description": "Institutional configs hostname.",
                    "hidden": true,
                    "fa_icon": "fas fa-users-cog"
                },
                "config_profile_name": {
                    "type": "string",
                    "description": "Institutional config name.",
                    "hidden": true,
                    "fa_icon": "fas fa-users-cog"
                },
                "config_profile_description": {
                    "type": "string",
                    "description": "Institutional config description.",
                    "hidden": true,
                    "fa_icon": "fas fa-users-cog"
                },
                "config_profile_contact": {
                    "type": "string",
                    "description": "Institutional config contact information.",
                    "hidden": true,
                    "fa_icon": "fas fa-users-cog"
                },
                "config_profile_url": {
                    "type": "string",
                    "description": "Institutional config URL link.",
                    "hidden": true,
                    "fa_icon": "fas fa-users-cog"
                },
                "awsqueue": {
                    "type": "string",
                    "description": "The AWSBatch JobQueue that needs to be set when running on AWSBatch",
                    "fa_icon": "fab fa-aws"
                },
                "awsregion": {
                    "type": "string",
                    "default": "eu-west-1",
                    "description": "The AWS Region for your AWS Batch job to run on",
                    "fa_icon": "fab fa-aws"
                },
                "awscli": {
                    "type": "string",
                    "description": "Path to the AWS CLI tool",
                    "fa_icon": "fab fa-aws"
                }
            }
        },
        "skip_steps": {
            "title": "Skip steps",
            "type": "object",
            "description": "Skip any of the mentioned steps.",
            "default": "",
            "properties": {
                "skip_fastqc": {
                    "type": "boolean",
                    "fa_icon": "fas fa-fast-forward",
                    "help_text": "Turns off FastQC pre- and post-Adapter Removal, to speed up the pipeline. Use of this flag is most common when data has been previously pre-processed and the post-Adapter Removal mapped reads are being re-mapped to a new reference genome."
                },
                "skip_adapterremoval": {
                    "type": "boolean",
                    "fa_icon": "fas fa-fast-forward",
                    "help_text": "Turns off adapter trimming and paired-end read merging. Equivalent to setting both `--skip_collapse` and `--skip_trim`."
                },
                "skip_preseq": {
                    "type": "boolean",
                    "fa_icon": "fas fa-fast-forward",
                    "help_text": "Turns off the computation of library complexity estimation."
                },
                "skip_deduplication": {
                    "type": "boolean",
                    "fa_icon": "fas fa-fast-forward",
                    "help_text": "Turns off duplicate removal methods DeDup and MarkDuplicates respectively. No duplicates will be removed on any data in the pipeline.\n"
                },
                "skip_damage_calculation": {
                    "type": "boolean",
                    "fa_icon": "fas fa-fast-forward",
                    "help_text": "Turns off the DamageProfiler module to compute DNA damage profiles.\n"
                },
                "skip_qualimap": {
                    "type": "boolean",
                    "fa_icon": "fas fa-fast-forward",
                    "help_text": "Turns off QualiMap and thus does not compute coverage and other mapping metrics.\n"
                }
            },
            "fa_icon": "fas fa-fast-forward",
            "help_text": "Some of the steps in the pipeline can be executed optionally. If you specify\nspecific steps to be skipped, there won't be any output related to these\nmodules."
        },
        "complexity_filtering": {
            "title": "Complexity filtering",
            "type": "object",
            "description": "Processing of Illumina two-colour chemistry data.",
            "default": "",
            "properties": {
                "complexity_filter_poly_g": {
                    "type": "boolean",
                    "description": "Turn on running poly-G removal on FASTQ files. Will only be performed on 2 colour chemistry machine sequenced libraries.",
                    "fa_icon": "fas fa-power-off",
                    "help_text": "Performs a poly-G tail removal step in the beginning of the pipeline using `fastp`, if turned on. This can be useful for trimming ploy-G tails from short-fragments sequenced on two-colour Illumina chemistry such as NextSeqs (where no-fluorescence is read as a G on two-colour chemistry), which can inflate reported GC content values.\n"
                },
                "complexity_filter_poly_g_min": {
                    "type": "integer",
                    "default": 10,
                    "description": "Specify length of poly-g min for clipping to be performed.",
                    "fa_icon": "fas fa-ruler-horizontal",
                    "help_text": "This option can be used to define the minimum length of a poly-G tail to begin low complexity trimming. By default, this is set to a value of `10` unless the user has chosen something specifically using this option.\n\n> Modifies fastp parameter: `--poly_g_min_len`"
                }
            },
            "fa_icon": "fas fa-filter",
            "help_text": "More details can be seen in the [fastp\ndocumentation](https://github.com/OpenGene/fastp)\n\nIf using TSV input, this is performed per lane separately"
        },
        "read_merging_and_adapter_removal": {
            "title": "Read merging and adapter removal",
            "type": "object",
            "description": "Options for adapter clipping and paired-end merging.",
            "default": "",
            "properties": {
                "clip_forward_adaptor": {
                    "type": "string",
                    "default": "AGATCGGAAGAGCACACGTCTGAACTCCAGTCAC",
                    "description": "Specify adapter sequence to be clipped off (forward strand).",
                    "fa_icon": "fas fa-cut",
                    "help_text": "Defines the adapter sequence to be used for the forward read. By default, this is set to `'AGATCGGAAGAGCACACGTCTGAACTCCAGTCAC'`.\n\n> Modifies AdapterRemoval parameter: `--adapter1`"
                },
                "clip_reverse_adaptor": {
                    "type": "string",
                    "default": "AGATCGGAAGAGCGTCGTGTAGGGAAAGAGTGTA",
                    "description": "Specify adapter sequence to be clipped off (reverse strand).",
                    "fa_icon": "fas fa-cut",
                    "help_text": "Defines the adapter sequence to be used for the reverse read in paired end sequencing projects. This is set to `'AGATCGGAAGAGCGTCGTGTAGGGAAAGAGTGTA'` by default.\n\n> Modifies AdapterRemoval parameter: `--adapter2`"
                },
                "clip_readlength": {
                    "type": "integer",
                    "default": 30,
                    "description": "Specify read minimum length to be kept for downstream analysis.",
                    "fa_icon": "fas fa-ruler",
                    "help_text": "Defines the minimum read length that is required for reads after merging to be considered for downstream analysis after read merging. Default is `30`.\n\nNote that performing read length filtering at this step is not reliable for correct endogenous DNA calculation, when you have a large percentage of very short reads in your library - such as retrieved in single-stranded library protocols. When you have very few reads passing this length filter, it will artificially inflate your endogenous DNA by creating a very small denominator. In these cases it is recommended to set this to 0, and use `--bam_filter_minreadlength` instead, to filter out 'un-usable' short reads after mapping.\n\n> Modifies AdapterRemoval parameter: `--minlength`\n"
                },
                "clip_min_read_quality": {
                    "type": "integer",
                    "default": 20,
                    "description": "Specify minimum base quality for trimming off bases.",
                    "fa_icon": "fas fa-medal",
                    "help_text": "Defines the minimum read quality per base that is required for a base to be kept. Individual bases at the ends of reads falling below this threshold will be clipped off. Default is set to `20`.\n\n> Modifies AdapterRemoval parameter: `--minquality`"
                },
                "min_adap_overlap": {
                    "type": "integer",
                    "default": 1,
                    "description": "Specify minimum adapter overlap required for clipping.",
                    "fa_icon": "fas fa-hands-helping",
                    "help_text": "Sets the minimum overlap between two reads when read merging is performed. Default is set to `1` base overlap.\n\n> Modifies AdapterRemoval parameter: `--minadapteroverlap`"
                },
                "skip_collapse": {
                    "type": "boolean",
                    "description": "Skip of merging forward and reverse reads together and turns on paired-end alignment for downstream mapping. Only applicable for paired-end libraries.",
                    "fa_icon": "fas fa-fast-forward",
                    "help_text": "Turns off the paired-end read merging.\n\nFor example\n\n```bash\n--skip_collapse  --input '*_{R1,R2}_*.fastq'\n```\n\nIt is important to use the paired-end wildcard globbing as `--skip_collapse` can only be used on paired-end data!\n\n:warning: If you run this and also with `--clip_readlength` set to something (as is by default), you may end up removing single reads from either the pair1 or pair2 file. These will be NOT be mapped when aligning with either `bwa` or `bowtie`, as both can only accept one (forward) or two (forward and reverse) FASTQs as input.\n\nAlso note that supplying this flag will then also cause downstream mapping steps to run in paired-end mode. This may be more suitable for modern data, or when you want to utilise mate-pair spatial information.\n\n> Modifies AdapterRemoval parameter: `--collapse`"
                },
                "skip_trim": {
                    "type": "boolean",
                    "description": "Skip adapter and quality trimming.",
                    "fa_icon": "fas fa-fast-forward",
                    "help_text": "Turns off adapter AND quality trimming.\n\nFor example:\n\n```bash\n--skip_trim  --input '*.fastq'\n```\n\n:warning: it is not possible to keep quality trimming (n or base quality) on,\n_and_ skip adapter trimming.\n\n:warning: it is not possible to turn off one or the other of quality\ntrimming or n trimming. i.e. --trimns --trimqualities are both given\nor neither. However setting quality in `--clip_min_read_quality` to 0 would\ntheoretically turn off base quality trimming.\n\n> Modifies AdapterRemoval parameters: `--trimns --trimqualities --adapter1 --adapter2`"
                },
                "preserve5p": {
                    "type": "boolean",
                    "description": "Skip quality base trimming (n, score, window) of 5 prime end.",
                    "fa_icon": "fas fa-life-ring",
                    "help_text": "Turns off quality based trimming at the 5p end of reads when any of the --trimns, --trimqualities, or --trimwindows options are used. Only 3p end of reads will be removed.\n\nThis also entirely disables quality based trimming of collapsed reads, since both ends of these are informative for PCR duplicate filtering. Described [here](https://github.com/MikkelSchubert/adapterremoval/issues/32#issuecomment-504758137).\n\n> Modifies AdapterRemoval parameters: `--preserve5p`"
                },
                "mergedonly": {
                    "type": "boolean",
                    "description": "Only use merged reads downstream (un-merged reads and singletons are discarded).",
                    "fa_icon": "fas fa-handshake",
                    "help_text": "Specify that only merged reads are sent downstream for analysis.\n\nSingletons (i.e. reads missing a pair), or un-merged reads (where there wasn't sufficient overlap) are discarded.\n\nYou may want to use this if you want ensure only the best quality reads for your analysis, but with the penalty of potentially losing still valid data (even if some reads have slightly lower quality). It is highly recommended when using `--dedupper 'dedup'` (see below)."
                },
                "qualitymax": {
                    "type": "integer",
                    "description": "Specify the maximum Phred score used in input FASTQ files",
                    "help_text": "Specify maximum Phred score of the quality field of FASTQ files. The quality-score range can vary depending on the machine and version (e.g. see diagram [here](https://en.wikipedia.org/wiki/FASTQ_format#Encoding), and this allows you to increase from the default AdapterRemoval value of `41`.\n\n> Modifies AdapterRemoval parameters: `--qualitymax`",
                    "default": 41,
                    "fa_icon": "fas fa-arrow-up"
                }
            },
            "fa_icon": "fas fa-cut",
            "help_text": "These options handle various parts of adapter clipping and read merging steps.\n\nMore details can be seen in the [AdapterRemoval\ndocumentation](https://adapterremoval.readthedocs.io/en/latest/)\n\nIf using TSV input, this is performed per lane separately.\n\n> :warning: `--skip_trim` will skip adapter clipping AND quality trimming\n> (n, base quality). It is currently not possible skip one or the other."
        },
        "mapping": {
            "title": "Read mapping to reference genome",
            "type": "object",
            "description": "Options for reference-genome mapping",
            "default": "",
            "properties": {
                "mapper": {
                    "title": "Mapper",
                    "type": "string",
                    "description": "Specify which mapper to use. Options: 'bwaaln', 'bwamem', 'circularmapper', 'bowtie2'.",
                    "default": "bwaaln",
                    "fa_icon": "fas fa-layer-group",
                    "help_text": "Specify which mapping tool to use. Options are BWA aln (`'bwaaln'`), BWA mem (`'bwamem'`), circularmapper (`'circularmapper'`), or bowtie2 (`bowtie2`). BWA aln is the default and highly suited for short-read ancient DNA. BWA mem can be quite useful for modern DNA, but is rarely used in projects for ancient DNA. CircularMapper enhances  the mapping procedure to circular references, using the BWA algorithm but utilizing a extend-remap procedure (see Peltzer et al 2016, Genome Biology for details). Bowtie2 is similar to BWA aln, and has recently been suggested to provide slightly better results under certain conditions ([Poullet and Orlando 2020](https://doi.org/10.3389/fevo.2020.00105)), as well as providing extra functionality (such as FASTQ trimming). Default is 'bwaaln'\n\nMore documentation can be seen for each tool under:\n\n- [BWA aln](http://bio-bwa.sourceforge.net/bwa.shtml#3)\n- [BWA mem](http://bio-bwa.sourceforge.net/bwa.shtml#3)\n- [CircularMapper](https://circularmapper.readthedocs.io/en/latest/contents/userguide.html)\n- [Bowtie2](http://bowtie-bio.sourceforge.net/bowtie2/manual.shtml#command-line)\n",
                    "enum": [
                        "bwaaln",
                        "bwamem",
                        "circularmapper",
                        "bowtie2"
                    ]
                },
                "bwaalnn": {
                    "type": "number",
                    "default": 0.04,
                    "description": "Specify the -n parameter for BWA aln, i.e. amount of allowed mismatches in the alignment.",
                    "fa_icon": "fas fa-sort-numeric-down",
                    "help_text": "Configures the `bwa aln -n` parameter, defining how many mismatches are allowed in a read. By default set to `0.04` (following recommendations of [Schubert et al. (2012 _BMC Genomics_)](https://doi.org/10.1186/1471-2164-13-178)), if you're uncertain what to set check out [this](https://apeltzer.shinyapps.io/bwa-mismatches/) Shiny App for more information on how to set this parameter efficiently.\n\n> Modifies bwa aln parameter: `-n`"
                },
                "bwaalnk": {
                    "type": "integer",
                    "default": 2,
                    "description": "Specify the -k parameter for BWA aln, i.e. maximum edit distance allowed in a seed.",
                    "fa_icon": "fas fa-drafting-compass",
                    "help_text": "Configures the `bwa aln -k` parameter for the seeding phase in the mapping algorithm. Default is set to `2`.\n\n> Modifies BWA aln parameter: `-k`"
                },
                "bwaalnl": {
                    "type": "integer",
                    "default": 1024,
                    "description": "Specify the -l parameter for BWA aln i.e. the length of seeds to be used.",
                    "fa_icon": "fas fa-ruler-horizontal",
                    "help_text": "Configures the length of the seed used in `bwa aln -l`. Default is set to be 'turned off' at the recommendation of Schubert et al. ([2012 _BMC Genomics_](https://doi.org/10.1186/1471-2164-13-178)) for ancient DNA with `1024`.\n\nNote: Despite being recommended, turning off seeding can result in long runtimes!\n\n> Modifies BWA aln parameter: `-l`\n"
                },
                "circularextension": {
                    "type": "integer",
                    "default": 500,
                    "description": "Specify the number of bases to extend reference by (circularmapper only).",
                    "fa_icon": "fas fa-external-link-alt",
                    "help_text": "The number of bases to extend the reference genome with. By default this is set to `500` if not specified otherwise.\n\n> Modifies circulargenerator and realignsamfile parameter: `-e`"
                },
                "circulartarget": {
                    "type": "string",
                    "default": "MT",
                    "description": "Specify the FASTA header of the target chromosome to extend (circularmapper only).",
                    "fa_icon": "fas fa-bullseye",
                    "help_text": "The chromosome in your FASTA reference that you'd like to be treated as circular. By default this is set to `MT` but can be configured to match any other chromosome.\n\n> Modifies circulargenerator parameter: `-s`"
                },
                "circularfilter": {
                    "type": "boolean",
                    "description": "Turn on to remove reads that did not map to the circularised genome (circularmapper only).",
                    "fa_icon": "fas fa-filter",
                    "help_text": "If you want to filter out reads that don't map to a circular chromosome (and also non-circular chromosome headers) from the resulting BAM file, turn this on. By default this option is turned off.\n> Modifies -f and -x parameters of CircularMapper's realignsamfile\n"
                },
                "bt2_alignmode": {
                    "type": "string",
                    "default": "local",
                    "description": "Specify the bowtie2 alignment mode. Options:  'local', 'end-to-end'.",
                    "fa_icon": "fas fa-arrows-alt-h",
                    "help_text": "The type of read alignment to use. Options are 'local' or 'end-to-end'. Local allows only partial alignment of read, with ends of reads possibly 'soft-clipped' (i.e. remain unaligned/ignored), if the soft-clipped alignment provides best alignment score. End-to-end requires all nucleotides to be aligned. Default is 'local', following [Cahill et al (2018)](https://doi.org/10.1093/molbev/msy018) and [Poullet and Orlando 2020](https://doi.org/10.3389/fevo.2020.00105).\n\n> Modifies Bowtie2 parameters: `--very-fast --fast --sensitive --very-sensitive --very-fast-local --fast-local --sensitive-local --very-sensitive-local`",
                    "enum": [
                        "local",
                        "end-to-end"
                    ]
                },
                "bt2_sensitivity": {
                    "type": "string",
                    "default": "sensitive",
                    "description": "Specify the level of sensitivity for the bowtie2 alignment mode. Options: 'no-preset', 'very-fast', 'fast', 'sensitive', 'very-sensitive'.",
                    "fa_icon": "fas fa-microscope",
                    "help_text": "The Bowtie2 'preset' to use. Options: 'no-preset' 'very-fast', 'fast', 'sensitive', or 'very-sensitive'. These strings apply to both `--bt2_alignmode` options. See the Bowtie2 [manual](http://bowtie-bio.sourceforge.net/bowtie2/manual.shtml#command-line) for actual settings. Default is 'sensitive' (following [Poullet and Orlando (2020)](https://doi.org/10.3389/fevo.2020.00105), when running damaged-data _without_ UDG treatment)\n\n> Modifies Bowtie2 parameters: `--very-fast --fast --sensitive --very-sensitive --very-fast-local --fast-local --sensitive-local --very-sensitive-local`",
                    "enum": [
                        "no-preset",
                        "very-fast",
                        "fast",
                        "sensitive",
                        "very-sensitive"
                    ]
                },
                "bt2n": {
                    "type": "integer",
                    "default": 0,
                    "description": "Specify the -N parameter for bowtie2 (mismatches in seed). This will override defaults from alignmode/sensitivity.",
                    "fa_icon": "fas fa-sort-numeric-down",
                    "help_text": "The number of mismatches allowed in the seed during seed-and-extend procedure of Bowtie2. This will override any values set with `--bt2_sensitivity`. Can either be 0 or 1. Default: 0 (i.e. use`--bt2_sensitivity` defaults).\n\n> Modifies Bowtie2 parameters: `-N`",
                    "enum": [
                        0,
                        1
                    ]
                },
                "bt2l": {
                    "type": "integer",
                    "default": 0,
                    "description": "Specify the -L parameter for bowtie2 (length of seed substrings). This will override defaults from alignmode/sensitivity.",
                    "fa_icon": "fas fa-ruler-horizontal",
                    "help_text": "The length of the seed sub-string to use during seeding. This will override any values set with `--bt2_sensitivity`. Default: 0 (i.e. use`--bt2_sensitivity` defaults: [20 for local and 22 for end-to-end](http://bowtie-bio.sourceforge.net/bowtie2/manual.shtml#command-line).\n\n> Modifies Bowtie2 parameters: `-L`"
                },
                "bt2_trim5": {
                    "type": "integer",
                    "default": 0,
                    "description": "Specify number of bases to trim off from 5' (left) end of read before alignment.",
                    "fa_icon": "fas fa-cut",
                    "help_text": "Number of bases to trim at the 5' (left) end of read prior alignment. Maybe useful when left-over sequencing artefacts of in-line barcodes present Default: 0\n\n> Modifies Bowtie2 parameters: `-bt2_trim5`"
                },
                "bt2_trim3": {
                    "type": "integer",
                    "default": 0,
                    "description": "Specify number of bases to trim off from 3' (right) end of read before alignment.",
                    "fa_icon": "fas fa-cut",
                    "help_text": "Number of bases to trim at the 3' (right) end of read prior alignment. Maybe useful when left-over sequencing artefacts of in-line barcodes present Default: 0.\n\n> Modifies Bowtie2 parameters: `-bt2_trim3`"
                }
            },
            "fa_icon": "fas fa-layer-group",
            "help_text": "If using TSV input, mapping is performed at the library level, i.e. after lane merging.\n"
        },
        "host_removal": {
            "title": "Removal of Host-Mapped Reads",
            "type": "object",
            "description": "Options for production of host-read removed FASTQ files for privacy reasons.",
            "default": "",
            "properties": {
                "hostremoval_input_fastq": {
                    "type": "boolean",
                    "description": "Turn on per-library creation pre-Adapter Removal FASTQ files without reads that mapped to reference (e.g. for public upload of privacy sensitive non-host data)",
                    "fa_icon": "fas fa-power-off",
                    "help_text": "Create pre-Adapter Removal FASTQ files without reads that mapped to reference (e.g. for public upload of privacy sensitive non-host data)\n"
                },
                "hostremoval_mode": {
                    "type": "string",
                    "default": "remove",
                    "description": "Host removal mode. Remove mapped reads completely from FASTQ (remove) or just mask mapped reads sequence by N (replace).",
                    "fa_icon": "fas fa-mask",
                    "help_text": "Read removal mode. Remove mapped reads completely (`'remove'`) or just replace mapped reads sequence by N (`'replace'`)\n\n> Modifies extract_map_reads.py parameter: `-m`",
                    "enum": [
                        "strip",
                        "replace",
                        "remove"
                    ]
                }
            },
            "fa_icon": "fas fa-user-shield",
            "help_text": "These parameters are used for removing mapped reads from the original input\nFASTQ files, usually in the context of uploading the original FASTQ files to a\npublic read archive (NCBI SRA/EBI ENA/DDBJ SRA).\n\nThese flags will produce FASTQ files almost identical to your input files,\nexcept that reads with the same read ID as one found in the mapped bam file, are\neither removed or 'masked' (every base replaced with Ns).\n\nThis functionality allows you to provide other researchers who wish to re-use\nyour data to apply their own adapter removal/read merging procedures, while\nmaintaining anonymity for sample donors - for example with microbiome\nresearch.\n\nIf using TSV input, stripping is performed library, i.e. after lane merging."
        },
        "bam_filtering": {
            "title": "BAM Filtering",
            "type": "object",
            "description": "Options for quality filtering and how to deal with off-target unmapped reads.",
            "default": "",
            "properties": {
                "run_bam_filtering": {
                    "type": "boolean",
                    "description": "Turn on filtering of mapping quality, read lengths, or unmapped reads of BAM files.",
                    "fa_icon": "fas fa-power-off",
                    "help_text": "Turns on the bam filtering module for either mapping quality filtering or unmapped read treatment.\n"
                },
                "bam_mapping_quality_threshold": {
                    "type": "integer",
                    "default": 0,
                    "description": "Minimum mapping quality for reads filter.",
                    "fa_icon": "fas fa-greater-than-equal",
                    "help_text": "Specify a mapping quality threshold for mapped reads to be kept for downstream analysis. By default keeps all reads and is therefore set to `0` (basically doesn't filter anything).\n\n> Modifies samtools view parameter: `-q`"
                },
                "bam_filter_minreadlength": {
                    "type": "integer",
                    "default": 0,
                    "fa_icon": "fas fa-ruler-horizontal",
                    "description": "Specify minimum read length to be kept after mapping.",
                    "help_text": "Specify minimum length of mapped reads. This filtering will apply at the same time as mapping quality filtering.\n\nIf used _instead_ of minimum length read filtering at AdapterRemoval, this can be useful to get more realistic endogenous DNA percentages, when most of your reads are very short (e.g. in single-stranded libraries) and would otherwise be discarded by AdapterRemoval (thus making an artificially small denominator for a typical endogenous DNA calculation). Note in this context you should not perform mapping quality filtering nor discarding of unmapped reads to ensure a correct denominator of all reads, for the endogenous DNA calculation.\n\n> Modifies filter_bam_fragment_length.py parameter: `-l`"
                },
                "bam_unmapped_type": {
                    "type": "string",
                    "default": "discard",
                    "description": "Defines whether to discard all unmapped reads, keep only bam and/or keep only fastq format Options: 'discard', 'bam', 'fastq', 'both'.",
                    "fa_icon": "fas fa-trash-alt",
                    "help_text": "Defines how to proceed with unmapped reads: `'discard'` removes all unmapped reads, `keep` keeps both unmapped and mapped reads in the same BAM file, `'bam'` keeps unmapped reads as BAM file, `'fastq'` keeps unmapped reads as FastQ file, `both` keeps both BAM and FASTQ files. Default is `discard`.  `keep` is what would happen if `--run_bam_filtering` was _not_ supplied.\n\nNote that in all cases, if `--bam_mapping_quality_threshold` is also supplied, mapping quality filtering will still occur on the mapped reads.\n\n> Modifies samtools view parameter: `-f4 -F4`",
                    "enum": [
                        "discard",
                        "keep",
                        "bam",
                        "fastq",
                        "both"
                    ]
                }
            },
            "fa_icon": "fas fa-sort-amount-down",
            "help_text": "Users can configure to keep/discard/extract certain groups of reads efficiently\nin the nf-core/eager pipeline.\n\nIf using TSV input, filtering is performed library, i.e. after lane merging.\n\nThis module utilises `samtools view` and `filter_bam_fragment_length.py`"
        },
        "deduplication": {
            "title": "DeDuplication",
            "type": "object",
            "description": "Options for removal of PCR amplicon duplicates that can artificially inflate coverage.",
            "default": "",
            "properties": {
                "dedupper": {
                    "type": "string",
                    "default": "markduplicates",
                    "description": "Deduplication method to use. Options: 'markduplicates',  'dedup'.",
                    "fa_icon": "fas fa-object-group",
                    "help_text": "Sets the duplicate read removal tool. By default uses `markduplicates` from Picard. Alternatively an ancient DNA specific read deduplication tool `dedup` ([Peltzer et al. 2016](http://dx.doi.org/10.1186/s13059-016-0918-z)) is offered.\n\nThis utilises both ends of paired-end data to remove duplicates (i.e. true exact duplicates, as markduplicates will over-zealously deduplicate anything with the same starting position even if the ends are different). DeDup should generally only be used solely on paired-end data otherwise suboptimal deduplication can occur if applied to either single-end or a mix of single-end/paired-end data.\n",
                    "enum": [
                        "markduplicates",
                        "dedup"
                    ]
                },
                "dedup_all_merged": {
                    "type": "boolean",
                    "description": "Turn on treating all reads as merged reads.",
                    "fa_icon": "fas fa-handshake",
                    "help_text": "Sets DeDup to treat all reads as merged reads. This is useful if reads are for example not prefixed with `M_` in all cases. Therefore, this can be used as a workaround when also using a mixture of paired-end and single-end data, however this is not recommended (see above).\n\n> Modifies dedup parameter: `-m`"
                }
            },
            "fa_icon": "fas fa-clone",
            "help_text": "If using TSV input, deduplication is performed per library, i.e. after lane merging."
        },
        "library_complexity_analysis": {
            "title": "Library Complexity Analysis",
            "type": "object",
            "description": "Options for calculating library complexity (i.e. how many unique reads are present).",
            "default": "",
            "properties": {
                "preseq_step_size": {
                    "type": "integer",
                    "default": 1000,
                    "description": "Specify the step size of Preseq.",
                    "fa_icon": "fas fa-shoe-prints",
                    "help_text": "Can be used to configure the step size of Preseq's `c_curve` method. Can be useful when only few and thus shallow sequencing results are used for extrapolation.\n\n> Modifies preseq c_curve parameter: `-s`"
                }
            },
            "fa_icon": "fas fa-bezier-curve",
            "help_text": "nf-core/eager uses Preseq on mapped reads as one method to calculate library\ncomplexity. If DeDup is used, Preseq uses the histogram output of DeDup,\notherwise the sorted non-duplicated BAM file is supplied. Furthermore, if\npaired-end read collapsing is not performed, the `-P` flag is used."
        },
        "adna_damage_analysis": {
            "title": "(aDNA) Damage Analysis",
            "type": "object",
            "description": "Options for calculating and filtering for characteristic ancient DNA damage patterns.",
            "default": "",
            "properties": {
                "damageprofiler_length": {
                    "type": "integer",
                    "default": 100,
                    "description": "Specify length filter for DamageProfiler.",
                    "fa_icon": "fas fa-sort-amount-up",
                    "help_text": "Specifies the length filter for DamageProfiler. By default set to `100`.\n\n> Modifies DamageProfile parameter: `-l`"
                },
                "damageprofiler_threshold": {
                    "type": "integer",
                    "default": 15,
                    "description": "Specify number of bases of each read to consider for DamageProfiler calculations.",
                    "fa_icon": "fas fa-ruler-horizontal",
                    "help_text": "Specifies the length of the read start and end to be considered for profile generation in DamageProfiler. By default set to `15` bases.\n\n> Modifies DamageProfile parameter: `-t`"
                },
                "damageprofiler_yaxis": {
                    "type": "number",
                    "default": 0.3,
                    "description": "Specify the maximum misincorporation frequency that should be displayed on damage plot. Set to 0 to 'autoscale'.",
                    "fa_icon": "fas fa-ruler-vertical",
                    "help_text": "Specifies what the maximum misincorporation frequency should be displayed as, in the DamageProfiler damage plot. This is set to `0.30` (i.e. 30%) by default as this matches the popular [mapDamage2.0](https://ginolhac.github.io/mapDamage) program. However, the default behaviour of DamageProfiler is to 'autoscale' the y-axis maximum to zoom in on any _possible_ damage that may occur (e.g. if the damage is about 10%, the highest value on the y-axis would be set to 0.12). This 'autoscale' behaviour can be turned on by specifying the number to `0`. Default: `0.30`.\n\n> Modifies DamageProfile parameter: `-yaxis_damageplot`"
                },
                "run_pmdtools": {
                    "type": "boolean",
                    "description": "Turn on PMDtools",
                    "fa_icon": "fas fa-power-off",
                    "help_text": "Specifies to run PMDTools for damage based read filtering and assessment of DNA damage in sequencing libraries. By default turned off.\n"
                },
                "pmdtools_range": {
                    "type": "integer",
                    "default": 10,
                    "description": "Specify range of bases for PMDTools to scan for damage.",
                    "fa_icon": "fas fa-arrows-alt-h",
                    "help_text": "Specifies the range in which to consider DNA damage from the ends of reads. By default set to `10`.\n\n> Modifies PMDTools parameter: `--range`"
                },
                "pmdtools_threshold": {
                    "type": "integer",
                    "default": 3,
                    "description": "Specify PMDScore threshold for PMDTools.",
                    "fa_icon": "fas fa-chart-bar",
                    "help_text": "Specifies the PMDScore threshold to use in the pipeline when filtering BAM files for DNA damage. Only reads which surpass this damage score are considered for downstream DNA analysis. By default set to `3` if not set specifically by the user.\n\n> Modifies PMDTools parameter: `--threshold`"
                },
                "pmdtools_reference_mask": {
                    "type": "string",
                    "description": "Specify a path to reference mask for PMDTools.",
                    "fa_icon": "fas fa-mask",
                    "help_text": "Can be used to set a path to a reference genome mask for PMDTools."
                },
                "pmdtools_max_reads": {
                    "type": "integer",
                    "default": 10000,
                    "description": "Specify the maximum number of reads to consider for metrics generation.",
                    "fa_icon": "fas fa-greater-than-equal",
                    "help_text": "The maximum number of reads used for damage assessment in PMDtools. Can be used to significantly reduce the amount of time required for damage assessment in PMDTools. Note that a too low value can also obtain incorrect results.\n\n> Modifies PMDTools parameter: `-n`"
                },
                "run_mapdamage_rescaling": {
                    "type": "boolean",
                    "fa_icon": "fas fa-map",
                    "description": "Turn on damage rescaling of BAM files using mapDamage2 to probabilistically remove damage.",
                    "help_text": "Turns on mapDamage2's BAM rescaling functionality. This probablistically replaces Ts back to Cs depending on the likelihood this reference-mismatch was originally caused by damage. If the library is specified to be single stranded, this will automatically use the `--single-stranded` mode.\n\nThis functionality does not have any MultiQC output.\n\n:warning: rescaled libraries will not be merged with non-scaled libraries of the same sample for downstream genotyping, as the model may be different for each library. If you wish to merge these, please do this manually and re-run nf-core/eager using the merged BAMs as input. \n\n> Modifies the `--rescale` parameter of mapDamage2"
                },
                "rescale_length_5p": {
                    "type": "integer",
                    "default": 12,
                    "fa_icon": "fas fa-balance-scale-right",
                    "description": "Length of read for mapDamage2 to rescale from 5p end.",
                    "help_text": "Specify the length from the end of the read that mapDamage should rescale.\n\n> Modifies the `--rescale-length-5p` parameter of mapDamage2."
                },
                "rescale_length_3p": {
                    "type": "integer",
                    "default": 12,
                    "fa_icon": "fas fa-balance-scale-left",
                    "description": "Length of read for mapDamage2 to rescale from 3p end.",
                    "help_text": "Specify the length from the end of the read that mapDamage should rescale.\n\n> Modifies the `--rescale-length-3p` parameter of mapDamage2."
                }
            },
            "fa_icon": "fas fa-chart-line",
            "help_text": "More documentation can be seen in the follow links for:\n\n- [DamageProfiler](https://github.com/Integrative-Transcriptomics/DamageProfiler)\n- [PMDTools documentation](https://github.com/pontussk/PMDtools)\n\nIf using TSV input, DamageProfiler is performed per library, i.e. after lane\nmerging. PMDtools and  BAM Trimming is run after library merging of same-named\nlibrary BAMs that have the same type of UDG treatment. BAM Trimming is only\nperformed on non-UDG and half-UDG treated data.\n"
        },
        "feature_annotation_statistics": {
            "title": "Feature Annotation Statistics",
            "type": "object",
            "description": "Options for getting reference annotation statistics (e.g. gene coverages)",
            "default": "",
            "properties": {
                "run_bedtools_coverage": {
                    "type": "boolean",
                    "description": "Turn on ability to calculate no. reads, depth and breadth coverage of features in reference.",
                    "fa_icon": "fas fa-chart-area",
                    "help_text": "Specifies to turn on the bedtools module, producing statistics for breadth (or percent coverage), and depth (or X fold) coverages.\n"
                },
                "anno_file": {
                    "type": "string",
                    "description": "Path to GFF or BED file containing positions of features in reference file (--fasta). Path should be enclosed in quotes.",
                    "fa_icon": "fas fa-file-signature",
                    "help_text": "Specify the path to a GFF/BED containing the feature coordinates (or any acceptable input for [`bedtools coverage`](https://bedtools.readthedocs.io/en/latest/content/tools/coverage.html)). Must be in quotes.\n"
                }
            },
            "fa_icon": "fas fa-scroll",
            "help_text": "If you're interested in looking at coverage stats for certain features on your\nreference such as genes, SNPs etc., you can use the following bedtools module\nfor this purpose.\n\nMore documentation on bedtools can be seen in the [bedtools\ndocumentation](https://bedtools.readthedocs.io/en/latest/)\n\nIf using TSV input, bedtools is run after library merging of same-named library\nBAMs that have the same type of UDG treatment.\n"
        },
        "bam_trimming": {
            "title": "BAM Trimming",
            "type": "object",
            "description": "Options for trimming of aligned reads (e.g. to remove damage prior genotyping).",
            "default": "",
            "properties": {
                "run_trim_bam": {
                    "type": "boolean",
                    "description": "Turn on BAM trimming. Will only run on non-UDG or half-UDG libraries",
                    "fa_icon": "fas fa-power-off",
                    "help_text": "Turns on the BAM trimming method. Trims off `[n]` bases from reads in the deduplicated BAM file. Damage assessment in PMDTools or DamageProfiler remains untouched, as data is routed through this independently. BAM trimming is typically performed to reduce errors during genotyping that can be caused by aDNA damage.\n\nBAM trimming will only be performed on libraries indicated as `--udg_type 'none'` or `--udg_type 'half'`. Complete UDG treatment ('full') should have removed all damage. The amount of bases that will be trimmed off can be set separately for libraries with `--udg_type` `'none'` and `'half'`  (see `--bamutils_clip_half_udg_left` / `--bamutils_clip_half_udg_right` / `--bamutils_clip_none_udg_left` / `--bamutils_clip_none_udg_right`).\n\n> Note: additional artefacts such as bar-codes or adapters that could potentially also be trimmed should be removed prior mapping."
                },
                "bamutils_clip_half_udg_left": {
                    "type": "integer",
                    "default": 1,
                    "fa_icon": "fas fa-ruler-combined",
                    "description": "Specify the number of bases to clip off reads from 'left' end of read for half-UDG libraries.",
                    "help_text": "Default set to `1` and clips off one base of the left or right side of reads from libraries whose UDG treatment is set to `half`. Note that reverse reads will automatically be clipped off at the reverse side with this (automatically reverses left and right for the reverse read).\n\n> Modifies bamUtil's trimBam parameter: `-L -R`"
                },
                "bamutils_clip_half_udg_right": {
                    "type": "integer",
                    "default": 1,
                    "fa_icon": "fas fa-ruler",
                    "description": "Specify the number of bases to clip off reads from 'right' end of read for half-UDG libraries.",
                    "help_text": "Default set to `1` and clips off one base of the left or right side of reads from libraries whose UDG treatment is set to `half`. Note that reverse reads will automatically be clipped off at the reverse side with this (automatically reverses left and right for the reverse read).\n\n> Modifies bamUtil's trimBam parameter: `-L -R`"
                },
                "bamutils_clip_none_udg_left": {
                    "type": "integer",
                    "default": 1,
                    "fa_icon": "fas fa-ruler-combined",
                    "description": "Specify the number of bases to clip off reads from 'left' end of read for non-UDG libraries.",
                    "help_text": "Default set to `1` and clips off one base of the left or right side of reads from libraries whose UDG treatment is set to `none`. Note that reverse reads will automatically be clipped off at the reverse side with this (automatically reverses left and right for the reverse read).\n\n> Modifies bamUtil's trimBam parameter: `-L -R`"
                },
                "bamutils_clip_none_udg_right": {
                    "type": "integer",
                    "default": 1,
                    "fa_icon": "fas fa-ruler",
                    "description": "Specify the number of bases to clip off reads from 'right' end of read for non-UDG libraries.",
                    "help_text": "Default set to `1` and clips off one base of the left or right side of reads from libraries whose UDG treatment is set to `none`. Note that reverse reads will automatically be clipped off at the reverse side with this (automatically reverses left and right for the reverse read).\n\n> Modifies bamUtil's trimBam parameter: `-L -R`"
                },
                "bamutils_softclip": {
                    "type": "boolean",
                    "description": "Turn on using softclip instead of hard masking.",
                    "fa_icon": "fas fa-paint-roller",
                    "help_text": "By default, nf-core/eager uses hard clipping and sets clipped bases to `N` with quality `!` in the BAM output. Turn this on to use soft-clipping instead, masking reads at the read ends respectively using the CIGAR string.\n\n> Modifies bam trimBam parameter: `-c`"
                }
            },
            "fa_icon": "fas fa-eraser",
            "help_text": "For some library preparation protocols, users might want to clip off damaged\nbases before applying genotyping methods. This can be done in nf-core/eager\nautomatically by turning on the `--run_trim_bam` parameter.\n\nMore documentation can be seen in the [bamUtil\ndocumentation](https://genome.sph.umich.edu/wiki/BamUtil:_trimBam)\n"
        },
        "genotyping": {
            "title": "Genotyping",
            "type": "object",
            "description": "Options for variant calling.",
            "default": "",
            "properties": {
                "run_genotyping": {
                    "type": "boolean",
                    "description": "Turn on genotyping of BAM files.",
                    "fa_icon": "fas fa-power-off",
                    "help_text": "Turns on genotyping to run on all post-dedup and downstream BAMs. For example if `--run_pmdtools` and `--trim_bam` are both supplied, the genotyper will be run on all three BAM files i.e. post-deduplication, post-pmd and post-trimmed BAM files."
                },
                "genotyping_tool": {
                    "type": "string",
                    "description": "Specify which genotyper to use either GATK UnifiedGenotyper, GATK HaplotypeCaller, Freebayes, or pileupCaller. Options: 'ug', 'hc', 'freebayes', 'pileupcaller', 'angsd'.",
                    "fa_icon": "fas fa-tools",
                    "help_text": "Specifies which genotyper to use. Current options are: GATK (v3.5) UnifiedGenotyper or GATK Haplotype Caller (v4); and the FreeBayes Caller. Specify 'ug', 'hc', 'freebayes', 'pileupcaller' and 'angsd' respectively.\n\n> > Note that while UnifiedGenotyper is more suitable for low-coverage ancient DNA (HaplotypeCaller does _de novo_ assembly around each variant site), be aware GATK 3.5 it is officially deprecated by the Broad Institute.",
                    "enum": [
                        "ug",
                        "hc",
                        "freebayes",
                        "pileupcaller",
                        "angsd"
                    ]
                },
                "genotyping_source": {
                    "type": "string",
                    "default": "raw",
                    "description": "Specify which input BAM to use for genotyping. Options: 'raw', 'trimmed', 'pmd' or 'rescaled'.",
                    "fa_icon": "fas fa-faucet",
                    "help_text": "Indicates which BAM file to use for genotyping, depending on what BAM processing modules you have turned on. Options are: `'raw'` for mapped only, filtered, or DeDup BAMs (with priority right to left); `'trimmed'` (for base clipped BAMs); `'pmd'` (for pmdtools output); `'rescaled'` (for mapDamage2 rescaling output). Default is: `'raw'`.\n",
                    "enum": [
                        "raw",
                        "pmd",
                        "trimmed",
                        "rescaled"
                    ]
                },
                "gatk_call_conf": {
                    "type": "integer",
                    "default": 30,
                    "description": "Specify GATK phred-scaled confidence threshold.",
                    "fa_icon": "fas fa-balance-scale-right",
                    "help_text": "If selected, specify a GATK genotyper phred-scaled confidence threshold of a given SNP/INDEL call. Default: `30`\n\n> Modifies GATK UnifiedGenotyper or HaplotypeCaller parameter: `-stand_call_conf`"
                },
                "gatk_ploidy": {
                    "type": "integer",
                    "default": 2,
                    "description": "Specify GATK organism ploidy.",
                    "fa_icon": "fas fa-pastafarianism",
                    "help_text": "If selected, specify a GATK genotyper ploidy value of your reference organism. E.g. if you want to allow heterozygous calls from >= diploid organisms. Default: `2`\n\n> Modifies GATK UnifiedGenotyper or HaplotypeCaller parameter: `--sample-ploidy`"
                },
                "gatk_downsample": {
                    "type": "integer",
                    "default": 250,
                    "description": "Maximum depth coverage allowed for genotyping before down-sampling is turned on.",
                    "fa_icon": "fas fa-icicles",
                    "help_text": "Maximum depth coverage allowed for genotyping before down-sampling is turned on. Any position with a coverage higher than this value will be randomly down-sampled to 250 reads. Default: `250`\n\n> Modifies GATK UnifiedGenotyper parameter: `-dcov`"
                },
                "gatk_dbsnp": {
                    "type": "string",
                    "description": "Specify VCF file for SNP annotation of output VCF files. Optional. Gzip not accepted.",
                    "fa_icon": "fas fa-marker",
                    "help_text": "(Optional) Specify VCF file for output VCF SNP annotation e.g. if you want to annotate your VCF file with 'rs' SNP IDs. Check GATK documentation for more information. Gzip not accepted.\n"
                },
                "gatk_hc_out_mode": {
                    "type": "string",
                    "default": "EMIT_VARIANTS_ONLY",
                    "description": "Specify GATK output mode. Options: 'EMIT_VARIANTS_ONLY', 'EMIT_ALL_CONFIDENT_SITES', 'EMIT_ALL_ACTIVE_SITES'.",
                    "fa_icon": "fas fa-bullhorn",
                    "help_text": "If the GATK genotyper HaplotypeCaller is selected, what type of VCF to create, i.e. produce calls for every site or just confidence sites. Options: `'EMIT_VARIANTS_ONLY'`, `'EMIT_ALL_CONFIDENT_SITES'`, `'EMIT_ALL_ACTIVE_SITES'`. Default: `'EMIT_VARIANTS_ONLY'`\n\n> Modifies GATK HaplotypeCaller parameter: `-output_mode`",
                    "enum": [
                        "EMIT_ALL_ACTIVE_SITES",
                        "EMIT_ALL_CONFIDENT_SITES",
                        "EMIT_VARIANTS_ONLY"
                    ]
                },
                "gatk_hc_emitrefconf": {
                    "type": "string",
                    "default": "GVCF",
                    "description": "Specify HaplotypeCaller mode for emitting reference confidence calls . Options: 'NONE', 'BP_RESOLUTION', 'GVCF'.",
                    "fa_icon": "fas fa-bullhorn",
                    "help_text": "If the GATK HaplotypeCaller is selected, mode for emitting reference confidence calls. Options: `'NONE'`, `'BP_RESOLUTION'`, `'GVCF'`. Default: `'GVCF'`\n\n> Modifies GATK HaplotypeCaller parameter: `--emit-ref-confidence`\n",
                    "enum": [
                        "NONE",
                        "GVCF",
                        "BP_RESOLUTION"
                    ]
                },
                "gatk_ug_out_mode": {
                    "type": "string",
                    "default": "EMIT_VARIANTS_ONLY",
                    "description": "Specify GATK output mode. Options: 'EMIT_VARIANTS_ONLY', 'EMIT_ALL_CONFIDENT_SITES', 'EMIT_ALL_SITES'.",
                    "fa_icon": "fas fa-bullhorn",
                    "help_text": "If the GATK UnifiedGenotyper is selected, what type of VCF to create, i.e. produce calls for every site or just confidence sites. Options: `'EMIT_VARIANTS_ONLY'`, `'EMIT_ALL_CONFIDENT_SITES'`, `'EMIT_ALL_SITES'`. Default: `'EMIT_VARIANTS_ONLY'`\n\n> Modifies GATK UnifiedGenotyper parameter: `--output_mode`",
                    "enum": [
                        "EMIT_ALL_SITES",
                        "EMIT_ALL_CONFIDENT_SITES",
                        "EMIT_VARIANTS_ONLY"
                    ]
                },
                "gatk_ug_genotype_model": {
                    "type": "string",
                    "default": "SNP",
                    "description": "Specify UnifiedGenotyper likelihood model. Options: 'SNP', 'INDEL', 'BOTH', 'GENERALPLOIDYSNP', 'GENERALPLOIDYINDEL'.",
                    "fa_icon": "fas fa-project-diagram",
                    "help_text": "If the GATK UnifiedGenotyper is selected, which likelihood model to follow, i.e. whether to call use SNPs or INDELS etc. Options: `'SNP'`, `'INDEL'`, `'BOTH'`, `'GENERALPLOIDYSNP'`, `'GENERALPLOIDYINDEL`'. Default: `'SNP'`\n\n> Modifies GATK UnifiedGenotyper parameter: `--genotype_likelihoods_model`",
                    "enum": [
                        "SNP",
                        "INDEL",
                        "BOTH",
                        "GENERALPLOIDYSNP",
                        "GENERALPLOIDYINDEL"
                    ]
                },
                "gatk_ug_keep_realign_bam": {
                    "type": "boolean",
                    "description": "Specify to keep the BAM output of re-alignment around variants from GATK UnifiedGenotyper.",
                    "fa_icon": "fas fa-align-left",
                    "help_text": "If provided when running GATK's UnifiedGenotyper, this will put into the output folder the BAMs that have realigned reads (with GATK's (v3) IndelRealigner) around possible variants for improved genotyping.\n\nThese BAMs will be stored in the same folder as the corresponding VCF files."
                },
                "gatk_ug_defaultbasequalities": {
                    "type": "string",
                    "description": "Supply a default base quality if a read is missing a base quality score. Setting to -1 turns this off.",
                    "fa_icon": "fas fa-undo-alt",
                    "help_text": "When running GATK's UnifiedGenotyper,  specify a value to set base quality scores, if reads are missing this information. Might be useful if you have 'synthetically' generated reads (e.g. chopping up a reference genome). Default is set to -1  which is to not set any default quality (turned off). Default: `-1`\n\n> Modifies GATK UnifiedGenotyper parameter: `--defaultBaseQualities`"
                },
                "freebayes_C": {
                    "type": "integer",
                    "default": 1,
                    "description": "Specify minimum required supporting observations to consider a variant.",
                    "fa_icon": "fas fa-align-center",
                    "help_text": "Specify minimum required supporting observations to consider a variant. Default: `1`\n\n> Modifies freebayes parameter: `-C`"
                },
                "freebayes_g": {
                    "type": "integer",
                    "default": 0,
                    "description": "Specify to skip over regions of high depth by discarding alignments overlapping positions where total read depth is greater than specified in --freebayes_C.",
                    "fa_icon": "fab fa-think-peaks",
                    "help_text": "Specify to skip over regions of high depth by discarding alignments overlapping positions where total read depth is greater than specified C. Not set by default.\n\n> Modifies freebayes parameter: `-g`"
                },
                "freebayes_p": {
                    "type": "integer",
                    "default": 2,
                    "description": "Specify ploidy of sample in FreeBayes.",
                    "fa_icon": "fas fa-pastafarianism",
                    "help_text": "Specify ploidy of sample in FreeBayes. Default is diploid. Default: `2`\n\n> Modifies freebayes parameter: `-p`"
                },
                "pileupcaller_bedfile": {
                    "type": "string",
                    "description": "Specify path to SNP panel in bed format for pileupCaller.",
                    "fa_icon": "fas fa-bed",
                    "help_text": "Specify a SNP panel in the form of a bed file of sites at which to generate pileup for pileupCaller.\n"
                },
                "pileupcaller_snpfile": {
                    "type": "string",
                    "description": "Specify path to SNP panel in EIGENSTRAT format for pileupCaller.",
                    "fa_icon": "fas fa-sliders-h",
                    "help_text": "Specify a SNP panel in [EIGENSTRAT](https://github.com/DReichLab/EIG/tree/master/CONVERTF) format, pileupCaller will call these sites.\n"
                },
                "pileupcaller_method": {
                    "type": "string",
                    "default": "randomHaploid",
                    "description": "Specify calling method to use. Options: 'randomHaploid', 'randomDiploid', 'majorityCall'.",
                    "fa_icon": "fas fa-toolbox",
                    "help_text": "Specify calling method to use. Options: randomHaploid, randomDiploid, majorityCall. Default: `'randomHaploid'`\n\n> Modifies pileupCaller parameter: `--randomHaploid --randomDiploid --majorityCall`",
                    "enum": [
                        "randomHaploid",
                        "randomDiploid",
                        "majorityCall"
                    ]
                },
                "pileupcaller_transitions_mode": {
                    "type": "string",
                    "default": "AllSites",
                    "description": "Specify the calling mode for transitions. Options: 'AllSites', 'TransitionsMissing', 'SkipTransitions'.",
                    "fa_icon": "fas fa-toggle-on",
                    "help_text": "Specify if genotypes of transition SNPs should be called, set to missing, or excluded from the genotypes respectively. Options: `'AllSites'`, `'TransitionsMissing'`, `'SkipTransitions'`. Default: `'AllSites'`\n\n> Modifies pileupCaller parameter: `--skipTransitions --transitionsMissing`",
                    "enum": [
                        "AllSites",
                        "TransitionsMissing",
                        "SkipTransitions"
                    ]
                },
                "angsd_glmodel": {
                    "type": "string",
                    "default": "samtools",
                    "description": "Specify which ANGSD genotyping likelihood model to use. Options: 'samtools', 'gatk', 'soapsnp', 'syk'.",
                    "fa_icon": "fas fa-project-diagram",
                    "help_text": "Specify which genotype likelihood model to use. Options: `'samtools`, `'gatk'`, `'soapsnp'`, `'syk'`. Default: `'samtools'`\n\n> Modifies ANGSD parameter: `-GL`",
                    "enum": [
                        "samtools",
                        "gatk",
                        "soapsnp",
                        "syk"
                    ]
                },
                "angsd_glformat": {
                    "type": "string",
                    "default": "binary",
                    "description": "Specify which output type to output ANGSD genotyping likelihood results: Options: 'text', 'binary', 'binary_three', 'beagle'.",
                    "fa_icon": "fas fa-text-height",
                    "help_text": "Specifies what type of genotyping likelihood file format will be output. Options: `'text'`, `'binary'`, `'binary_three'`, `'beagle_binary'`. Default: `'text'`.\n\nThe options refer to the following descriptions respectively:\n\n- `text`: textoutput of all 10 log genotype likelihoods.\n- `binary`: binary all 10 log genotype likelihood\n- `binary_three`: binary 3 times likelihood\n- `beagle_binary`: beagle likelihood file\n\nSee the [ANGSD documentation](http://www.popgen.dk/angsd/) for more information on which to select for your downstream applications.\n\n> Modifies ANGSD parameter: `-doGlF`",
                    "enum": [
                        "text",
                        "binary",
                        "binary_three",
                        "beagle"
                    ]
                },
                "angsd_createfasta": {
                    "type": "boolean",
                    "description": "Turn on creation of FASTA from ANGSD genotyping likelihood.",
                    "fa_icon": "fas fa-align-justify",
                    "help_text": "Turns on the ANGSD creation of a FASTA file from the BAM file.\n"
                },
                "angsd_fastamethod": {
                    "type": "string",
                    "default": "random",
                    "description": "Specify which genotype type of 'base calling' to use for ANGSD FASTA generation. Options: 'random', 'common'.",
                    "fa_icon": "fas fa-toolbox",
                    "help_text": "The type of base calling to be performed when creating the ANGSD FASTA file. Options: `'random'` or `'common'`. Will output the most common non-N base at each given position, whereas 'random' will pick one at random. Default: `'random'`.\n\n> Modifies ANGSD parameter: `-doFasta -doCounts`",
                    "enum": [
                        "random",
                        "common"
                    ]
                }
            },
            "fa_icon": "fas fa-sliders-h",
            "help_text": "There are options for different genotypers (or genotype likelihood calculators)\nto be used. We suggest you read the documentation of each tool to find the ones that\nsuit your needs.\n\nDocumentation for each tool:\n\n- [GATK\n  UnifiedGenotyper](https://software.broadinstitute.org/gatk/documentation/tooldocs/3.5-0/org_broadinstitute_gatk_tools_walkers_genotyper_UnifiedGenotyper.php)\n- [GATK\n  HaplotypeCaller](https://software.broadinstitute.org/gatk/documentation/tooldocs/3.8-0/org_broadinstitute_gatk_tools_walkers_haplotypecaller_HaplotypeCaller.php)\n- [FreeBayes](https://github.com/ekg/freebayes)\n- [ANGSD](http://www.popgen.dk/angsd/index.php/Genotype_Likelihoods)\n- [sequenceTools pileupCaller](https://github.com/stschiff/sequenceTools)\n\nIf using TSV input, genotyping is performed per sample (i.e. after all types of\nlibraries are merged), except for pileupCaller which gathers all double-stranded and\nsingle-stranded (same-type merged) libraries respectively."
        },
        "consensus_sequence_generation": {
            "title": "Consensus Sequence Generation",
            "type": "object",
            "description": "Options for creation of a per-sample FASTA sequence useful for downstream analysis (e.g. multi sequence alignment)",
            "default": "",
            "properties": {
                "run_vcf2genome": {
                    "type": "boolean",
                    "description": "Turns on ability to create a consensus sequence FASTA file based on a UnifiedGenotyper VCF file and the original reference (only considers SNPs).",
                    "fa_icon": "fas fa-power-off",
                    "help_text": "Turn on consensus sequence genome creation via VCF2Genome. Only accepts GATK UnifiedGenotyper VCF files with the `--gatk_ug_out_mode 'EMIT_ALL_SITES'` and `--gatk_ug_genotype_model 'SNP` flags. Typically useful for small genomes such as mitochondria.\n"
                },
                "vcf2genome_outfile": {
                    "type": "string",
                    "description": "Specify name of the output FASTA file containing the consensus sequence. Do not include `.vcf` in the file name.",
                    "fa_icon": "fas fa-file-alt",
                    "help_text": "The name of your requested output FASTA file. Do not include `.fasta` suffix.\n"
                },
                "vcf2genome_header": {
                    "type": "string",
                    "description": "Specify the header name of the consensus sequence entry within the FASTA file.",
                    "fa_icon": "fas fa-heading",
                    "help_text": "The name of the FASTA entry you would like in your FASTA file.\n"
                },
                "vcf2genome_minc": {
                    "type": "integer",
                    "default": 5,
                    "description": "Minimum depth coverage required for a call to be included (else N will be called).",
                    "fa_icon": "fas fa-sort-amount-up",
                    "help_text": "Minimum depth coverage for a SNP to be made. Else, a SNP will be called as N. Default: `5`\n\n> Modifies VCF2Genome parameter: `-minc`"
                },
                "vcf2genome_minq": {
                    "type": "integer",
                    "default": 30,
                    "description": "Minimum genotyping quality of a call to be called. Else N will be called.",
                    "fa_icon": "fas fa-medal",
                    "help_text": "Minimum genotyping quality of a call to be made. Else N will be called. Default: `30`\n\n> Modifies VCF2Genome parameter: `-minq`"
                },
                "vcf2genome_minfreq": {
                    "type": "number",
                    "default": 0.8,
                    "description": "Minimum fraction of reads supporting a call to be included. Else N will be called.",
                    "fa_icon": "fas fa-percent",
                    "help_text": "In the case of two possible alleles, the frequency of the majority allele required for a call to be made. Else, a SNP will be called as N. Default: `0.8`\n\n> Modifies VCF2Genome parameter: `-minfreq`"
                }
            },
            "fa_icon": "fas fa-handshake",
            "help_text": "If using TSV input, consensus generation is performed per sample (i.e. after all\ntypes of libraries are merged)."
        },
        "snp_table_generation": {
            "title": "SNP Table Generation",
            "type": "object",
            "description": "Options for creation of a SNP table useful for downstream analysis (e.g. estimation of cross-mapping of different species and multi-sequence alignment)",
            "default": "",
            "properties": {
                "run_multivcfanalyzer": {
                    "type": "boolean",
                    "description": "Turn on MultiVCFAnalyzer. Note: This currently only supports diploid GATK UnifiedGenotyper input.",
                    "fa_icon": "fas fa-power-off",
                    "help_text": "Turns on MultiVCFAnalyzer. Will only work when in combination with UnifiedGenotyper genotyping module.\n"
                },
                "write_allele_frequencies": {
                    "type": "boolean",
                    "description": "Turn on writing write allele frequencies in the SNP table.",
                    "fa_icon": "fas fa-pen",
                    "help_text": "Specify whether to tell MultiVCFAnalyzer to write within the SNP table the frequencies of the allele at that position e.g. A (70%).\n"
                },
                "min_genotype_quality": {
                    "type": "integer",
                    "default": 30,
                    "description": "Specify the minimum genotyping quality threshold for a SNP to be called.",
                    "fa_icon": "fas fa-medal",
                    "help_text": "The minimal genotyping quality for a SNP to be considered for processing by MultiVCFAnalyzer. The default threshold is `30`.\n"
                },
                "min_base_coverage": {
                    "type": "integer",
                    "default": 5,
                    "description": "Specify the minimum number of reads a position needs to be covered to be considered for base calling.",
                    "fa_icon": "fas fa-sort-amount-up",
                    "help_text": "The minimal number of reads covering a base for a SNP at that position to be considered for processing by MultiVCFAnalyzer. The default depth is `5`.\n"
                },
                "min_allele_freq_hom": {
                    "type": "number",
                    "default": 0.9,
                    "description": "Specify the minimum allele frequency that a base requires to be considered a 'homozygous' call.",
                    "fa_icon": "fas fa-percent",
                    "help_text": "The minimal frequency of a nucleotide for a 'homozygous' SNP to be called. In other words, e.g. 90% of the reads covering that position must have that SNP to be called. If the threshold is not reached, and the previous two parameters are matched, a reference call is made (displayed as . in the SNP table). If the above two parameters are not met, an 'N' is called. The default allele frequency is `0.9`.\n"
                },
                "min_allele_freq_het": {
                    "type": "number",
                    "default": 0.9,
                    "description": "Specify the minimum allele frequency that a base requires to be considered a 'heterozygous' call.",
                    "fa_icon": "fas fa-percent",
                    "help_text": "The minimum frequency of a nucleotide for a 'heterozygous' SNP to be called. If\nthis parameter is set to the same as `--min_allele_freq_hom`, then only\nhomozygous calls are made. If this value is less than the previous parameter,\nthen a SNP call will be made. If it is between this and the previous parameter,\nit will be displayed as a IUPAC uncertainty call. Default is `0.9`."
                },
                "additional_vcf_files": {
                    "type": "string",
                    "description": "Specify paths to additional pre-made VCF files to be included in the SNP table generation. Use wildcard(s) for multiple files.",
                    "fa_icon": "fas fa-copy",
                    "help_text": "If you wish to add to the table previously created VCF files, specify here a path with wildcards (in quotes). These VCF files must be created the same way as your settings for [GATK UnifiedGenotyping](#genotyping-parameters) module above."
                },
                "reference_gff_annotations": {
                    "type": "string",
                    "default": "NA",
                    "description": "Specify path to the reference genome annotations in '.gff' format. Optional.",
                    "fa_icon": "fas fa-file-signature",
                    "help_text": "If you wish to report in the SNP table annotation information for the regions\nSNPs fall in, provide a file in GFF format (the path must be in quotes).\n"
                },
                "reference_gff_exclude": {
                    "type": "string",
                    "default": "NA",
                    "description": "Specify path to the positions to be excluded in '.gff' format. Optional.",
                    "fa_icon": "fas fa-times",
                    "help_text": "If you wish to exclude SNP regions from consideration by MultiVCFAnalyzer (such as for problematic regions), provide a file in GFF format (the path must be in quotes).\n"
                },
                "snp_eff_results": {
                    "type": "string",
                    "default": "NA",
                    "description": "Specify path to the output file from SNP effect analysis in '.txt' format. Optional.",
                    "fa_icon": "fas fa-magic",
                    "help_text": "If you wish to include results from SNPEff effect analysis, supply the output\nfrom SNPEff in txt format (the path must be in quotes)."
                }
            },
            "fa_icon": "fas fa-table",
            "help_text": "SNP Table Generation here is performed by MultiVCFAnalyzer. The current version\nof MultiVCFAnalyzer version only accepts GATK UnifiedGenotyper 3.5 VCF files,\nand when the ploidy was set to 2 (this allows MultiVCFAnalyzer to report\nfrequencies of polymorphic positions). A description of how the tool works can\nbe seen in the Supplementary Information of [Bos et al.\n(2014)](https://doi.org/10.1038/nature13591) under \"SNP Calling and Phylogenetic\nAnalysis\".\n\nMore can be seen in the [MultiVCFAnalyzer\ndocumentation](https://github.com/alexherbig/MultiVCFAnalyzer).\n\nIf using TSV input, MultiVCFAnalyzer is performed on all samples gathered\ntogether."
        },
        "mitochondrial_to_nuclear_ratio": {
            "title": "Mitochondrial to Nuclear Ratio",
            "type": "object",
            "description": "Options for the calculation of ratio of reads to one chromosome/FASTA entry against all others.",
            "default": "",
            "properties": {
                "run_mtnucratio": {
                    "type": "boolean",
                    "description": "Turn on mitochondrial to nuclear ratio calculation.",
                    "fa_icon": "fas fa-balance-scale-left",
                    "help_text": "Turn on the module to estimate the ratio of mitochondrial to nuclear reads.\n"
                },
                "mtnucratio_header": {
                    "type": "string",
                    "default": "MT",
                    "description": "Specify the name of the reference FASTA entry corresponding to the mitochondrial genome (up to the first space).",
                    "fa_icon": "fas fa-heading",
                    "help_text": "Specify the FASTA entry in the reference file specified as `--fasta`, which acts\nas the mitochondrial 'chromosome' to base the ratio calculation on. The tool\nonly accepts the first section of the header before the first space. The default\nchromosome name is based on hs37d5/GrCH37 human reference genome. Default: 'MT'"
                }
            },
            "fa_icon": "fas fa-balance-scale-left",
            "help_text": "If using TSV input, Mitochondrial to Nuclear Ratio calculation is calculated per\ndeduplicated library (after lane merging)"
        },
        "human_sex_determination": {
            "title": "Human Sex Determination",
            "type": "object",
            "description": "Options for the calculation of biological sex of human individuals.",
            "default": "",
            "properties": {
                "run_sexdeterrmine": {
                    "type": "boolean",
                    "description": "Turn on sex determination for human reference genomes. This will run on single- and double-stranded variants of a library separately.",
                    "fa_icon": "fas fa-transgender-alt",
                    "help_text": "Specify to run the optional process of sex determination.\n"
                },
                "sexdeterrmine_bedfile": {
                    "type": "string",
                    "description": "Specify path to SNP panel in bed format for error bar calculation. Optional (see documentation).",
                    "fa_icon": "fas fa-bed",
                    "help_text": "Specify an optional bedfile of the list of SNPs to be used for X-/Y-rate calculation. Running without this parameter will considerably increase runtime, and render the resulting error bars untrustworthy. Theoretically, any set of SNPs that are distant enough that two SNPs are unlikely to be covered by the same read can be used here. The programme was coded with the 1240K panel in mind. The path must be in quotes."
                }
            },
            "fa_icon": "fas fa-transgender",
            "help_text": "An optional process for human DNA. It can be used to calculate the relative\ncoverage of X and Y chromosomes compared to the autosomes (X-/Y-rate). Standard\nerrors for these measurements are also calculated, assuming a binomial\ndistribution of reads across the SNPs.\n\nIf using TSV input, SexDetERRmine is performed on all samples gathered together."
        },
        "nuclear_contamination_for_human_dna": {
            "title": "Nuclear Contamination for Human DNA",
            "type": "object",
            "description": "Options for the estimation of contamination of human DNA.",
            "default": "",
            "properties": {
                "run_nuclear_contamination": {
                    "type": "boolean",
                    "description": "Turn on nuclear contamination estimation for human reference genomes.",
                    "fa_icon": "fas fa-power-off",
                    "help_text": "Specify to run the optional processes for (human) nuclear DNA contamination estimation.\n"
                },
                "contamination_chrom_name": {
                    "type": "string",
                    "default": "X",
                    "description": "The name of the X chromosome in your bam/FASTA header. 'X' for hs37d5, 'chrX' for HG19.",
                    "fa_icon": "fas fa-address-card",
                    "help_text": "The name of the human chromosome X in your bam. `'X'` for hs37d5, `'chrX'` for HG19. Defaults to `'X'`."
                }
            },
            "fa_icon": "fas fa-radiation-alt"
        },
        "metagenomic_screening": {
            "title": "Metagenomic Screening",
            "type": "object",
            "description": "Options for metagenomic screening of off-target reads.",
            "default": "",
            "properties": {
                "metagenomic_complexity_filter": {
                    "type": "boolean",
                    "description": "Turn on removal of low-sequence complexity reads for metagenomic screening with bbduk",
                    "help_text": "Turns on low-sequence complexity filtering of off-target reads using `bbduk`.\n\nThis is typically performed to reduce the number of uninformative reads or potential false-positive reads, typically for input for metagenomic screening. This thus reduces false positive species IDs and also run-time and resource requirements.\n\nSee `--metagenomic_complexity_entropy` for how complexity is calculated. **Important** There are no MultiQC output results for this module, you must check the number of reads removed with the `_bbduk.stats` output file.\n\nDefault: off\n",
                    "fa_icon": "fas fa-filter"
                },
                "metagenomic_complexity_entropy": {
                    "type": "number",
                    "default": 0.3,
                    "description": "Specify the entropy threshold that under which a sequencing read will be complexity filtered out. This should be between 0-1.",
                    "minimum": 0,
                    "maximum": 1,
                    "help_text": "Specify a minimum entropy threshold that under which it will be _removed_ from the FASTQ file that goes into metagenomic screening. \n\nA mono-nucleotide read such as GGGGGG will have an entropy of 0, a completely random sequence has an entropy of almost 1.\n\nSee the `bbduk` [documentation](https://jgi.doe.gov/data-and-tools/bbtools/bb-tools-user-guide/bbduk-guide/-filter) on entropy for more information.\n\n> Modifies`bbduk` parameter `entropy=`",
                    "fa_icon": "fas fa-percent"
                },
                "run_metagenomic_screening": {
                    "type": "boolean",
                    "description": "Turn on metagenomic screening module for reference-unmapped reads.",
                    "fa_icon": "fas fa-power-off",
                    "help_text": "Turn on the metagenomic screening module.\n"
                },
                "metagenomic_tool": {
                    "type": "string",
                    "description": "Specify which classifier to use. Options: 'malt', 'kraken'.",
                    "fa_icon": "fas fa-tools",
                    "help_text": "Specify which taxonomic classifier to use. There are two options available:\n\n- `kraken` for [Kraken2](https://ccb.jhu.edu/software/kraken2)\n- `malt` for [MALT](https://software-ab.informatik.uni-tuebingen.de/download/malt/welcome.html)\n\n:warning: **Important** It is very important to run `nextflow clean -f` on your\nNextflow run directory once completed. RMA6 files are VERY large and are\n_copied_ from a `work/` directory into the results folder. You should clean the\nwork directory with the command to ensure non-redundancy and large HDD\nfootprints!"
                },
                "database": {
                    "type": "string",
                    "description": "Specify path to classifier database directory. For Kraken2 this can also be a `.tar.gz` of the directory.",
                    "fa_icon": "fas fa-database",
                    "help_text": "Specify the path to the _directory_ containing your taxonomic classifier's database (malt or kraken).\n\nFor Kraken2, it can be either the path to the _directory_ or the path to the `.tar.gz` compressed directory of the Kraken2 database."
                },
                "metagenomic_min_support_reads": {
                    "type": "integer",
                    "default": 1,
                    "description": "Specify a minimum number of reads a taxon of sample total is required to have to be retained. Not compatible with --malt_min_support_mode 'percent'.",
                    "fa_icon": "fas fa-sort-numeric-up-alt",
                    "help_text": "Specify the minimum number of reads a given taxon is required to have to be retained as a positive 'hit'.  \nFor malt, this only applies when `--malt_min_support_mode` is set to 'reads'. Default: 1.\n\n> Modifies MALT or kraken_parse.py parameter: `-sup` and `-c` respectively\n"
                },
                "percent_identity": {
                    "type": "integer",
                    "default": 85,
                    "description": "Percent identity value threshold for MALT.",
                    "fa_icon": "fas fa-id-card",
                    "help_text": "Specify the minimum percent identity (or similarity) a sequence must have to the reference for it to be retained. Default is `85`\n\nOnly used when `--metagenomic_tool malt` is also supplied.\n\n> Modifies MALT parameter: `-id`"
                },
                "malt_mode": {
                    "type": "string",
                    "default": "BlastN",
                    "description": "Specify which alignment mode to use for MALT. Options: 'Unknown', 'BlastN', 'BlastP', 'BlastX', 'Classifier'.",
                    "fa_icon": "fas fa-align-left",
                    "help_text": "Use this to run the program in 'BlastN', 'BlastP', 'BlastX' modes to align DNA\nand DNA, protein and protein, or DNA reads against protein references\nrespectively. Ensure your database matches the mode. Check the\n[MALT\nmanual](http://ab.inf.uni-tuebingen.de/data/software/malt/download/manual.pdf)\nfor more details. Default: `'BlastN'`\n\nOnly when `--metagenomic_tool malt` is also supplied.\n\n> Modifies MALT parameter: `-m`\n",
                    "enum": [
                        "BlastN",
                        "BlastP",
                        "BlastX"
                    ]
                },
                "malt_alignment_mode": {
                    "type": "string",
                    "default": "SemiGlobal",
                    "description": "Specify alignment method for MALT. Options: 'Local', 'SemiGlobal'.",
                    "fa_icon": "fas fa-align-center",
                    "help_text": "Specify what alignment algorithm to use. Options are 'Local' or 'SemiGlobal'. Local is a BLAST like alignment, but is much slower. Semi-global alignment aligns reads end-to-end. Default: `'SemiGlobal'`\n\nOnly when `--metagenomic_tool malt` is also supplied.\n\n> Modifies MALT parameter: `-at`",
                    "enum": [
                        "Local",
                        "SemiGlobal"
                    ]
                },
                "malt_top_percent": {
                    "type": "integer",
                    "default": 1,
                    "description": "Specify the percent for LCA algorithm for MALT (see MEGAN6 CE manual).",
                    "fa_icon": "fas fa-percent",
                    "help_text": "Specify the top percent value of the LCA algorithm. From the [MALT manual](http://ab.inf.uni-tuebingen.de/data/software/malt/download/manual.pdf): \"For each\nread, only those matches are used for taxonomic placement whose bit disjointScore is within\n10% of the best disjointScore for that read.\". Default: `1`.\n\nOnly when `--metagenomic_tool malt` is also supplied.\n\n> Modifies MALT parameter: `-top`"
                },
                "malt_min_support_mode": {
                    "type": "string",
                    "default": "percent",
                    "description": "Specify whether to use percent or raw number of reads for minimum support required for taxon to be retained for MALT. Options: 'percent', 'reads'.",
                    "fa_icon": "fas fa-drumstick-bite",
                    "help_text": "Specify whether to use a percentage, or raw number of reads as the value used to decide the minimum support a taxon requires to be retained.\n\nOnly when `--metagenomic_tool malt` is also supplied.\n\n> Modifies MALT parameter: `-sup -supp`",
                    "enum": [
                        "percent",
                        "reads"
                    ]
                },
                "malt_min_support_percent": {
                    "type": "number",
                    "default": 0.01,
                    "description": "Specify the minimum percentage of reads a taxon of sample total is required to have to be retained for MALT.",
                    "fa_icon": "fas fa-percentage",
                    "help_text": "Specify the minimum number of reads (as a percentage of all assigned reads) a given taxon is required to have to be retained as a positive 'hit' in the RMA6 file. This only applies when `--malt_min_support_mode` is set to 'percent'. Default 0.01.\n\nOnly when `--metagenomic_tool malt` is also supplied.\n\n> Modifies MALT parameter: `-supp`"
                },
                "malt_max_queries": {
                    "type": "integer",
                    "default": 100,
                    "description": "Specify the maximum number of queries a read can have for MALT.",
                    "fa_icon": "fas fa-phone",
                    "help_text": "Specify the maximum number of alignments a read can have. All further alignments are discarded. Default: `100`\n\nOnly when `--metagenomic_tool malt` is also supplied.\n\n> Modifies MALT parameter: `-mq`"
                },
                "malt_memory_mode": {
                    "type": "string",
                    "default": "load",
                    "description": "Specify the memory load method. Do not use 'map' with GPFS file systems for MALT as can be very slow. Options: 'load', 'page', 'map'.",
                    "fa_icon": "fas fa-memory",
                    "help_text": "\nHow to load the database into memory. Options are `'load'`, `'page'` or `'map'`.\n'load' directly loads the entire database into memory prior seed look up, this\nis slow but compatible with all servers/file systems. `'page'` and `'map'`\nperform a sort of 'chunked' database loading, allowing seed look up prior entire\ndatabase loading. Note that Page and Map modes do not work properly not with\nmany remote file-systems such as GPFS. Default is `'load'`.\n\nOnly when `--metagenomic_tool malt` is also supplied.\n\n> Modifies MALT parameter: `--memoryMode`",
                    "enum": [
                        "load",
                        "page",
                        "map"
                    ]
                },
                "malt_sam_output": {
                    "type": "boolean",
                    "description": "Specify to also produce SAM alignment files. Note this includes both aligned and unaligned reads, and are gzipped. Note this will result in very large file sizes.",
                    "fa_icon": "fas fa-file-alt",
                    "help_text": "Specify to _also_ produce gzipped SAM files of all alignments and un-aligned reads in addition to RMA6 files. These are **not** soft-clipped or in 'sparse' format. Can be useful for downstream analyses due to more common file format. \n\n:warning: can result in very large run output directories as this is essentially duplication of the RMA6 files.\n\n> Modifies MALT parameter `-a -f`"
                }
            },
            "fa_icon": "fas fa-search",
            "help_text": "\nAn increasingly common line of analysis in high-throughput aDNA analysis today\nis simultaneously screening off target reads of the host for endogenous\nmicrobial signals - particularly of pathogens. Metagenomic screening is\ncurrently offered via MALT with aDNA specific verification via MaltExtract, or\nKraken2.\n\nPlease note the following:\n\n- :warning: Metagenomic screening is only performed on _unmapped_ reads from a\n  mapping step.\n  - You _must_ supply the `--run_bam_filtering` flag with unmapped reads in\n    FASTQ format.\n  - If you wish to run solely MALT (i.e. the HOPS pipeline), you must still\n    supply a small decoy genome like phiX or human mtDNA `--fasta`.\n- MALT database construction functionality is _not_ included within the pipeline\n  - this should be done independently, **prior** the nf-core/eager run.\n  - To use `malt-build` from the same version as `malt-run`, load either the\n    Docker, Singularity or Conda environment.\n- MALT can often require very large computing resources depending on your\n  database. We set a absolute minimum of 16 cores and 128GB of memory (which is\n  1/4 of the recommendation from the developer). Please leave an issue on the\n  [nf-core github](https://github.com/nf-core/eager/issues) if you would like to\n  see this changed.\n\n> :warning: Running MALT on a server with less than 128GB of memory should be\n> performed at your own risk.\n\nIf using TSV input, metagenomic screening is performed on all samples gathered\ntogether."
        },
        "metagenomic_authentication": {
            "title": "Metagenomic Authentication",
            "type": "object",
            "description": "Options for authentication of metagenomic screening performed by MALT.",
            "default": "",
            "properties": {
                "run_maltextract": {
                    "type": "boolean",
                    "description": "Turn on MaltExtract for MALT aDNA characteristics authentication.",
                    "fa_icon": "fas fa-power-off",
                    "help_text": "Turn on MaltExtract for MALT aDNA characteristics authentication of metagenomic output from MALT.\n\nMore can be seen in the [MaltExtract documentation](https://github.com/rhuebler/)\n\nOnly when `--metagenomic_tool malt` is also supplied"
                },
                "maltextract_taxon_list": {
                    "type": "string",
                    "description": "Path to a text file with taxa of interest (one taxon per row, NCBI taxonomy name format)",
                    "fa_icon": "fas fa-list-ul",
                    "help_text": "\nPath to a `.txt` file with taxa of interest you wish to assess for aDNA characteristics. In `.txt` file should be one taxon per row, and the taxon should be in a valid [NCBI taxonomy](https://www.ncbi.nlm.nih.gov/taxonomy) name format.\n\nOnly when `--metagenomic_tool malt` is also supplied."
                },
                "maltextract_ncbifiles": {
                    "type": "string",
                    "description": "Path to directory containing containing NCBI resource files (ncbi.tre and ncbi.map; available: https://github.com/rhuebler/HOPS/)",
                    "fa_icon": "fas fa-database",
                    "help_text": "Path to directory containing containing the NCBI resource tree and taxonomy table files (ncbi.tre and ncbi.map; available at the [HOPS repository](https://github.com/rhuebler/HOPS/Resources)).\n\nOnly when `--metagenomic_tool malt` is also supplied."
                },
                "maltextract_filter": {
                    "type": "string",
                    "default": "def_anc",
                    "description": "Specify which MaltExtract filter to use. Options: 'def_anc', 'ancient', 'default', 'crawl', 'scan', 'srna', 'assignment'.",
                    "fa_icon": "fas fa-filter",
                    "help_text": "Specify which MaltExtract filter to use. This is used to specify what types of characteristics to scan for. The default will output statistics on all alignments, and then a second set with just reads with one C to T mismatch in the first 5 bases. Further details on other parameters can be seen in the [HOPS documentation](https://github.com/rhuebler/HOPS/#maltextract-parameters). Options: `'def_anc'`, `'ancient'`, `'default'`, `'crawl'`, `'scan'`, `'srna'`, 'assignment'. Default: `'def_anc'`.\n\nOnly when `--metagenomic_tool malt` is also supplied.\n\n> Modifies MaltExtract parameter: `-f`",
                    "enum": [
                        "def_anc",
                        "default",
                        "ancient",
                        "scan",
                        "crawl",
                        "srna"
                    ]
                },
                "maltextract_toppercent": {
                    "type": "number",
                    "default": 0.01,
                    "description": "Specify percent of top alignments to use.",
                    "fa_icon": "fas fa-percent",
                    "help_text": "Specify frequency of top alignments for each read to be considered for each node.\nDefault is 0.01, i.e. 1% of all reads (where 1 would correspond to 100%).\n\n> :warning: this parameter follows the same concept as `--malt_top_percent` but\n> uses a different notation i.e. integer (MALT) versus float (MALTExtract)\n\nDefault: `0.01`.\n\nOnly when `--metagenomic_tool malt` is also supplied.\n\n> Modifies MaltExtract parameter: `-a`"
                },
                "maltextract_destackingoff": {
                    "type": "boolean",
                    "description": "Turn off destacking.",
                    "fa_icon": "fas fa-align-center",
                    "help_text": "Turn off destacking. If left on, a read that overlaps with another read will be\nremoved (leaving a depth coverage of 1).\n\nOnly when `--metagenomic_tool malt` is also supplied.\n\n> Modifies MaltExtract parameter: `--destackingOff`"
                },
                "maltextract_downsamplingoff": {
                    "type": "boolean",
                    "description": "Turn off downsampling.",
                    "fa_icon": "fab fa-creative-commons-sampling",
                    "help_text": "Turn off downsampling. By default, downsampling is on and will randomly select 10,000 reads if the number of reads on a node exceeds this number. This is to speed up processing, under the assumption at 10,000 reads the species is a 'true positive'.\n\nOnly when `--metagenomic_tool malt` is also supplied.\n\n> Modifies MaltExtract parameter: `--downSampOff`"
                },
                "maltextract_duplicateremovaloff": {
                    "type": "boolean",
                    "description": "Turn off duplicate removal.",
                    "fa_icon": "fas fa-align-left",
                    "help_text": "\nTurn off duplicate removal. By default, reads that are an exact copy (i.e. same start, stop coordinate and exact sequence match) will be removed as it is considered a PCR duplicate.\n\nOnly when `--metagenomic_tool malt` is also supplied.\n\n> Modifies MaltExtract parameter: `--dupRemOff`"
                },
                "maltextract_matches": {
                    "type": "boolean",
                    "description": "Turn on exporting alignments of hits in BLAST format.",
                    "fa_icon": "fas fa-equals",
                    "help_text": "\nExport alignments of hits for each node in BLAST format. By default turned off.\n\nOnly when `--metagenomic_tool malt` is also supplied.\n\n> Modifies MaltExtract parameter: `--matches`"
                },
                "maltextract_megansummary": {
                    "type": "boolean",
                    "description": "Turn on export of MEGAN summary files.",
                    "fa_icon": "fas fa-download",
                    "help_text": "Export 'minimal' summary files (i.e. without alignments) that can be loaded into [MEGAN6](https://doi.org/10.1371/journal.pcbi.1004957). By default turned off.\n\nOnly when `--metagenomic_tool malt` is also supplied.\n\n> Modifies MaltExtract parameter: `--meganSummary`"
                },
                "maltextract_percentidentity": {
                    "type": "number",
                    "description": "Minimum percent identity alignments are required to have to be reported. Recommended to set same as MALT parameter.",
                    "default": 85,
                    "fa_icon": "fas fa-id-card",
                    "help_text": "Minimum percent identity alignments are required to have to be reported. Higher values allows fewer mismatches between read and reference sequence, but therefore will provide greater confidence in the hit. Lower values allow more mismatches, which can account for damage and divergence of a related strain/species to the reference. Recommended to set same as MALT parameter or higher. Default: `85.0`.\n\nOnly when `--metagenomic_tool malt` is also supplied.\n\n> Modifies MaltExtract parameter: `--minPI`"
                },
                "maltextract_topalignment": {
                    "type": "boolean",
                    "description": "Turn on using top alignments per read after filtering.",
                    "fa_icon": "fas fa-star-half-alt",
                    "help_text": "Use the best alignment of each read for every statistic, except for those concerning read distribution and coverage. Default: off.\n\nOnly when `--metagenomic_tool malt` is also supplied.\n\n> Modifies MaltExtract parameter: `--useTopAlignment`"
                }
            },
            "fa_icon": "fas fa-tasks",
            "help_text": "Turn on MaltExtract for MALT aDNA characteristics authentication of metagenomic\noutput from MALT.\n\nMore can be seen in the [MaltExtract\ndocumentation](https://github.com/rhuebler/)\n\nOnly when `--metagenomic_tool malt` is also supplied"
        }
    },
    "allOf": [
        {
            "$ref": "#/definitions/input_output_options"
        },
        {
            "$ref": "#/definitions/input_data_additional_options"
        },
        {
            "$ref": "#/definitions/reference_genome_options"
        },
        {
            "$ref": "#/definitions/output_options"
        },
        {
            "$ref": "#/definitions/generic_options"
        },
        {
            "$ref": "#/definitions/max_job_request_options"
        },
        {
            "$ref": "#/definitions/institutional_config_options"
        },
        {
            "$ref": "#/definitions/skip_steps"
        },
        {
            "$ref": "#/definitions/complexity_filtering"
        },
        {
            "$ref": "#/definitions/read_merging_and_adapter_removal"
        },
        {
            "$ref": "#/definitions/mapping"
        },
        {
            "$ref": "#/definitions/host_removal"
        },
        {
            "$ref": "#/definitions/bam_filtering"
        },
        {
            "$ref": "#/definitions/deduplication"
        },
        {
            "$ref": "#/definitions/library_complexity_analysis"
        },
        {
            "$ref": "#/definitions/adna_damage_analysis"
        },
        {
            "$ref": "#/definitions/feature_annotation_statistics"
        },
        {
            "$ref": "#/definitions/bam_trimming"
        },
        {
            "$ref": "#/definitions/genotyping"
        },
        {
            "$ref": "#/definitions/consensus_sequence_generation"
        },
        {
            "$ref": "#/definitions/snp_table_generation"
        },
        {
            "$ref": "#/definitions/mitochondrial_to_nuclear_ratio"
        },
        {
            "$ref": "#/definitions/human_sex_determination"
        },
        {
            "$ref": "#/definitions/nuclear_contamination_for_human_dna"
        },
        {
            "$ref": "#/definitions/metagenomic_screening"
        },
        {
            "$ref": "#/definitions/metagenomic_authentication"
        }
    ]
}<|MERGE_RESOLUTION|>--- conflicted
+++ resolved
@@ -195,21 +195,18 @@
                     "hidden": true,
                     "fa_icon": "fas fa-question-circle"
                 },
-<<<<<<< HEAD
                 "validate_params": {
                     "type": "boolean",
                     "description": "Boolean whether to validate parameters against the schema at runtime",
                     "default": true,
                     "fa_icon": "fas fa-check-square",
                     "hidden": true
-=======
                 "email": {
                     "type": "string",
                     "description": "Email address for completion summary.",
                     "fa_icon": "fas fa-envelope",
                     "help_text": "An email address to send a summary email to when the pipeline is completed.",
                     "pattern": "^([a-zA-Z0-9_\\-\\.]+)@([a-zA-Z0-9_\\-\\.]+)\\.([a-zA-Z]{2,5})$"
->>>>>>> 72962906
                 },
                 "email_on_fail": {
                     "type": "string",
@@ -260,20 +257,11 @@
                     "description": "Show all params when using `--help`",
                     "hidden": true,
                     "help_text": "By default, parameters set as _hidden_ in the schema are not shown on the command line when a user runs with `--help`. Specifying this option will tell the pipeline to show all parameters."
-<<<<<<< HEAD
-=======
                 },
                 "enable_conda": {
                     "type": "boolean",
                     "hidden": true,
                     "description": "Parameter used for checking conda channels to be set correctly."
-                },
-                "validate_params": {
-                    "type": "boolean",
-                    "default": "true",
-                    "description": "Boolean whether to validate parameters against the schema at runtime",
-                    "fa_icon": "fab fa-angellist",
-                    "hidden": true
                 },
                 "schema_ignore_params": {
                     "type": "string",
@@ -287,7 +275,6 @@
                     "description": "String to describe the config profile that is run.",
                     "fa_icon": "fas fa-id-badge",
                     "hidden": true
->>>>>>> 72962906
                 }
             },
             "fa_icon": "fas fa-file-import",
