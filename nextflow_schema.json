{
    "$schema": "https://json-schema.org/draft-07/schema",
    "$id": "https://raw.githubusercontent.com/nf-core/eager/master/nextflow_schema.json",
    "title": "nf-core/eager pipeline parameters",
    "description": "A fully reproducible and state of the art ancient DNA analysis pipeline",
    "type": "object",
    "definitions": {
        "input_options": {
            "title": "Input options",
            "type": "object",
            "properties": {
                "input": {
                    "type": "string",
                    "default": "null",
                    "description": "Either paths or URLs to FASTQ/BAM data (must be surrounded with quotes). For paired end data, the path must use '{1,2}' notation to specify read pairs. Alternatively, a path to a TSV file (ending .tsv) containing file paths and sequencing/sample metadata. Allows for merging of multiple lanes/libraries/samples. Please see documentation for template.",
                    "fa_icon": "fas fa-file-csv",
                    "help_text": "\nThere are two possible ways of supplying input sequencing data to nf-core/eager. The most efficient but more simplistic is supplying direct paths (with wildcards) to your FASTQ or BAM files, with each file or pair being considered a single library and each one run independently. TSV input requires creation of an extra file by the user and extra metadta, but allows more powerful lane and library merging.\n\n##### Direct Input Method\n\nThis method is where you specify with `--input`, the path locations of FASTQ (optionally gzipped) or BAM file(s). This option is mutually exclusive to the [TSV input method](#tsv-input-method) which is used for more complex input configurations such as lane and library merging.\n\nWhen using the direct method of `--input` you can specify one or multiple samples in one or more directories files. File names **must be unique**, even if in different directories.  \n\nBy default, the pipeline _assumes_ you have paired-end data. If you want to run single-end data you must specify [`--single_end`]('#single_end')\n\nFor example, for a single set of FASTQs, or multiple files paired-end FASTQ files in one directory, you can specify:\n\n```bash\n--input 'path/to/data/sample_*_{1,2}.fastq.gz'\n```\n\nIf you have multiple files in different directories, you can use additional wildcards (`*`) e.g.:\n\n```bash\n--input 'path/to/data/*/sample_*_{1,2}.fastq.gz'\n```\n\n> :warning: It is not possible to run a mixture of single-end and paired-end files in one run with the paths `--input` method! Please see the [TSV input method](#tsv-input-method) for possibilities.\n\n**Please note** the following requirements:\n\n1. Valid file extensions: `.fastq.gz`, `.fastq`, `.fq.gz`, `.fq`, `.bam`.\n2. The path **must** be enclosed in quotes\n3. The path must have at least one `*` wildcard character\n4. When using the pipeline with **paired end data**, the path must use `{1,2}` notation to specify read pairs.\n5. Files names must be unique, having files with the same name, but in different directories is _not_ sufficient\n   - This can happen when a library has been sequenced across two sequencers on the same lane. Either rename the file, try a symlink with a unique name, or merge the two FASTQ files prior input.\n6. Due to limitations of downstream tools (e.g. FastQC), sample IDs maybe truncated after the first `.` in the name, Ensure file names are unique prior to this!\n\n##### TSV Input Method\n\nAlternatively to the [direct input method](#direct-input-method), you can supply to `--input` a path to a TSV file that contains paths to FASTQ/BAM files and additional metadata. This allows for more complex procedures such as merging of sequencing data across lanes, sequencing runs, sequencing configuration types, and samples.\n\nThe use of the TSV `--input` method is recommended to be used when performing more complex procedures such as lane or library merging. You do not need to specify `--single_end`, `--bam`, `--colour_chemistry`, `-udg_type` etc. when using TSV input - this is defined within the TSV file itself.\n\nThis TSV should look like the following:\n\n| Sample_Name | Library_ID | Lane | Colour_Chemistry | SeqType | Organism | Strandedness | UDG_Treatment | R1 | R2 | BAM |\n|-------------|------------|------|------------------|--------|----------|--------------|---------------|----|----|-----|\n| JK2782      | JK2782     | 1    | 4                | PE      | Mammoth  | double       | full          | https://github.com/nf-core/test-datasets/raw/eager/testdata/Mammoth/fastq/JK2782_TGGCCGATCAACGA_L008_R1_001.fastq.gz.tengrand.fq.gz | https://github.com/nf-core/test-datasets/raw/eager/testdata/Mammoth/fastq/JK2782_TGGCCGATCAACGA_L008_R2_001.fastq.gz.tengrand.fq.gz | NA  |\n| JK2802      | JK2802     | 2    | 2                | SE      | Mammoth  | double       | full          | https://github.com/nf-core/test-datasets/raw/eager/testdata/Mammoth/fastq/JK2802_AGAATAACCTACCA_L008_R1_001.fastq.gz.tengrand.fq.gz | https://github.com/nf-core/test-datasets/raw/eager/testdata/Mammoth/fastq/JK2802_AGAATAACCTACCA_L008_R2_001.fastq.gz.tengrand.fq.gz | NA  |\n\nA template can be taken from https://raw.githubusercontent.com/nf-core/test-datasets/eager/reference/TSV_template.tsv.\n\n> :warning: Cells **must not** contain spaces before or after strings, as this will make the TSV unreadable by nextflow. Strings containing spaces should be wrapped in quotes.\n\nWhen using TSV_input, nf-core/eager will merge FASTQ files of libraries with the same `Library_ID` but different `Lanes` after adapter clipping (and merging), assuming all other metadata columns are the same. If you have the same `Library_ID` but with different SeqType, this will be merged directly after mapping prior BAM filtering. Finally, it will also merge BAM files with the same `Sample_ID` but different `Library_ID` after duplicate removal, but prior to genotyping. Please see caveats to this below.\n\nColumn descriptions are as follows:\n\n- **Sample_Name:** A text string containing the name of a given sample of which there can be multiple libraries. All libraries with the same sample name and same SeqType will be merged after deduplication.\n- **Library_ID:** A text string containing a given library, which there can be multiple sequencing lanes (with the same SeqType).\n- **Lane:** A number indicating which lane the library was sequenced on. Files from the libraries sequenced on different lanes (and different SeqType) will be concatenated after read clipping and merging.\n- **Colour Chemistry** A number indicating whether the Illumina sequencing machine the library was sequenced on was 2 (e.g. Next/NovaSeq) or 4 (Hi/MiSeq). This informs whether poly-G trimming (if turned on) should be performed.\n- **SeqType:** A text string of either 'PE' or 'SE', specifying paired end (with both an R1 [or forward] and R2 [or reverse]) and single end data (only R1 [forward], or BAM). This will affect lane merging if different per library.\n- **Organism:** A text string of the organism name of the sample or 'NA'. This currently has no functionality and can be set to 'NA', but will affect lane/library merging if different per library\n- **Strandedness:** A text string indicating whether the library type is 'single' or 'double'. This currently has no functionality, but will affect lane/library merging if different per library.\n- **UDG_Treatment:** A text string indicating whether the library was generated with UDG treatment - either 'full', 'half' or 'none'. Will affect lane/library merging if different per library.\n- **R1:** A text string of a file path pointing to a forward or R1 FASTQ file. This can be used with the R2 column. File names **must be unique**, even if in different directories.\n- **R2:** A text string of a file path pointing to a reverse or R2 FASTQ file, or 'NA' when single end data. This can be used with the R1 column. File names **must be unique**, even if in different directories.\n- **BAM:** A text string of a file path pointing to a BAM file, or 'NA'. Cannot be specified at the same time as R1 or R2, both of which should be set to 'NA'\n\nFor example, with the following:\n\n| Sample_Name | Library_ID | Lane | Colour_Chemistry | SeqType | Organism | Strandedness | UDG_Treatment | R1                                                             | R2                                                             | BAM |\n|-------------|------------|------|------------------|---------|----------|--------------|---------------|----------------------------------------------------------------|----------------------------------------------------------------|-----|\n| JK2782      | JK2782     | 7    | 4                | PE      | Mammoth  | double       | full          | data/JK2782_TGGCCGATCAACGA_L007_R1_001.fastq.gz.tengrand.fq.gz | data/JK2782_TGGCCGATCAACGA_L007_R2_001.fastq.gz.tengrand.fq.gz | NA  |\n| JK2782      | JK2782     | 8    | 4                | PE      | Mammoth  | double       | full          | data/JK2782_TGGCCGATCAACGA_L008_R1_001.fastq.gz.tengrand.fq.gz | data/JK2782_TGGCCGATCAACGA_L008_R2_001.fastq.gz.tengrand.fq.gz | NA  |\n| JK2802      | JK2802  | 7    | 4                | PE      | Mammoth  | double       | full          | data/JK2802_AGAATAACCTACCA_L007_R1_001.fastq.gz.tengrand.fq.gz | data/JK2802_AGAATAACCTACCA_L007_R2_001.fastq.gz.tengrand.fq.gz | NA  |\n| JK2802      | JK2802  | 8    | 4                | SE      | Mammoth  | double       | full          | data/JK2802_AGAATAACCTACCA_L008_R1_001.fastq.gz.tengrand.fq.gz | NA                                                             | NA  |\n\nIn this context the following will occur:\n\n- After AdapterRemoval, and prior to mapping, FASTQ files from lane 7 and lane 8 _with the same `SeqType`_ (and all other _metadata_ columns) will be concatenated together for each **Library**.\n- After mapping, and prior BAM filtering, BAM files with the same with different `SeqType` (but with all other metadata columns th esame) will be merged together for each **Library**.\n- After duplicate removal, BAM files with `Library_ID`s with the same `Sample_Name` and the same `UDG_Treatment` will be merged together.\n- If BAM trimming is turned, all post-trimming BAMs (i.e. non-UDG and half-UDG ) will be merged with UDG-treated (untreated) BAMs, if they have the same `Sample_Name`.\n\nNote the following important points and limitations for setting up:\n\n- The TSV must use actual tabs (not spaces) between cells.\n- *File* names must be unique irregardless of file path, due to risk of over-writing (see: https://github.com/nextflow-io/nextflow/issues/470.\n  - If it is 'too late' and already have duplicate file names, a work around is to concatenate the FASTQ files together and supply this to a nf-core/eager run. The only downside is that you will not get independent FASTQC results for each file.\n- Lane IDs must be unique for each sequencing of each library.\n  - If you have a library sequenced e.g. on Lane 8 of two HiSeq runs, you can give a fake lane ID (e.g. 20) for one of the FASTQs, and the libraries will still be processed correctly.\n  - This also applies to the SeqType column, i.e. with the example above, if one run is PE and one run is SE, you need to give fake lane IDs to one of the runs as well.\n- All _BAM_ files must be specified as `SE` under `SeqType`.\n- nf-core/eager will only merge multiple _lanes_ of sequencing runs with the same single-end or paired-end configuration\n- Accordingly nf-core/eager will not merge _lanes_ of FASTQs with BAM files (unless you use `--run_convertbam`), as only FASTQ files are lane-merged together.\n- Same libraries that are sequenced on different sequencing configurations (i.e single- and paired-end data), will be merged after mapping and will _always_ be considered 'paired-end' during downstream processes\n  - **Important** running DeDup in this context is _not_ recommended, as PE and SE data at the same position will _not_ be evaluated as duplicates. Therefore not all duplicates will be removed.\n  - When you wish to run PE/SE data together `-dedupper markduplicates` is therefore prefered.\n  - An error will be thrown if you try to merge both PE and SE and also supply `--skip_merging`.\n  - If truly you want to mix SE data and PE data but using mate-pair info for PE mapping, please run FASTQ preprocessing mapping manually and supply BAM files for downstream processing by nf-core/eager\n  - If you _regularly_ want to run the situation above, please leave an feature request on github.\n- DamageProfiler, NuclearContamination, MTtoNucRatio and PreSeq are performed on each unique library separately after deduplication (but prior same-treated library merging).\n- nf-core/eager functionality such as `--run_trim_bam` will be applied to only non-UDG (UDG_Treatment: none) or half-UDG (UDG_Treatment: half) libraries.\n- Qualimap is run on each sample, after merging of libraries (i.e. your values will reflect the values of all libraries combined - after being damage trimmed etc.).\n- Genotyping will typically be performed on each `sample` independently as normally all libraries will have been merged together. However, if you have a mixture of single-stranded and double-stranded libraries, you will normally need to genotype separately. In this case you **must** give each the SS and DS libraries _distinct_ `Sample_IDs` otherwise you will recieve a `file collision` error in steps such as `sexdeterrmine`, and merge these yourself. We will consider changing this behaviour in the future if there is enough interest.  \n"
                },
                "udg_type": {
                    "type": "string",
                    "default": "none",
                    "description": "Specifies whether you have UDG treated libraries. Set to 'half' for partial treatment, or 'full' for UDG. If not set, libraries are assumed to have no UDG treatment ('none'). Not required for TSV input.",
                    "fa_icon": "fas fa-vial",
                    "help_text": "Defines whether Uracil-DNA glycosylase (UDG) treatment was used to remove DNA damage on the sequencing libraries.\n\nSpecify `'none'` if no treatment was performed. If you have partial UDG treated data ([Rohland et al 2016](http://dx.doi.org/10.1098/rstb.2013.0624)), specify `'half'`. If you have complete UDG treated data ([Briggs et al. 2010](https://doi.org/10.1093/nar/gkp1163)), specify `'full'`. When also using PMDtools `'half'` will use a different model for DNA damage assessment in PMDTools. Specify the parameter with `'full'` and the PMDtools DNA damage assessment will use CpG context only. Default: `'none'`."
                },
                "single_stranded": {
                    "type": "boolean",
                    "description": "Specifies that libraries are single stranded. Always affects MALTExtract but will be ignored by pileupCaller with TSV input. Not required for TSV input.",
                    "fa_icon": "fas fa-minus",
                    "help_text": "Indicates libraries are single stranded.\n\nCurrently only affects MALTExtract where it will switch on damage patterns\ncalculation mode to single-stranded, (MaltExtract: `--singleStranded`) and\ngenotyping with pileupCaller where a different method is used (pileupCaller:\n`--singleStrandMode`). Default: false\n\nOnly required when using the 'Path' method of `--input`"
                },
                "single_end": {
                    "type": "boolean",
                    "description": "Specifies that the input is single end reads. Not required for TSV input.",
                    "fa_icon": "fas fa-align-left",
                    "help_text": "By default, the pipeline expects paired-end data. If you have single-end data, specify this parameter on the command line when you launch the pipeline. It is not possible to run a mixture of single-end and paired-end files in one run.\n\nOnly required when using the 'Path' method of `--input`"
                },
                "colour_chemistry": {
                    "type": "integer",
                    "default": 4,
                    "description": "Specifies which Illumina sequencing chemistry was used. Used to inform whether to poly-G trim if turned on (see below). Not required for TSV input. Options: 2, 4.",
                    "fa_icon": "fas fa-palette",
                    "help_text": "Specifies which Illumina colour chemistry was a library was sequenced with. This informs  whether to perform poly-G trimming (if `--complexity_filter_poly_g` is also supplied). Only 2 colour chemistry sequencers (e.g. NextSeq or NovaSeq) can generate uncertain poly-G tails (due to 'G' being indicated via a no-colour detection). Default is '4' to indicate e.g. HiSeq or MiSeq platforms, which do not require poly-G trimming. Options: 2, 4. Default: 4\n\nOnly required when using the 'Path' method of input."
                },
                "bam": {
                    "type": "boolean",
                    "description": "Specifies that the input is in BAM format. Not required for TSV input.",
                    "fa_icon": "fas fa-align-justify",
                    "help_text": "Specifies the input file type to `--input` is in BAM format. This will automatically also apply `--single_end`.\n\nOnly required when using the 'Path' method of `--input`.\n"
                }
            },
            "fa_icon": "fas fa-terminal",
            "description": "Define where the pipeline should find input data, and additional metadata.",
            "required": [
                "input"
            ],
            "help_text": "There are two possible ways of supplying input sequencing data to nf-core/eager.\nThe most efficient but more simplistic is supplying direct paths (with\nwildcards) to your FASTQ or BAM files, with each file or pair being considered a\nsingle library and each one run independently. TSV input requires creation of an\nextra file by the user and extra metadta, but allows more powerful lane and\nlibrary merging."
        },
        "input_data_additional_options": {
            "title": "Input Data Additional Options",
            "type": "object",
            "description": "Additional options regarding input data.",
            "default": "",
            "properties": {
                "snpcapture_bed": {
                    "type": "string",
                    "fa_icon": "fas fa-magnet",
                    "description": "If library result of SNP capture, path to BED file containing SNPS positions on reference genome.",
                    "help_text": "Can be used to set a path to a BED file (3/6 column format) of SNP positions of a reference genome, to calculate SNP capture'd libraries on-target efficiency. If supplied, on-target metrics automatically for you by qualimap."
                },
                "run_convertinputbam": {
                    "type": "boolean",
                    "description": "Turns on conversion of an input BAM file into FASTQ format to allow re-preprocessing (e.g. AdapterRemoval etc.).",
                    "fa_icon": "fas fa-undo-alt",
                    "help_text": "Allows you to convert an input BAM file back to FASTQ for downstream processing. Note this is required if you need to perform AdapterRemoval and/or polyG clipping.\n\nIf not turned on, BAMs will automatically be sent to post-mapping steps."
                }
            },
            "fa_icon": "far fa-plus-square"
        },
        "references": {
            "title": "References",
            "type": "object",
            "properties": {
                "fasta": {
                    "type": "string",
                    "fa_icon": "fas fa-font",
                    "description": "Path or URL to a FASTA reference file (required if not iGenome reference). File suffixes can be: '.fa', '.fn', '.fna', '.fasta'.",
                    "help_text": "You specify the full path to your reference genome here. The FASTA file can have any file suffix, such as `.fasta`, `.fna`, `.fa`, `.FastA` etc. You may also supply a gzipped reference files, which will be unzipped automatically for you.\n\nFor example:\n\n```bash\n--fasta '/<path>/<to>/my_reference.fasta'\n```\n\n> If you don't specify appropriate `--bwa_index`, `--fasta_index` parameters, the pipeline will create these indices for you automatically. Note that you can save the indices created for you for later by giving the `--save_reference` flag.\n> You must select either a `--fasta` or `--genome`\n"
                },
                "genome": {
                    "type": "string",
                    "description": "Name of iGenomes reference (required if not FASTA reference).",
                    "fa_icon": "fas fa-book",
                    "help_text": "Alternatively to `--fasta`, the pipeline config files come bundled with paths to the Illumina iGenomes reference index files. If running with docker or AWS, the configuration is set up to use the [AWS-iGenomes](https://ewels.github.io/AWS-iGenomes/) resource.\n\nThere are 31 different species supported in the iGenomes references. To run the pipeline, you must specify which to use with the `--genome` flag.\n\nYou can find the keys to specify the genomes in the [iGenomes config file](../conf/igenomes.config). Common genomes that are supported are:\n\n- Human\n  - `--genome GRCh37`\n  - `--genome GRCh38`\n- Mouse *\n  - `--genome GRCm38`\n- _Drosophila_ *\n  - `--genome BDGP6`\n- _S. cerevisiae_ *\n  - `--genome 'R64-1-1'`\n\n> \\* Not bundled with nf-core eager by default.\n\nNote that you can use the same configuration setup to save sets of reference files for your own use, even if they are not part of the iGenomes resource. See the [Nextflow documentation](https://www.nextflow.io/docs/latest/config.html) for instructions on where to save such a file.\n\nThe syntax for this reference configuration is as follows:\n\n```nextflow\nparams {\n  genomes {\n    'GRCh37' {\n      fasta   = '<path to the iGenomes genome fasta file>'\n    }\n    // Any number of additional genomes, key is used with --genome\n  }\n}\n```"
                },
                "igenomes_base": {
                    "type": "string",
                    "description": "Directory / URL base for iGenomes references.",
                    "default": "s3://ngi-igenomes/igenomes/",
                    "fa_icon": "fas fa-cloud-download-alt",
                    "hidden": true
                },
                "igenomes_ignore": {
                    "type": "boolean",
                    "description": "Do not load the iGenomes reference config.",
                    "fa_icon": "fas fa-ban",
                    "hidden": true,
                    "help_text": "Do not load `igenomes.config` when running the pipeline. You may choose this option if you observe clashes between custom parameters and those supplied in `igenomes.config`."
                },
                "bwa_index": {
                    "type": "string",
                    "description": "Path to directory containing pre-made BWA indices (i.e. everything before the endings '.amb' '.ann' '.bwt'. Most likely the same path as --fasta). If not supplied will be made for you.",
                    "fa_icon": "fas fa-address-book",
                    "help_text": "If you want to use pre-existing `bwa index` indices, please supply the **directory** to the FASTA you also specified in `--fasta` nf-core/eager will automagically detect the index files by searching for the FASTA filename with the corresponding `bwa` index file suffixes.\n\nFor example:\n\n```bash\nnextflow run nf-core/eager \\\n-profile test,docker \\\n--input '*{R1,R2}*.fq.gz'\n--fasta 'results/reference_genome/bwa_index/BWAIndex/Mammoth_MT_Krause.fasta' \\\n--bwa_index 'results/reference_genome/bwa_index/BWAIndex/'\n```\n\n> `bwa index` does not give you an option to supply alternative suffixes/names for these indices. Thus, the file names generated by this command _must not_ be changed, otherwise nf-core/eager will not be able to find them."
                },
                "bt2_index": {
                    "type": "string",
                    "description": "Path to directory containing pre-made Bowtie2 indices (i.e. everything before the endings e.g. '.1.bt2', '.2.bt2', '.rev.1.bt2'. Most likely the same value as --fasta). If not supplied will be made for you.",
                    "fa_icon": "far fa-address-book",
                    "help_text": "If you want to use pre-existing `bt2 index` indices, please supply the **directory** to the FASTA you also specified in `--fasta`. nf-core/eager will automagically detect the index files by searching for the FASTA filename with the corresponding `bt2` index file suffixes.\n\nFor example:\n\n```bash\nnextflow run nf-core/eager \\\n-profile test,docker \\\n--input '*{R1,R2}*.fq.gz'\n--fasta 'results/reference_genome/bwa_index/BWAIndex/Mammoth_MT_Krause.fasta' \\\n--bwa_index 'results/reference_genome/bt2_index/BT2Index/'\n```\n\n> `bowtie2-build` does not give you an option to supply alternative suffixes/names for these indices. Thus, the file names generated by this command _must not_ be changed, otherwise nf-core/eager will not be able to find them."
                },
                "fasta_index": {
                    "type": "string",
                    "description": "Path to samtools FASTA index (typically ending in '.fai'). If not supplied will be made for you.",
                    "fa_icon": "far fa-bookmark",
                    "help_text": "If you want to use a pre-existing `samtools faidx` index, Use this to specify the required FASTA index file for the selected reference genome. This should be generated by `samtools faidx` and has a file suffix of `.fai`\n\nFor example:\n\n```bash\n--fasta_index 'Mammoth_MT_Krause.fasta.fai'\n```"
                },
                "seq_dict": {
                    "type": "string",
                    "description": "Path to picard sequence dictionary file (typically ending in '.dict'). If not supplied will be made for you.",
                    "fa_icon": "fas fa-spell-check",
                    "help_text": "If you want to use a pre-existing `picard CreateSequenceDictionary` dictionary file, use this to specify the required `.dict` file for the selected reference genome.\n\nFor example:\n\n```bash\n--seq_dict 'Mammoth_MT_Krause.dict'\n```"
                },
                "large_ref": {
                    "type": "boolean",
                    "description": "Specify to generate more recent '.csi' BAM indices. If your reference genome is larger than 3.5GB, this is recommended due to more efficent data handling with the '.csi' format over the older '.bai'.",
                    "fa_icon": "fas fa-mountain",
                    "help_text": "This parameter is required to be set for large reference genomes. If your\nreference genome is larger than 3.5GB, the `samtools index` calls in the\npipeline need to generate `CSI` indices instead of `BAI` indices to compensate\nfor the size of the reference genome (with samtools: `-c`). This parameter is\nnot required for smaller references (including a human `hg19` or\n`grch37`/`grch38` reference), but `>4GB` genomes have been shown to need `CSI`\nindices. Default: off"
                },
                "save_reference": {
                    "type": "boolean",
                    "description": "If not already supplied by user, turns on saving of generated reference genome indices for later re-usage.",
                    "fa_icon": "far fa-save",
                    "help_text": "Use this if you do not have pre-made reference FASTA indices for `bwa`, `samtools` and `picard`. If you turn this on, the indices nf-core/eager generates for you and will be saved in the `<your_output_dir>/results/reference_genomes` for you. If not supplied, nf-core/eager generated index references will be deleted."
                }
            },
            "fa_icon": "fas fa-dna",
            "description": "Specify locations of references and optionally, additional pre-made indices",
            "help_text": "All nf-core/eager runs require a reference genome in FASTA format to map reads\nagainst to.\n\nIn addition we provide various options for indexing of different types of\nreference genomes (based on the tools used in the pipeline). nf-core/eager can\nindex reference genomes for you (with options to save these for other analysis),\nbut you can also supply your pre-made indices.\n\nSupplying pre-made indices saves time in pipeline execution and is especially\nadvised when running multiple times on the same cluster system for example. You\ncan even add a resource [specific profile](#profile) that sets paths to\npre-computed reference genomes, saving time when specifying these.\n\n> :warning: you must always supply a reference file. If you want to use\n  functionality that does not require one, supply a small decoy genome such as\n  phiX or the human mtDNA genome."
        },
        "output_options": {
            "title": "Output options",
            "type": "object",
            "description": "Specify where to put output files and optional saving of intermediate files",
            "default": "",
            "properties": {
                "outdir": {
                    "type": "string",
                    "description": "The output directory where the results will be saved.",
                    "default": "./results",
                    "fa_icon": "fas fa-folder-open",
                    "help_text": "The output directory where the results will be saved. By default will be made in the directory you run the command in under `./results`."
                },
                "publish_dir_mode": {
                    "type": "string",
                    "default": "copy",
                    "description": "Mode for publishing results in the output directory. Options: 'symlink', 'rellink', 'link', 'copy', 'copyNoFollow', 'move'.",
                    "fa_icon": "fas fa-upload",
                    "help_text": "Nextflow mode for 'publishing' final results files i.e. how to move final files into your `--outdir` from working directories. Options: 'symlink', 'rellink', 'link', 'copy', 'copyNoFollow', 'move'.  Default: 'copy'.\n\n> It is recommended to select `copy` (default) if you plan to regularly delete intermediate files from `work/`."
                },
                "saveTrimmed": {
                    "type": "boolean",
                    "default": true,
                    "description": "Turn this on if you want to keep trimmed reads.",
                    "hidden": true
                },
                "saveAlignedIntermediates": {
                    "type": "boolean",
                    "description": "Turn this on if you want to keep intermediate alignment files (SAM, BAM, non-deduped BAM)",
                    "hidden": true
                }
            },
            "fa_icon": "fas fa-cloud-download-alt"
        },
        "generic_options": {
            "title": "Generic options",
            "type": "object",
            "properties": {
                "help": {
                    "type": "boolean",
                    "description": "Display help text.",
                    "hidden": true,
                    "fa_icon": "fas fa-question-circle"
                },
                "name": {
                    "type": "string",
                    "description": "Workflow name of run, for future reference.",
                    "fa_icon": "fas fa-fingerprint",
                    "hidden": true,
                    "help_text": "A custom name for the pipeline run. Unlike the core nextflow `-name` option with one hyphen this parameter can be reused multiple times, for example if using `-resume`. Passed through to steps such as MultiQC and used for things like report filenames and titles."
                },
                "email": {
                    "type": "string",
                    "description": "Email address for completion summary.",
                    "fa_icon": "fas fa-envelope",
                    "help_text": "An email address to send a summary email to when the pipeline is completed.",
                    "pattern": "^([a-zA-Z0-9_\\-\\.]+)@([a-zA-Z0-9_\\-\\.]+)\\.([a-zA-Z]{2,5})$"
                },
                "email_on_fail": {
                    "type": "string",
                    "description": "Email address for completion summary, only when pipeline fails.",
                    "fa_icon": "fas fa-exclamation-triangle",
                    "pattern": "^([a-zA-Z0-9_\\-\\.]+)@([a-zA-Z0-9_\\-\\.]+)\\.([a-zA-Z]{2,5})$",
                    "hidden": true,
                    "help_text": "Set this parameter to your e-mail address to get a summary e-mail with details of the run if it **fails**. Normally would be the same as in `--email` but can be different. If set in your user config file (`~/.nextflow/config`) then you don't need to specify this on the command line for every run.\n\n> Note that this functionality requires either `mail` or `sendmail` to be installed on your system."
                },
                "plaintext_email": {
                    "type": "boolean",
                    "description": "Send plain-text email instead of HTML.",
                    "fa_icon": "fas fa-remove-format",
                    "hidden": true
                },
                "max_multiqc_email_size": {
                    "type": "string",
                    "description": "File size limit when attaching MultiQC reports to summary emails.",
                    "default": "25.MB",
                    "fa_icon": "fas fa-file-upload",
                    "hidden": true
                },
                "monochrome_logs": {
                    "type": "boolean",
                    "description": "Do not use coloured log outputs.",
                    "fa_icon": "fas fa-palette",
                    "hidden": true
                },
                "multiqc_config": {
                    "type": "string",
                    "description": "Custom config file to supply to MultiQC.",
                    "fa_icon": "fas fa-cog",
                    "hidden": true
                },
                "tracedir": {
                    "type": "string",
                    "description": "Directory to keep pipeline Nextflow logs and reports.",
                    "default": "${params.outdir}/pipeline_info",
                    "fa_icon": "fas fa-cogs",
                    "hidden": true
                }
            },
            "fa_icon": "fas fa-file-import",
            "description": "Less common options for the pipeline, typically set in a config file.",
            "help_text": "These options are common to all nf-core pipelines and allow you to customise some of the core preferences for how the pipeline runs.\n\nTypically these options would be set in a Nextflow config file loaded for all pipeline runs, such as `~/.nextflow/config`."
        },
        "max_job_request_options": {
            "title": "Max job request options",
            "type": "object",
            "properties": {
                "max_cpus": {
                    "type": "integer",
                    "description": "Maximum number of CPUs that can be requested  for any single job.",
                    "default": 16,
                    "fa_icon": "fas fa-microchip",
                    "hidden": true,
                    "help_text": "Use to set an upper-limit for the CPU requirement for each process. Should be an integer e.g. `--max_cpus 1`"
                },
                "max_memory": {
                    "type": "string",
                    "description": "Maximum amount of memory that can be requested for any single job.",
                    "default": "128.GB",
                    "fa_icon": "fas fa-memory",
                    "hidden": true,
                    "help_text": "Use to set an upper-limit for the memory requirement for each process. Should be a string in the format integer-unit e.g. `--max_memory '8.GB'`"
                },
                "max_time": {
                    "type": "string",
                    "description": "Maximum amount of time that can be requested for any single job.",
                    "default": "240.h",
                    "fa_icon": "far fa-clock",
                    "hidden": true,
                    "help_text": "Use to set an upper-limit for the time requirement for each process. Should be a string in the format integer-unit e.g. `--max_time '2.h'`"
                }
            },
            "fa_icon": "fab fa-acquisitions-incorporated",
            "description": "Set the top limit for requested resources for any single job.",
            "help_text": "If you are running on a smaller system, a pipeline step requesting more resources than are available may cause the Nextflow to stop the run with an error. These options allow you to cap the maximum resources requested by any single job so that the pipeline will run on your system.\n\nNote that you can not _increase_ the resources requested by any job using these options. For that you will need your own configuration file. See [the nf-core website](https://nf-co.re/usage/configuration) for details."
        },
        "institutional_config_options": {
            "title": "Institutional config options",
            "type": "object",
            "properties": {
                "custom_config_version": {
                    "type": "string",
                    "description": "Git commit id for Institutional configs.",
                    "default": "master",
                    "hidden": true,
                    "fa_icon": "fas fa-users-cog"
                },
                "custom_config_base": {
                    "type": "string",
                    "description": "Base directory for Institutional configs.",
                    "default": "https://raw.githubusercontent.com/nf-core/configs/master",
                    "hidden": true,
                    "help_text": "If you're running offline, Nextflow will not be able to fetch the institutional config files from the internet. If you don't need them, then this is not a problem. If you do need them, you should download the files from the repo and tell Nextflow where to find them with this parameter.",
                    "fa_icon": "fas fa-users-cog"
                },
                "hostnames": {
                    "type": "string",
                    "description": "Institutional configs hostname.",
                    "hidden": true,
                    "fa_icon": "fas fa-users-cog"
                },
                "config_profile_description": {
                    "type": "string",
                    "description": "Institutional config description.",
                    "hidden": true,
                    "fa_icon": "fas fa-users-cog"
                },
                "config_profile_contact": {
                    "type": "string",
                    "description": "Institutional config contact information.",
                    "hidden": true,
                    "fa_icon": "fas fa-users-cog"
                },
                "config_profile_url": {
                    "type": "string",
                    "description": "Institutional config URL link.",
                    "hidden": true,
                    "fa_icon": "fas fa-users-cog"
                },
                "awsqueue": {
                    "type": "string",
                    "description": "The AWS Queue to use.",
                    "fa_icon": "fab fa-aws"
                },
                "awsregion": {
                    "type": "string",
                    "default": "eu-west-1",
                    "description": "The AWS region to use.",
                    "fa_icon": "fab fa-aws"
                }
            },
            "fa_icon": "fas fa-university",
            "description": "Parameters used to describe centralised config profiles. These generally should not be edited.",
            "help_text": "The centralised nf-core configuration profiles use a handful of pipeline parameters to describe themselves. This information is then printed to the Nextflow log when you run a pipeline. You should not need to change these values when you run a pipeline."
        },
        "skip_steps": {
            "title": "Skip steps",
            "type": "object",
            "description": "Skip any of the mentioned steps.",
            "default": "",
            "properties": {
                "skip_fastqc": {
                    "type": "boolean",
                    "fa_icon": "fas fa-fast-forward",
                    "help_text": "Turns off FastQC pre- and post-Adapter Removal, to speed up the pipeline. Use of this flag is most common when data has been previously pre-processed and the post-Adapter Removal mapped reads are being re-mapped to a new reference genome."
                },
                "skip_adapterremoval": {
                    "type": "boolean",
                    "fa_icon": "fas fa-fast-forward",
                    "help_text": "Turns off adaptor trimming and paired-end read merging. Equivalent to setting both `--skip_collapse` and `--skip_trim`."
                },
                "skip_preseq": {
                    "type": "boolean",
                    "fa_icon": "fas fa-fast-forward",
                    "help_text": "Turns off the computation of library complexity estimation."
                },
                "skip_deduplication": {
                    "type": "boolean",
                    "fa_icon": "fas fa-fast-forward",
                    "help_text": "Turns off duplicate removal methods DeDup and MarkDuplicates respectively. No duplicates will be removed on any data in the pipeline.\n"
                },
                "skip_damage_calculation": {
                    "type": "boolean",
                    "fa_icon": "fas fa-fast-forward",
                    "help_text": "Turns off the DamageProfiler module to compute DNA damage profiles.\n"
                },
                "skip_qualimap": {
                    "type": "boolean",
                    "fa_icon": "fas fa-fast-forward",
                    "help_text": "Turns off QualiMap and thus does not compute coverage and other mapping metrics.\n"
                }
            },
            "fa_icon": "fas fa-forward",
            "help_text": "Some of the steps in the pipeline can be executed optionally. If you specify\nspecific steps to be skipped, there won't be any output related to these\nmodules."
        },
        "complexity_filtering": {
            "title": "Complexity filtering",
            "type": "object",
            "description": "Processing of Illumina two-colour chemistry data.",
            "default": "",
            "properties": {
                "complexity_filter_poly_g": {
                    "type": "boolean",
                    "description": "Turn on running poly-G removal on FASTQ files. Will only be performed on 2 colour chemistry machine sequenced libraries.",
                    "fa_icon": "fas fa-power-off",
                    "help_text": "Performs a poly-G tail removal step in the beginning of the pipeline using `fastp`, if turned on. This can be useful for trimming ploy-G tails from short-fragments sequenced on two-colour Illumina chemistry such as NextSeqs (where no-fluorescence is read as a G on two-colour chemistry), which can inflate reported GC content values.\n"
                },
                "complexity_filter_poly_g_min": {
                    "type": "integer",
                    "default": 10,
                    "description": "Specify length of poly-g min for clipping to be performed.",
                    "fa_icon": "fas fa-ruler-horizontal",
                    "help_text": "This option can be used to define the minimum length of a poly-G tail to begin low complexity trimming. By default, this is set to a value of `10` unless the user has chosen something specifically using this option.\n\n> Modifies MaltExtract parameter: `--downSampOff`"
                }
            },
            "fa_icon": "fas fa-filter",
            "help_text": "More details can be seen in the [fastp\ndocumentation](https://github.com/OpenGene/fastp)\n\nIf using TSV input, this is performed per lane separately"
        },
        "read_merging_and_adapter_removal": {
            "title": "Read merging and adapter removal",
            "type": "object",
            "description": "Options for adapter clipping and paired-end merging.",
            "default": "",
            "properties": {
                "clip_forward_adaptor": {
                    "type": "string",
                    "default": "AGATCGGAAGAGCACACGTCTGAACTCCAGTCAC",
                    "description": "Specify adapter sequence to be clipped off (forward strand).",
                    "fa_icon": "fas fa-cut",
                    "help_text": "Defines the adapter sequence to be used for the forward read. By default, this is set to `'AGATCGGAAGAGCACACGTCTGAACTCCAGTCAC'`.\n\n> Modifies AdapterRemoval parameter: `--adapter1`"
                },
                "clip_reverse_adaptor": {
                    "type": "string",
                    "default": "AGATCGGAAGAGCGTCGTGTAGGGAAAGAGTGTA",
                    "description": "Specify adapter sequence to be clipped off (reverse strand).",
                    "fa_icon": "fas fa-cut",
                    "help_text": "Defines the adapter sequence to be used for the reverse read in paired end sequencing projects. This is set to `'AGATCGGAAGAGCGTCGTGTAGGGAAAGAGTGTA'` by default.\n\n> Modifies AdapterRemoval parameter: `--adapter2`"
                },
                "clip_readlength": {
                    "type": "integer",
                    "default": 30,
                    "description": "Specify read minimum length to be kept for downstream analysis.",
                    "fa_icon": "fas fa-ruler",
                    "help_text": "Defines the minimum read length that is required for reads after merging to be considered for downstream analysis after read merging. Default is `30`.\n\nNote that performing read length filtering at this step is not reliable for correct endogenous DNA calculation, when you have a large percentage of very short reads in your library - such retrieved in single-stranded library protocols. When you have very few reads passing this length filter, it will artificially inflate your endogenous DNA by creating a very small denominator. In these cases it is recommended to set this to 0, and use `--bam_filter_minreadlength` to instead, to filter out 'un-usable' short reads after mapping.\n\n> Modifies AdapterRemoval parameter: `--minlength`\n"
                },
                "clip_min_read_quality": {
                    "type": "integer",
                    "default": 20,
                    "description": "Specify minimum base quality for trimming off bases.",
                    "fa_icon": "fas fa-medal",
                    "help_text": "Defines the minimum read quality per base that is required for a base to be kept. Individual bases at the ends of reads falling below this threshold will be clipped off. Default is set to `20`.\n\n> Modifies AdapterRemoval parameter: `--minquality`"
                },
                "min_adap_overlap": {
                    "type": "integer",
                    "default": 1,
                    "description": "Specify minimum adapter overlap required for clipping.",
                    "fa_icon": "fas fa-hands-helping",
                    "help_text": "Sets the minimum overlap between two reads when read merging is performed. Default is set to `1` base overlap.\n\n> Modifies AdapterRemoval parameter: `--minadapteroverlap`"
                },
                "skip_collapse": {
                    "type": "boolean",
                    "description": "Skip of merging forward and reverse reads together. Only applicable for paired-end libraries.",
                    "fa_icon": "fas fa-fast-forward",
                    "help_text": "Turns off the paired-end read merging.\n\nFor example\n\n```bash\n--skip_collapse  --input '*_{R1,R2}_*.fastq'\n```\n\nIt is important to use the paired-end wildcard globbing as `--skip_collapse` can only be used on paired-end data!\n:warning: If you run this and also with `--clip_readlength` set to something (as is by default), you may end up removing single reads from either the pair1 or pair2 file. These will be NOT be mapped when aligning with either `bwa` or `bowtie`, as both can only accept one (forward) or two (forward and reverse) FASTQs as input.\n\n> Modifies AdapterRemoval parameter: `--collapse`"
                },
                "skip_trim": {
                    "type": "boolean",
                    "description": "Skip adapter and quality trimming.",
                    "fa_icon": "fas fa-fast-forward",
                    "help_text": "Turns off adaptor and quality trimming.\n\nFor example:\n\n```bash\n--skip_trim  --input '*.fastq'\n```\n\n> Modifies AdapterRemoval parameters: `--trimns --trimqualities --adapter1 --adapter2`"
                },
                "preserve5p": {
                    "type": "boolean",
                    "description": "Skip quality base trimming (n, score, window) of 5 prime end.",
                    "fa_icon": "fas fa-life-ring",
                    "help_text": "Turns off quality based trimming at the 5p end of reads when any of the --trimns, --trimqualities, or --trimwindows options are used. Only 3p end of reads will be removed.\n\nThis also entirely disables quality based trimming of collapsed reads, since both ends of these are informative for PCR duplicate filtering. Described [here](https://github.com/MikkelSchubert/adapterremoval/issues/32#issuecomment-504758137).\n\n> Modifies AdapterRemoval parameters: `--preserve5p`"
                },
                "mergedonly": {
                    "type": "boolean",
                    "description": "Only use merged reads downstream (un-merged reads and singletons are discarded).",
                    "fa_icon": "fas fa-handshake",
                    "help_text": "Specify that only merged reads are sent downstream for analysis.\n\nSingletons (i.e. reads missing a pair), or un-merged reads (where there wasn't sufficient overlap) are discarded.\n\nYou may want to use this if you want ensure only the best quality reads for your analysis, but with the penalty of potentially losing still valid data (even if some reads have slightly lower quality). It is highly recommended when using `--dedupper 'dedup'` (see below)."
                }
            },
            "fa_icon": "fas fa-cut",
            "help_text": "These options handle various parts of adapter clipping and read merging steps.\n\nMore details can be seen in the [AdapterRemoval\ndocumentation](https://adapterremoval.readthedocs.io/en/latest/)\n\nIf using TSV input, this is performed per lane separately.\n\n> :warning: `--skip_trim` will skip adapter clipping AND quality trimming\n> (n, base quality). It is currently not possible skip one or the other."
        },
        "mapping": {
            "title": "Read mapping to reference genome",
            "type": "object",
            "description": "Options for adapter clipping and paired-end merging.",
            "default": "",
            "properties": {
                "mapper": {
                    "title": "Mapper",
                    "type": "string",
                    "description": "Specify which mapper to use. Options: 'bwaaln', 'bwamem', 'circularmapper', 'bowtie2'.",
                    "default": "bwaaln",
                    "fa_icon": "fas fa-layer-group",
                    "help_text": "Specify which mapping tool to use. Options are BWA aln (`'bwaaln'`), BWA mem (`'bwamem'`), circularmapper (`'circularmapper'`), or bowtie2 (`bowtie2`). bwa aln is the default and highly suited for short read ancient DNA. bwa mem can be quite useful for modern DNA, but is rarely used in projects for ancient DNA. CircularMapper enhances  the mapping procedure to circular references, using the BWA algorithm but utilizing a extend-remap procedure (see Peltzer et al 2016, Genome Biology for details). Bowtie2 is similar to bwa aln, and has recently been suggested to provide slightly better results under certain conditions ([Poullet and Orlando 2020](https://doi.org/10.3389/fevo.2020.00105)), as well as providing extra functionality (such as FASTQ trimming). Default is 'bwaaln'\n\nMore documentation can be seen for each tool under:\n\n- [bwa aln](http://bio-bwa.sourceforge.net/bwa.shtml#3)\n- [bwa mem](http://bio-bwa.sourceforge.net/bwa.shtml#3)\n- [CircularMapper](https://circularmapper.readthedocs.io/en/latest/contents/userguide.html)\n- [bowtie2](http://bowtie-bio.sourceforge.net/bowtie2/manual.shtml#command-line)\n"
                },
                "bwaalnn": {
                    "type": "number",
                    "default": 0.04,
                    "description": "Specify the -n parameter for BWA aln, i.e. amount of allowed mismatches in the alignment.",
                    "fa_icon": "fas fa-sort-numeric-down",
                    "help_text": "Configures the `bwa aln -n` parameter, defining how many mismatches are allowed in a read. By default set to `0.04` (following recommendations of [Schubert et al. (2012 _BMC Genomics_)](https://doi.org/10.1186/1471-2164-13-178)), if you're uncertain what to set check out [this](https://apeltzer.shinyapps.io/bwa-mismatches/) Shiny App for more information on how to set this parameter efficiently.\n\n> Modifies bwa aln parameter: `-n`"
                },
                "bwaalnk": {
                    "type": "integer",
                    "default": 2,
                    "description": "Specify the -k parameter for BWA aln, i.e. maximum edit distance allowed in a seed.",
                    "fa_icon": "fas fa-drafting-compass",
                    "help_text": "Configures the `bwa aln -k` parameter for the seeding phase in the mapping algorithm. Default is set to `2`.\n\n> Modifies bwa aln parameter: `-k`"
                },
                "bwaalnl": {
                    "type": "integer",
                    "default": 1024,
                    "description": "Specify the -l parameter for BWA aln i.e. the length of seeds to be used.",
                    "fa_icon": "fas fa-ruler-horizontal",
                    "help_text": "Configures the length of the seed used in `bwa aln -l`. Default is set to be 'turned off' at the recommendation of Schubert et al. ([2012 _BMC Genomics_](https://doi.org/10.1186/1471-2164-13-178)) for ancient DNA with `1024`.\n\nNote: Despite being recommended, turning off seeding can result in long runtimes!\n\n> Modifies bwa aln parameter: `-l`\n"
                },
                "circularextension": {
                    "type": "integer",
                    "default": 500,
                    "description": "Specify the number of bases to extend reference by (circularmapper only).",
                    "fa_icon": "fas fa-external-link-alt",
                    "help_text": "The number of bases to extend the reference genome with. By default this is set to `500` if not specified otherwise.\n\n> Modifies circulargenerator and realignsamfile parameter: `-e`"
                },
                "circulartarget": {
                    "type": "string",
                    "default": "MT",
                    "description": "Specify the FASTA header of the target chromosome to extend (circularmapper only).",
                    "fa_icon": "fas fa-bullseye",
                    "help_text": "The chromosome in your FASTA reference that you'd like to be treated as circular. By default this is set to `MT` but can be configured to match any other chromosome.\n\n> Modifies circulargenerator parameter: `-s`"
                },
                "circularfilter": {
                    "type": "boolean",
                    "description": "Turn on to filter off-target reads (circularmapper only).",
                    "fa_icon": "fas fa-filter",
                    "help_text": "If you want to filter out reads that don't map to a circular chromosome, turn this on. By default this option is turned off.\n"
                },
                "bt2_alignmode": {
                    "type": "string",
                    "default": "local",
                    "description": "Specify the bowtie2 alignment mode. Options:  'local', 'end-to-end'.",
                    "fa_icon": "fas fa-arrows-alt-h",
                    "help_text": "The type of read alignment to use. Options are 'local' or 'end-to-end'. Local allows only partial alignment of read, with ends of reads possibly 'soft-clipped' (i.e. remain unaligned/ignored), if the soft-clipped alignment provides best alignment score. End-to-end requires all nucleotides to be aligned. Default is 'local', following [Cahill et al (2018)](https://doi.org/10.1093/molbev/msy018) and [Poullet and Orlando 2020](https://doi.org/10.3389/fevo.2020.00105).\n\n> Modifies Bowtie2 parameters: `--very-fast --fast --sensitive --very-sensitive --very-fast-local --fast-local --sensitive-local --very-sensitive-local`"
                },
                "bt2_sensitivity": {
                    "type": "string",
                    "default": "sensitive",
                    "description": "Specify the level of sensitivity for the bowtie2 alignment mode. Options: 'no-preset', 'very-fast', 'fast', 'sensitive', 'very-sensitive'.",
                    "fa_icon": "fas fa-microscope",
                    "help_text": "The Bowtie2 'preset' to use. Options: 'no-preset' 'very-fast', 'fast', 'sensitive', or 'very-sensitive'. These strings apply to both `--bt2_alignmode` options. See the Bowtie2 [manual](http://bowtie-bio.sourceforge.net/bowtie2/manual.shtml#command-line) for actual settings. Default is 'sensitive' (following [Poullet and Orlando (2020)](https://doi.org/10.3389/fevo.2020.00105), when running damaged-data _without_ UDG treatment)\n\n> Modifies Bowtie2 parameters: `--very-fast --fast --sensitive --very-sensitive --very-fast-local --fast-local --sensitive-local --very-sensitive-local`"
                },
                "bt2n": {
                    "type": "integer",
                    "description": "Specify the -N parameter for bowtie2 (mismatches in seed). This will override defaults from alignmode/sensitivity.",
                    "default": "0",
                    "fa_icon": "fas fa-sort-numeric-down",
                    "help_text": "The number of mismatches allowed in the seed during seed-and-extend procedure of Bowtie2. This will override any values set with `--bt2_sensitivity`. Can either be 0 or 1. Default: 0 (i.e. use`--bt2_sensitivity` defaults).\n\n> Modifies Bowtie2 parameters: `-N`"
                },
                "bt2l": {
                    "type": "integer",
                    "description": "Specify the -L parameter for bowtie2 (length of seed substrings). This will override defaults from alignmode/sensitivity.",
                    "fa_icon": "fas fa-ruler-horizontal",
                    "default": "0",
                    "help_text": "The length of the seed substring to use during seeding. This will override any values set with `--bt2_sensitivity`. Default: 0 (i.e. use`--bt2_sensitivity` defaults: [20 for local and 22 for end-to-end](http://bowtie-bio.sourceforge.net/bowtie2/manual.shtml#command-line).\n\n> Modifies Bowtie2 parameters: `-L`"
                },
                "bt2_trim5": {
                    "type": "integer",
                    "description": "Specify number of bases to trim off from 5' (left) end of read before alignment.",
                    "fa_icon": "fas fa-cut",
                    "default": "0",
                    "help_text": "Number of bases to trim of 5' (left) end of read prior alignment. Maybe useful when left-over sequencing artefacts of in-line barcodes present Default: 0\n\n> Modifies Bowtie2 parameters: `-bt2_trim5`"
                },
                "bt2_trim3": {
                    "type": "integer",
                    "description": "Specify number of bases to trim off from 3' (right) end of read before alignment.",
                    "fa_icon": "fas fa-cut",
                    "default": "0",
                    "help_text": "Number of bases to trim of 3' (right) end of read prior alignment. Maybe useful when left-over sequencing artefacts of in-line barcodes present Default: 0.\n\n> Modifies Bowtie2 parameters: `-bt2_trim3`"
                }
            },
            "fa_icon": "fas fa-layer-group",
            "help_text": "If using TSV input, mapping is performed library, i.e. after lane merging.\n"
        },
        "stripping": {
            "title": "Stripping",
            "type": "object",
            "description": "Options for production of host-read removed FASTQ files for privacy reasons.",
            "default": "",
            "properties": {
                "strip_input_fastq": {
                    "type": "boolean",
                    "description": "Turn on per-library creation pre-Adapter Removal FASTQ files without reads that mapped to reference (e.g. for public upload of privacy sensitive non-host data)",
                    "fa_icon": "fas fa-power-off",
                    "help_text": "Create pre-Adapter Removal FASTQ files without reads that mapped to reference (e.g. for public upload of privacy sensitive non-host data)\n"
                },
                "strip_mode": {
                    "type": "string",
                    "default": "strip",
                    "description": "Stripping mode. Remove mapped reads completely from FASTQ (strip) or just mask mapped reads sequence by N (replace).",
                    "fa_icon": "fas fa-mask",
                    "help_text": "Read removal mode. Strip mapped reads completely (`'strip'`) or just replace mapped reads sequence by N (`'replace'`)\n\n> Modifies extract_map_reads.py parameter: `-m`"
                }
            },
            "fa_icon": "fas fa-user-shield",
            "help_text": "These parameters are used for removing mapped reads from the original input\nFASTQ files, usually in the context of uploading the original FASTQ files to a\npublic read archive (NCBI SRA/EBI ENA).\n\nThese flags will produce FASTQ files almost identical to your input files,\nexcept that reads with the same read ID as one found in the mapped bam file, are\neither removed or 'masked' (every base replaced with Ns).\n\nThis functionality allows you to provide other researchers who wish to re-use\nyour data to apply their own adapter removal/read merging procedures, while\nmaintaining anonyminity for sample donors - for example with microbiome\nresearch.\n\nIf using TSV input, stripping is performed library, i.e. after lane merging."
        },
        "bam_filtering": {
            "title": "BAM Filtering",
            "type": "object",
            "description": "Options for quality filtering and how to deal with off-target unmapped reads.",
            "default": "",
            "properties": {
                "run_bam_filtering": {
                    "type": "boolean",
                    "description": "Turn on filtering of mapping quality, read lengths, or unmapped reads of BAM files.",
                    "fa_icon": "fas fa-power-off",
                    "help_text": "Turns on the bam filtering module for either mapping quality filtering or unmapped read treatment.\n"
                },
                "bam_mapping_quality_threshold": {
                    "type": "integer",
                    "description": "Minimum mapping quality for reads filter.",
                    "default": "0",
                    "fa_icon": "fas fa-greater-than-equal",
                    "help_text": "Specify a mapping quality threshold for mapped reads to be kept for downstream analysis. By default keeps all reads and is therefore set to `0` (basically doesn't filter anything).\n\n> Modifies samtools view parameter: `-q`"
                },
                "bam_filter_minreadlength": {
                    "type": "integer",
                    "fa_icon": "fas fa-ruler-horizontal",
                    "description": "Specify minimum read length to be kept after mapping.",
                    "default": "0",
                    "help_text": "Specify minimum length of mapped reads. This filtering will apply at the same time as mapping quality filtering.\n\nIf used _instead_ of minimum length read filtering at AdapterRemoval, this can be useful to get more realistic endogenous DNA percentages, when most of your reads are very short (e.g. in single-stranded libraries) and would otherwise be discarded by AdapterRemoval (thus making an artificially small denominator for a typical endogenous DNA calculation). Note in this context you should not perform mapping quality filtering nor discarding of unmapped reads to ensure a correct 'denominator' of 'all reads', for the Endogenous DNA calculation.\n\n> Modifies filter_bam_fragment_length.py parameter: `-l`"
                },
                "bam_unmapped_type": {
                    "type": "string",
                    "default": "discard",
                    "description": "Defines whether to discard all unmapped reads, keep only bam and/or keep only fastq format Options: 'discard', 'bam', 'fastq', 'both'.",
                    "fa_icon": "fas fa-trash-alt",
                    "help_text": "Defines how to proceed with unmapped reads: `'discard'` removes all unmapped reads, `keep` keeps both unmapped and mapped reads in the same BAM file, `'bam'` keeps unmapped reads as BAM file, `'fastq'` keeps unmapped reads as FastQ file, `both` keeps both BAM and FASTQ files. Default is `discard`.  `keep` is what would happen if `--run_bam_filtering` was _not_ supplied.\n\nNote that in all cases, if `--bam_mapping_quality_threshold` is also supplied, mapping quality filtering will still occur on the mapped reads.\n\n> Modifies samtools view parameter: `-f4 -F4`"
                }
            },
            "fa_icon": "fas fa-sort-amount-down",
            "help_text": "Users can configure to keep/discard/extract certain groups of reads efficiently\nin the nf-core/eager pipeline.\n\nIf using TSV input, filtering is performed library, i.e. after lane merging.\n\nThis module utilises `samtools view` and `filter_bam_fragment_length.py`"
        },
        "deduplication": {
            "title": "DeDuplication",
            "type": "object",
            "description": "Options for removal of PCR amplicon duplciates that can artificially inflate coverage.",
            "default": "",
            "properties": {
                "dedupper": {
                    "type": "string",
                    "default": "markduplicates",
                    "description": "Deduplication method to use. Options: 'markduplicates',  'dedup'.",
                    "fa_icon": "fas fa-object-group",
                    "help_text": "Sets the duplicate read removal tool. By default uses `markduplicates` from Picard. Alternatively an ancient DNA specific read deduplication tool 'dedup' ([Peltzer et al. 2016](http://dx.doi.org/10.1186/s13059-016-0918-z)) is offered.\n\nThis utilises both ends of paired-end data to remove duplicates (i.e. true exact duplicates, as markduplicates will over-zealously deduplicate anything with the same starting position even if the ends are different). DeDup should only be used solely on paired-end data otherwise suboptimal deduplication can occur if applied to either single-end or a mix of single-end/paired-end data.\n\nNote that if you run without the `--mergedonly` flag for AdapterRemoval, DeDup will\nlikely fail. If you absolutely want to use both PE and SE data, you can supply the\n`--dedup_all_merged` flag to consider singletons to also be merged paired-end reads. This\nmay result in over-zealous deduplication."
                },
                "dedup_all_merged": {
                    "type": "boolean",
                    "description": "Turn on treating all reads as merged reads.",
                    "fa_icon": "fas fa-handshake",
                    "help_text": "Sets DeDup to treat all reads as merged reads. This is useful if reads are for example not prefixed with `M_` in all cases. Therefore, this can be used as a workaround when also using a mixture of paired-end and single-end data, however this is not recommended (see above).\n\n> Modifies dedup parameter: `-m`"
                }
            },
            "fa_icon": "fas fa-clone",
            "help_text": "If using TSV input, deduplication is performed library, i.e. after lane merging."
        },
        "library_complexity_analysis": {
            "title": "Library Complexity Analysis",
            "type": "object",
            "description": "Options for calculating library complexity (i.e. how many unique reads are present).",
            "default": "",
            "properties": {
                "preseq_step_size": {
                    "type": "integer",
                    "default": 1000,
                    "description": "Specify the step size of Preseq.",
                    "fa_icon": "fas fa-shoe-prints",
                    "help_text": "Can be used to configure the step size of Preseqs `c_curve` method. Can be useful when only few and thus shallow sequencing results are used for extrapolation.\n\n> Modifies preseq c_curve parameter: `-s`"
                }
            },
            "fa_icon": "fas fa-bezier-curve",
            "help_text": "nf-core/eager uses Preseq on map reads as one method to calculate library\ncomplexity. If DeDup is used, Preseq uses the historigram output of DeDup,\notherwise the sored non-duplicated BAM file is supplied. Furthermore, if\npaired-end read collapsing is not performed, the `-P` flag is used."
        },
        "adna_damage_analysis": {
            "title": "(aDNA) Damage Analysis",
            "type": "object",
            "description": "Options for calculating and filtering for characteristic ancient DNA damage patterns.",
            "default": "",
            "properties": {
                "damageprofiler_length": {
                    "type": "integer",
                    "default": 100,
                    "description": "Specify length filter for DamageProfiler.",
                    "fa_icon": "fas fa-sort-amount-up",
                    "help_text": "Specifies the length filter for DamageProfiler. By default set to `100`.\n\n> Modifies DamageProfile parameter: `-l`"
                },
                "damageprofiler_threshold": {
                    "type": "integer",
                    "default": 15,
                    "description": "Specify number of bases of each read to consider for DamageProfiler calculations.",
                    "fa_icon": "fas fa-ruler-horizontal",
                    "help_text": "Specifies the length of the read start and end to be considered for profile generation in DamageProfiler. By default set to `15` bases.\n\n> Modifies DamageProfile parameter: `-t`"
                },
                "damageprofiler_yaxis": {
                    "type": "number",
                    "default": 0.3,
                    "description": "Specify the maximum misincorporation frequency that should be displayed on damage plot. Set to 0 to 'autoscale'.",
                    "fa_icon": "fas fa-ruler-vertical",
                    "help_text": "Specifies what the maximum misincorporation frequency should be displayed as, in the DamageProfiler damage plot. This is set to `0.30` (i.e. 30%) by default as this matches the popular [mapDamage2.0](https://ginolhac.github.io/mapDamage) program. However, the default behaviour of DamageProfiler is to 'autoscale' the y-axis maximum to zoom in on any _possible_ damage that may occur (e.g. if the damage is about 10%, the highest value on the y-axis would be set to 0.12). This 'autoscale' behaviour can be turned on by specifying the number to `0`. Default: `0.30`.\n\n> Modifies DamageProfile parameter: `-yaxis_damageplot`"
                },
                "run_pmdtools": {
                    "type": "boolean",
                    "description": "Turn on PMDtools",
                    "fa_icon": "fas fa-power-off",
                    "help_text": "Specifies to run PMDTools for damage based read filtering and assessment of DNA damage in sequencing libraries. By default turned off.\n"
                },
                "pmdtools_range": {
                    "type": "integer",
                    "default": 10,
                    "description": "Specify range of bases for PMDTools to scan for damage.",
                    "fa_icon": "fas fa-arrows-alt-h",
                    "help_text": "Specifies the range in which to consider DNA damage from the ends of reads. By default set to `10`.\n\n> Modifies PMDTools parameter: `--range`"
                },
                "pmdtools_threshold": {
                    "type": "integer",
                    "default": 3,
                    "description": "Specify PMDScore threshold for PMDTools.",
                    "fa_icon": "fas fa-chart-bar",
                    "help_text": "Specifies the PMDScore threshold to use in the pipeline when filtering BAM files for DNA damage. Only reads which surpass this damage score are considered for downstream DNA analysis. By default set to `3` if not set specifically by the user.\n\n> Modifies PMDTools parameter: `--threshold`"
                },
                "pmdtools_reference_mask": {
                    "type": "string",
                    "description": "Specify a path to reference mask for PMDTools.",
                    "fa_icon": "fas fa-mask",
                    "help_text": "Can be used to set a path to a reference genome mask for PMDTools."
                },
                "pmdtools_max_reads": {
                    "type": "integer",
                    "default": 10000,
                    "description": "Specify the maximum number of reads to consider for metrics generation.",
                    "fa_icon": "fas fa-greater-than-equal",
                    "help_text": "The maximum number of reads used for damage assessment in PMDtools. Can be used to significantly reduce the amount of time required for damage assessment in PMDTools. Note that a too low value can also obtain incorrect results.\n\n> Modifies PMDTools parameter: `-n`"
                }
            },
            "fa_icon": "fas fa-chart-line"
        },
        "feature_annotation_statistics": {
            "title": "Feature Annotation Statistics",
            "type": "object",
            "description": "Options for getting reference annotation statistics (e.g. gene coverages)",
            "default": "",
            "properties": {
                "run_bedtools_coverage": {
                    "type": "boolean",
                    "description": "Turn on ability to calculate no. reads, depth and breadth coverage of features in reference.",
                    "fa_icon": "fas fa-chart-area",
                    "help_text": "Specifies to turn on the bedtools module, producing statistics for breadth (or percent coverage), and depth (or X fold) coverages.\n"
                },
                "anno_file": {
                    "type": "string",
                    "description": "Path to GFF or BED file containing positions of features in reference file (--fasta). Path should be enclosed in quotes.",
                    "fa_icon": "fas fa-file-signature",
                    "help_text": "Specify the path to a GFF/BED containing the feature coordinates (or any acceptable input for [`bedtools coverage`](https://bedtools.readthedocs.io/en/latest/content/tools/coverage.html)). Must be in quotes.\n"
                }
            },
            "fa_icon": "fas fa-scroll",
            "help_text": "If you're interested in looking at coverage stats for certain features on your\nreference such as genes, SNPs etc., you can use the following bedtools module\nfor this purpose.\n\nMore documentation on bedtools can be seen in the [bedtools\ndocumentation](https://bedtools.readthedocs.io/en/latest/)\n\nIf using TSV input, bedtools is run after library merging of same-named library\nBAMs that have the same type of UDG treatment.\n"
        },
        "bam_trimming": {
            "title": "BAM Trimming",
            "type": "object",
            "description": "Options for trimming of aligned reads (e.g. to remove damage prior genotyping).",
            "default": "",
            "properties": {
                "run_trim_bam": {
                    "type": "boolean",
                    "description": "Turn on BAM trimming. Will only run on non-UDG or half-UDG libraries",
                    "fa_icon": "fas fa-power-off",
                    "help_text": "Turns on the BAM trimming method. Trims off `[n]` bases from reads in the deduplicated BAM file  Damage assessment in PMDTools or DamageProfiler remains untouched, as data is routed through this independently. BAM trimming os typically performed to reduce errors during genotyping that can be caused by aDNA damage.\n\nBAM trimming will only be performed on libraries indicated as `--udg_type 'none'` or `--udg_type 'half'`. Complete UDG treatment ('full') should have removed all damage. The amount of bases that will be trimmed off can be set separately for libraries with `--udg_type` `'none'` and `'half'`  (see `--bamutils_clip_half_udg_left` / `--bamutils_clip_half_udg_right` / `--bamutils_clip_none_udg_left` / `--bamutils_clip_none_udg_right`).\n\n> Note: additional artefacts such as bar-codes or adapters that could potentially also be trimmed should be removed prior mapping."
                },
                "bamutils_clip_half_udg_left": {
                    "type": "integer",
                    "default": "1",
                    "fa_icon": "fas fa-ruler-combined",
                    "description": "Specify the number of bases to clip off reads from 'left' end of read for half-UDG libaries.",
                    "help_text": "Default set to `1` and clips off one base of the left or right side of reads from libraries whose UDG treatment is set to `half`. Note that reverse reads will automatically be clipped off at the reverse side with this (automatically reverses left and right for the reverse read).\n\n> Modifies bam trimBam parameter: `-L -R`"
                },
                "bamutils_clip_half_udg_right": {
                    "type": "integer",
                    "default": "1",
                    "fa_icon": "fas fa-ruler",
                    "description": "Specify the number of bases to clip off reads from 'right' end of read for half-UDG libaries.",
                    "help_text": "Default set to `1` and clips off one base of the left or right side of reads from libraries whose UDG treatment is set to `half`. Note that reverse reads will automatically be clipped off at the reverse side with this (automatically reverses left and right for the reverse read).\n\n> Modifies bam trimBam parameter: `-L -R`"
                },
                "bamutils_clip_none_udg_left": {
                    "type": "integer",
                    "default": "1",
                    "fa_icon": "fas fa-ruler-combined",
                    "description": "Specify the number of bases to clip off reads from 'left' end of read for non-UDG libaries.",
                    "help_text": "Default set to `1` and clips off one base of the left or right side of reads from libraries whose UDG treatment is set to `none`. Note that reverse reads will automatically be clipped off at the reverse side with this (automatically reverses left and right for the reverse read).\n\n> Modifies bam trimBam parameter: `-L -R`"
                },
                "bamutils_clip_none_udg_right": {
                    "type": "integer",
                    "default": "1",
                    "fa_icon": "fas fa-ruler",
                    "description": "Specify the number of bases to clip off reads from 'right' end of read for non-UDG libaries.",
                    "help_text": "Default set to `1` and clips off one base of the left or right side of reads from libraries whose UDG treatment is set to `none`. Note that reverse reads will automatically be clipped off at the reverse side with this (automatically reverses left and right for the reverse read).\n\n> Modifies bam trimBam parameter: `-L -R`"
                },
                "bamutils_softclip": {
                    "type": "boolean",
                    "description": "Turn on using softclip instead of hard masking.",
                    "fa_icon": "fas fa-paint-roller",
                    "help_text": "By default, nf-core/eager uses hard clipping and sets clipped bases to `N` with quality `!` in the BAM output. Turn this on to use soft-clipping instead, masking reads at the read ends respectively using the CIGAR string.\n\n> Modifies bam trimBam parameter: `-c`"
                }
            },
            "fa_icon": "fas fa-eraser",
            "help_text": "For some library preparation protocols, users might want to clip off damaged\nbases before applying genotyping methods. This can be done in nf-core/eager\nautomatically by turning on the `--run_trim_bam` parameter.\n\nMore documentation can be seen in the [bamUtil\ndocumentation](https://genome.sph.umich.edu/wiki/BamUtil:_trimBam)\n"
        },
        "genotyping": {
            "title": "Genotyping",
            "type": "object",
            "description": "Options for variant calling.",
            "default": "",
            "properties": {
                "run_genotyping": {
                    "type": "boolean",
                    "description": "Turn on genotyping of BAM files.",
                    "fa_icon": "fas fa-power-off",
                    "help_text": "Turns on genotyping to run on all post-dedup and downstream BAMs. For example if `--run_pmdtools` and `--trim_bam` are both supplied, the genotyper will be run on all three BAM files i.e. post-deduplication, post-pmd and post-trimmed BAM files."
                },
                "genotyping_tool": {
                    "type": "string",
                    "description": "Specify which genotyper to use either GATK UnifiedGenotyper, GATK HaplotypeCaller, Freebayes, or pileupCaller. Note: UnifiedGenotyper requires user-supplied defined GATK 3.5 jar file. Options: 'ug', 'hc', 'freebayes', 'pileupcaller', 'angsd'.",
                    "fa_icon": "fas fa-tools",
                    "help_text": "Specifies which genotyper to use. Current options are: GATK (v3.5) UnifiedGenotyper or GATK Haplotype Caller (v4); and the FreeBayes Caller. Specify 'ug', 'hc', 'freebayes', 'pileupcaller' and 'angsd' respectively.\n\n> NB that while UnifiedGenotyper is more suitable for low-coverage ancient DNA (HaplotypeCaller does _de novo_ assembly around each variant site), it is officially deprecated by the Broad Institute and is only accessible by an archived version not properly available on `conda`. Therefore if specifying 'ug', will need to supply a GATK 3.5 `-jar` to the parameter `gatk_ug_jar`. Note that this means the pipline is not fully reproducible in this configuration, unless you personally supply the `.jar` file."
                },
                "genotyping_source": {
                    "type": "string",
                    "default": "raw",
                    "description": "Specify which input BAM to use for genotyping. Options: 'raw', 'trimmed' or 'pmd'.",
                    "fa_icon": "fas fa-faucet",
                    "help_text": "Indicates which BAM file to use for genotyping, depending on what BAM processing modules you have turned on. Options are: `'raw'` for mapped only, filtered, or DeDup BAMs (with priority right to left); `'trimmed'` (for base clipped BAMs); `'pmd'` (for pmdtools output). Default is: `'raw'`.\n"
                },
                "gatk_ug_jar": {
                    "type": "string",
                    "description": "When specifying to use GATK UnifiedGenotyper, path to GATK 3.5 .jar.",
                    "fa_icon": "fas fa-archive",
                    "help_text": "Specify a path to a local copy of a GATK 3.5 `.jar` file, preferably version '3.5-0-g36282e4'. The download location of this may be available from the GATK forums of the Broad Institute.\n\n> You must manually report your version of GATK 3.5 in publications/MultiQC as it is not included in our container."
                },
                "gatk_call_conf": {
                    "type": "integer",
                    "default": 30,
                    "description": "Specify GATK phred-scaled confidence threshold.",
                    "fa_icon": "fas fa-balance-scale-right",
                    "help_text": "If selected a GATK genotyper phred-scaled confidence threshold of a given SNP/INDEL call. Default: `30`\n\n> Modifies GATK UnifiedGenotyper or HaplotypeCaller parameter: `-stand_call_conf`"
                },
                "gatk_ploidy": {
                    "type": "integer",
                    "default": 2,
                    "description": "Specify GATK organism ploidy.",
                    "fa_icon": "fas fa-pastafarianism",
                    "help_text": "If selected a GATK genotyper, what is the ploidy of your reference organism. E.g. do you want to allow heterozygous calls from >= diploid organisms. Default: `2`\n\n> Modifies GATK UnifiedGenotyper or HaplotypeCaller parameter: `--sample-ploidy`"
                },
                "gatk_downsample": {
                    "type": "integer",
                    "default": 250,
                    "description": "Maximum depth coverage allowed for genotyping before down-sampling is turned on.",
                    "fa_icon": "fas fa-icicles",
                    "help_text": "Maximum depth coverage allowed for genotyping before down-sampling is turned on. Any position with a coverage higher than this value will be randomly down-sampled to 250 reads. Default: `250`\n\n> Modifies GATK UnifiedGenotyper parameter: `-dcov`"
                },
                "gatk_dbsnp": {
                    "type": "string",
                    "description": "Specify VCF file for SNP annotation of output VCF files. Optional. Gzip not accepted.",
                    "fa_icon": "fas fa-marker",
                    "help_text": "(Optional) Specify VCF file for output VCF SNP annotation e.g. if you want annotate your VCF file with 'rs' SNP IDs. Check GATK documentation for more information. Gzip not accepted.\n"
                },
                "gatk_hc_out_mode": {
                    "type": "string",
                    "default": "EMIT_VARIANTS_ONLY",
                    "description": "Specify GATK output mode. Options: 'EMIT_VARIANTS_ONLY', 'EMIT_ALL_CONFIDENT_SITES', 'EMIT_ALL_ACTIVE_SITES'.",
                    "fa_icon": "fas fa-bullhorn",
                    "help_text": "If selected the GATK genotyper HaplotypeCaller, what type of VCF to create, i.e. produce calls for every site or just confidence sites. Options: `'EMIT_VARIANTS_ONLY'`, `'EMIT_ALL_CONFIDENT_SITES'`, `'EMIT_ALL_ACTIVE_SITES'`. Default: `'EMIT_VARIANTS_ONLY'`\n\n> Modifies GATK HaplotypeCaller parameter: `-output_mode`"
                },
                "gatk_hc_emitrefconf": {
                    "type": "string",
                    "default": "GVCF",
                    "description": "Specify HaplotypeCaller mode for emitting reference confidence calls . Options: 'NONE', 'BP_RESOLUTION', 'GVCF'.",
                    "fa_icon": "fas fa-bullhorn",
                    "help_text": "If selected GATK HaplotypeCaller, mode for emitting reference confidence calls. Options: `'NONE'`, `'BP_RESOLUTION'`, `'GVCF'`. Default: `'GVCF'`\n\n> Modifies GATK HaplotypeCaller parameter: `--emit-ref-confidence`\n"
                },
                "gatk_ug_out_mode": {
                    "type": "string",
                    "default": "EMIT_VARIANTS_ONLY",
                    "description": "Specify GATK output mode. Options: 'EMIT_VARIANTS_ONLY', 'EMIT_ALL_CONFIDENT_SITES', 'EMIT_ALL_SITES'.",
                    "fa_icon": "fas fa-bullhorn",
                    "help_text": "If selected the GATK genotyper UnifiedGenotyper, what type of VCF to create, i.e. produce calls for every site or just confidence sites. Options: `'EMIT_VARIANTS_ONLY'`, `'EMIT_ALL_CONFIDENT_SITES'`, `'EMIT_ALL_SITES'`. Default: `'EMIT_VARIANTS_ONLY'`\n\n> Modifies GATK UnifiedGenotyper parameter: `--output_mode`"
                },
                "gatk_ug_genotype_model": {
                    "type": "string",
                    "default": "SNP",
                    "description": "Specify UnifiedGenotyper likelihood model. Options: 'SNP', 'INDEL', 'BOTH', 'GENERALPLOIDYSNP', 'GENERALPLOIDYINDEL'.",
                    "fa_icon": "fas fa-project-diagram",
                    "help_text": "If selected GATK UnifiedGenotyper, which likelihood model to follow, i.e. whether to call use SNPs or INDELS etc. Options: `'SNP'`, `'INDEL'`, `'BOTH'`, `'GENERALPLOIDYSNP'`, `'GENERALPLOIDYINDEL`'. Default: `'SNP'`\n\n> Modifies GATK UnifiedGenotyper parameter: `--genotype_likelihoods_model`"
                },
                "gatk_ug_keep_realign_bam": {
                    "type": "string",
                    "description": "Specify to keep the BAM output of re-alignment around variants from GATK UnifiedGenotyper.",
                    "fa_icon": "fas fa-align-left",
                    "help_text": "If provided, this will put into the output folder the BAMs that have realigned reads (with GATK's (v3) IndelRealigner) around possible variants for improved genotyping.\n\nThese BAMs will be stored in the same folder as the corresponding VCF files."
                },
                "gatk_ug_defaultbasequalities": {
                    "type": "string",
                    "description": "Supply a default base quality if a read is missing a base quality score. Setting to -1 turns this off.",
                    "fa_icon": "fas fa-undo-alt",
                    "help_text": "Specify a value to set base quality scores, if reads are missing this information. Maybe useful if you have 'synthetically' generated reads (e.g. chopping up a reference genome). Default is set to -1  which is do not set any default quality (turned off). Default: `-1`\n\n> Modifies GATK UnifiedGenotyper parameter: `--defaultBaseQualities`"
                },
                "freebayes_C": {
                    "type": "integer",
                    "default": 1,
                    "description": "Specify minimum required supporting observations to consider a variant.",
                    "fa_icon": "fas fa-align-center",
                    "help_text": "Specify minimum required supporting observations to consider a variant. Default: `1`\n\n> Modifies freebayes parameter: `-C`"
                },
                "freebayes_g": {
                    "type": "integer",
                    "description": "Specify to skip over regions of high depth by discarding alignments overlapping positions where total read depth is greater than specified in --freebayes_C.",
                    "fa_icon": "fab fa-think-peaks",
                    "default": "0",
                    "help_text": "Specify to skip over regions of high depth by discarding alignments overlapping positions where total read depth is greater than specified C. Not set by default.\n\n> Modifies freebayes parameter: `-g`"
                },
                "freebayes_p": {
                    "type": "integer",
                    "default": 2,
                    "description": "Specify ploidy of sample in FreeBayes.",
                    "fa_icon": "fas fa-pastafarianism",
                    "help_text": "Specify ploidy of sample in FreeBayes. Default is diploid. Default: `2`\n\n> Modifies freebayes parameter: `-p`"
                },
                "pileupcaller_bedfile": {
                    "type": "string",
                    "description": "Specify path to SNP panel in bed format for pileupCaller.",
                    "fa_icon": "fas fa-bed",
                    "help_text": "Specify a SNP panel in the form of a bed file of sites at which to generate pileup for pileupCaller.\n"
                },
                "pileupcaller_snpfile": {
                    "type": "string",
                    "description": "Specify path to SNP panel in EIGENSTRAT format for pileupCaller.",
                    "fa_icon": "fas fa-sliders-h",
                    "help_text": "Specify a SNP panel in [EIGENSTRAT](https://github.com/DReichLab/EIG/tree/master/CONVERTF) format, pileupCaller will call these sites.\n"
                },
                "pileupcaller_method": {
                    "type": "string",
                    "default": "randomHaploid",
                    "description": "Specify calling method to use. Options: 'randomHaploid', 'randomDiploid', 'majorityCall'.",
                    "fa_icon": "fas fa-toolbox",
                    "help_text": "Specify calling method to use. Options: randomHaploid, randomDiploid, majorityCall. Default: `'randomHaploid'`\n\n> Modifies pileupCaller parameter: `--randomHaploid --randomDiploid --majorityCall`"
                },
                "pileupcaller_transitions_mode": {
                    "type": "string",
                    "default": "AllSites",
                    "description": "Specify the calling mode for transitions. Options: 'AllSites', 'TransitionsMissing', 'SkipTransitions'.",
                    "fa_icon": "fas fa-toggle-on",
                    "help_text": "Specify if genotypes of transition SNPs should be called, set to missing, or excluded from the genotypes respectively. Options: `'AllSites'`, `'TransitionsMissing'`, `'SkipTransitions'`. Default: `'AllSites'`\n\n> Modifies pileupCaller parameter: `--skipTransitions --transitionsMissing`"
                },
                "angsd_glmodel": {
                    "type": "string",
                    "default": "samtools",
                    "description": "Specify which ANGSD genotyping likelihood model to use. Options: 'samtools', 'gatk', 'soapsnp', 'syk'.",
                    "fa_icon": "fas fa-project-diagram",
                    "help_text": "Specify which genotype likelihood model to use. Options: `'samtools`, `'gatk'`, `'soapsnp'`, `'syk'`. Default: `'samtools'`\n\n> Modifies ANGSD parameter: `-GL`"
                },
                "angsd_glformat": {
                    "type": "string",
                    "default": "binary",
                    "description": "Specify which output type to output ANGSD genotyping likelihood results: Options: 'text', 'binary', 'binary_three', 'beagle'.",
                    "fa_icon": "fas fa-text-height",
                    "help_text": "Specifies what type of genotyping likelihood file format will be output. Options: `'text'`, `'binary'`, `'binary_three'`, `'beagle_binary'`. Default: `'text'`.\n\nThe options refer to the following descriptions respectively:\n\n- `text`: textoutput of all 10 log genotype likelihoods.\n- `binary`: binary all 10 log genotype likelihood\n- `binary_three`: binary 3 times likelihood\n- `beagle_binary`: beagle likelihood file\n\nSee the [ANGSD documentation](http://www.popgen.dk/angsd/) for more information on which to select for your downstream applications.\n\n> Modifies ANGSD parameter: `-doGlF`"
                },
                "angsd_createfasta": {
                    "type": "boolean",
                    "description": "Turn on creation of FASTA from ANGSD genotyping likelhoood.",
                    "fa_icon": "fas fa-align-justify",
                    "help_text": "Turns on the ANGSD creation of a FASTA file from the BAM file.\n"
                },
                "angsd_fastamethod": {
                    "type": "string",
                    "default": "random",
                    "description": "Specify which genotype type of 'base calling' to use for ANGSD FASTA generation. Options: 'random', 'common'.",
                    "fa_icon": "fas fa-toolbox",
                    "help_text": "The type of base calling to be performed when creating the ANGSD FASTA file. Options: `'random'` or `'common'`. Will output the most common non-N base at each given position, whereas 'random' will pick one at random. Default: `'random'`.\n\n> Modifies ANGSD parameter: `-doFasta -doCounts`"
                }
            },
            "fa_icon": "fas fa-sliders-h",
            "help_text": "There are options for different genotypers (or genotype likelihood calculators)\nto be used. We suggest you the documentation of each tool to find the ones that\nsuit your needs.\n\nDocumentation for each tool:\n\n- [GATK\n  UnifiedGenotyper](https://software.broadinstitute.org/gatk/documentation/tooldocs/3.5-0/org_broadinstitute_gatk_tools_walkers_genotyper_UnifiedGenotyper.php)\n- [GATK\n  HaplotypeCaller](https://software.broadinstitute.org/gatk/documentation/tooldocs/3.8-0/org_broadinstitute_gatk_tools_walkers_haplotypecaller_HaplotypeCaller.php)\n- [FreeBayes](https://github.com/ekg/freebayes)\n- [ANGSD](http://www.popgen.dk/angsd/index.php/Genotype_Likelihoods)\n- [sequenceTools pileupCaller](https://github.com/stschiff/sequenceTools)\n\nIf using TSV input, genotyping is performed per sample (i.e. after all types of\nlibraries are merged), except pileupCaller which gathers all double-stranded and\nsingle-stranded (same-type merged) libraries respectively."
        },
        "consensus_sequence_generation": {
            "title": "Consensus Sequence Generation",
            "type": "object",
            "description": "Options for creation of a per-sample FASTA sequence useful for downstream analysis (e.g. multi sequence alignment)",
            "default": "",
            "properties": {
                "run_vcf2genome": {
                    "type": "boolean",
                    "description": "Turns on ability to create a consensus sequence FASTA file based on a UnifiedGenotyper VCF file and the original reference (only considers SNPs).",
                    "fa_icon": "fas fa-power-off",
                    "help_text": "Turn on concensus sequence genome creation via VCF2Genome. Only accepts GATK UnifiedGenotyper VCF files with the `--gatk_ug_out_mode 'EMIT_ALL_SITES'` and `--gatk_ug_genotype_model 'SNP` flags. Typically useful for small genomes such as mitochondria.\n"
                },
                "vcf2genome_outfile": {
                    "type": "string",
                    "description": "Specify name of the output FASTA file containing the consensus sequence. Do not include `.vcf` in the file name.",
                    "fa_icon": "fas fa-file-alt",
                    "help_text": "The name of your requested output FASTA file. Do not include `.fasta` suffix.\n"
                },
                "vcf2genome_header": {
                    "type": "string",
                    "description": "Specify the header name of the consensus sequence entry within the FASTA file.",
                    "fa_icon": "fas fa-heading",
                    "help_text": "The name of the FASTA entry you would like in your FASTA file.\n"
                },
                "vcf2genome_minc": {
                    "type": "integer",
                    "default": 5,
                    "description": "Minimum depth coverage required for a call to be included (else N will be called).",
                    "fa_icon": "fas fa-sort-amount-up",
                    "help_text": "Minimum depth coverage for a SNP to be called. Else, a SNP will be called as N. Default: `5`\n\n> Modifies VCF2Genome parameter: `-minc`"
                },
                "vcf2genome_minq": {
                    "type": "integer",
                    "default": 30,
                    "description": "Minimum genotyping quality of a call to be called. Else N will be called.",
                    "fa_icon": "fas fa-medal",
                    "help_text": "Minimum genotyping quality of a call to be called. Else N will be called. Default: `30`\n\n> Modifies VCF2Genome parameter: `-minq`"
                },
                "vcf2genome_minfreq": {
                    "type": "number",
                    "default": 0.8,
                    "description": "Minimum fraction of reads supporting a call to be included. Else N will be called.",
                    "fa_icon": "fas fa-percent",
                    "help_text": "In the case of two possible alleles, the frequency of the majority allele required to be called. Else, a SNP will be called as N. Default: `0.8`\n\n> Modifies VCF2Genome parameter: `-minfreq`"
                }
            },
            "fa_icon": "fas fa-handshake",
            "help_text": "If using TSV input, consensus generation is performed per sample (i.e. after all\ntypes of libraries are merged)."
        },
        "snp_table_generation": {
            "title": "SNP Table Generation",
            "type": "object",
            "description": "Options for creation of a SNP table useful for downstream analysis (e.g. estimation of cross-mapping of different sepecies and multi-sequence alignment)",
            "default": "",
            "properties": {
                "run_multivcfanalyzer": {
                    "type": "boolean",
                    "description": "Turn on MultiVCFAnalyzer. Note: This currently only supports diploid GATK UnifiedGenotyper input.",
                    "fa_icon": "fas fa-power-off",
                    "help_text": "Turns on MultiVCFAnalyzer. Will only work when in combination with UnifiedGenotyper genotyping module.\n"
                },
                "write_allele_frequencies": {
                    "type": "boolean",
                    "description": "Turn on writing write allele frequencies in the SNP table.",
                    "fa_icon": "fas fa-pen",
                    "help_text": "Specify whether to tell MultiVCFAnalyzer to write within the SNP table the frequencies of the allele at that position e.g. A (70%).\n"
                },
                "min_genotype_quality": {
                    "type": "integer",
                    "default": 30,
                    "description": "Specify the minimum genotyping quality threshold for a SNP to be called.",
                    "fa_icon": "fas fa-medal",
                    "help_text": "The minimal genotyping quality for a SNP to be considered for processing by MultiVCFAnalyzer. The default threshold is `30`.\n"
                },
                "min_base_coverage": {
                    "type": "integer",
                    "default": 5,
                    "description": "Specify the minimum number of reads a position needs to be covered to be considered for base calling.",
                    "fa_icon": "fas fa-sort-amount-up",
                    "help_text": "The minimal number of reads covering a base for a SNP at that position to be considered for processing by MultiVCFAnalyzer. The default depth is `5`.\n"
                },
                "min_allele_freq_hom": {
                    "type": "number",
                    "default": 0.9,
                    "description": "Specify the minimum allele frequency that a base requires to be considered a 'homozygous' call.",
                    "fa_icon": "fas fa-percent",
                    "help_text": "The minimal frequency of a nucleotide for a 'homozygous' SNP to be called. In other words, e.g. 90% of the reads covering that position must have that SNP to be called. If the threshold is not reached, and the previous two parameters are matched, a reference call is made (displayed as . in the SNP table). If the above two parameters are not met, an 'N' is called. The default allele frequency is `0.9`.\n"
                },
                "min_allele_freq_het": {
                    "type": "number",
                    "default": 0.9,
                    "description": "Specify the minimum allele frequency that a base requires to be considered a 'heterozygous' call.",
                    "fa_icon": "fas fa-percent",
                    "help_text": "The minimum frequency of a nucleotide for a 'heterozygous' SNP to be called. If this parameter is set to the same as `--min_allele_freq_hom`, then only homozygous calls are made. If this value is less than the previous parameter, then a SNP call will be made if it is between this and the previous parameter and displayed as a IUPAC uncertainty call. Default is `0.9`.\n"
                },
                "additional_vcf_files": {
                    "type": "string",
                    "description": "Specify paths to additional pre-made VCF files to be included in the SNP table generation. Use wildcard(s) for multiple files.",
                    "fa_icon": "fas fa-copy",
                    "help_text": "If you wish to add to the table previously created VCF files, specify here a path with wildcards (in quotes). These VCF files must be created the same way as your settings for [GATK UnifiedGenotyping](#genotyping-parameters) module above."
                },
                "reference_gff_annotations": {
                    "type": "string",
                    "default": "NA",
                    "description": "Specify path to the reference genome annotations in '.gff' format. Optional.",
                    "fa_icon": "fas fa-file-signature",
                    "help_text": "If you wish to report in the SNP table annotation information for the regions SNPs fall in. This must be in GFF format and the path must be in quotes.\n"
                },
                "reference_gff_exclude": {
                    "type": "string",
                    "default": "NA",
                    "description": "Specify path to the positions to be excluded in '.gff' format. Optional.",
                    "fa_icon": "fas fa-times",
                    "help_text": "If you wish to exclude SNP regions from consideration by MultiVCFAnalyzer (such as for problematic regions), provide a file in GFF format (the path must be in quotes).\n"
                },
                "snp_eff_results": {
                    "type": "string",
                    "default": "NA",
                    "description": "Specify path to the output file from SNP effect analysis in '.txt' format. Optional.",
                    "fa_icon": "fas fa-magic",
                    "help_text": "If you wish to include results from SNPEff effect analysis, supply the output from SNPEff in txt format. The path must be in quotes.\n"
                }
            },
            "fa_icon": "fas fa-table",
            "help_text": "SNP Table Generation here is performed by MultiVCFAnalyzer. The current version\nof MultiVCFAnalyzer version only accepts GATK UnifiedGenotyper 3.5 VCF files,\nand when the ploidy was set to 2 (this allows MultiVCFAnalyzer to look for\nreport frequencies of polymorphic positions). A description of how the tool\nworks can be seen in the Supplementary Information of [Bos et al.\n(2014)](https://doi.org/10.1038/nature13591) under \"SNP Calling and Phylogenetic\nAnalysis\".\n\nMore can be seen in the [MultiVCFAnalyzer\ndocumentation](https://github.com/alexherbig/MultiVCFAnalyzer).\n\nIf using TSV input, MultiVCFAnalyzer is performed on all samples gathered\ntogether."
        },
        "mitochondrial_to_nuclear_ratio": {
            "title": "Mitochondrial to Nuclear Ratio",
            "type": "object",
            "description": "Options for the calculation of ratio of reads to one chromosome/FASTA entry against all others.",
            "default": "",
            "properties": {
                "run_mtnucratio": {
                    "type": "boolean",
                    "description": "Turn on mitochondrial to nuclear ratio calculation.",
                    "fa_icon": "fas fa-balance-scale-left",
                    "help_text": "Turn on the module to estimate the ratio of mitochondrial to nuclear reads.\n"
                },
                "mtnucratio_header": {
                    "type": "string",
                    "default": "MT",
                    "description": "Specify the name of the reference FASTA entry corresponding to the mitochondrial genome (up to the first space).",
                    "fa_icon": "fas fa-heading",
                    "help_text": "Specify the FASTA entry in the reference file specified as `--fasta`, which acts as the mitochondrial 'chromosome' to base the ratio calculation from. The tool only accepts the first section of the header before the first space. The default chromosome name is based on hs37d5/GrCH37 human reference genome. Default: 'MT'\n"
                }
            },
            "fa_icon": "fas fa-balance-scale-left",
            "help_text": "If using TSV input, Mitochondrial to Nuclear Ratio calculation is calculated per\ndeduplicated library (after lane merging)"
        },
        "human_sex_determination": {
            "title": "Human Sex Determination",
            "type": "object",
            "description": "Options for the calculation of biological sex of human individuals.",
            "default": "",
            "properties": {
                "run_sexdeterrmine": {
                    "type": "boolean",
                    "description": "Turn on sex determination for human reference genomes.",
                    "fa_icon": "fas fa-transgender-alt",
                    "help_text": "Specify to run the optional process of sex determination.\n"
                },
                "sexdeterrmine_bedfile": {
                    "type": "string",
                    "description": "Specify path to SNP panel in bed format for error bar calculation. Optional (see documentation).",
                    "fa_icon": "fas fa-bed",
                    "help_text": "Specify an optional bedfile of the list of SNPs to be used for X-/Y-rate calculation. Running without this parameter will considerably increase runtime, and render the resulting error bars unstrustworthy. Theoretically, any set of SNPs that are distant enough that two SNPs are unlikely to be covered by the same read can be used here. The programme was coded with the 1240K panel in mind. The path must be in quotes."
                }
            },
            "fa_icon": "fas fa-transgender",
            "help_text": "An optional process for human DNA. It can be used to calculate the relative\ncoverage of X and Y chromosomes compared to the autosomes (X-/Y-rate). Standard\nerrors for these measurements are also calculated, assuming a binomial\ndistribution of reads across the SNPs.\n\nIf using TSV input, SexDetERRmine is performed on all samples gathered together."
        },
        "nuclear_contamination_for_human_dna": {
            "title": "Nuclear Contamination for Human DNA",
            "type": "object",
            "description": "Options for the estimation of contamination of human DNA.",
            "default": "",
            "properties": {
                "run_nuclear_contamination": {
                    "type": "boolean",
                    "description": "Turn on nuclear contamination estimation for human reference genomes.",
                    "fa_icon": "fas fa-power-off",
                    "help_text": "Specify to run the optional processes for (human) nuclear DNA contamination estimation.\n"
                },
                "contamination_chrom_name": {
                    "type": "string",
                    "default": "X",
                    "description": "The name of the X chromosome in your bam/FASTA header. 'X' for hs37d5, 'chrX' for HG19.",
                    "fa_icon": "fas fa-address-card",
                    "help_text": "The name of the human chromosome X in your bam. `'X'` for hs37d5, `'chrX'` for HG19. Defaults to `'X'`."
                }
            },
            "fa_icon": "fas fa-radiation-alt"
        },
        "metagenomic_screening": {
            "title": "Metagenomic Screening",
            "type": "object",
            "description": "Options for metagenomic screening of off-target reads.",
            "default": "",
            "properties": {
                "run_metagenomic_screening": {
                    "type": "boolean",
                    "description": "Turn on metagenomic screening module for reference-unmapped reads.",
                    "fa_icon": "fas fa-power-off",
                    "help_text": "Turn on the metagenomic screening module.\n"
                },
                "metagenomic_tool": {
                    "type": "string",
                    "description": "Specify which classifier to use. Options: 'malt', 'kraken'.",
                    "fa_icon": "fas fa-tools",
                    "default": "undefined",
                    "help_text": "Specify which taxonomic classifier to use. There are two options available:\n\n- `kraken` with [Kraken2](https://ccb.jhu.edu/software/kraken2)\n- `malt` : more can be seen in the [MALT documentation](http://ab.inf.uni-tuebingen.de/data/software/malt/download/manual.pdf)\n  \n:warning: **Important** It is very important to run `nextflow clean -f` on your nextflow run directory once completed. RMA6 files are VERY large and are _copied_ from a `work/` directory into the results folder. You should clean the work directory with the command to ensure non-redundency and large HDD footprints!\n"
                },
                "database": {
                    "type": "string",
                    "description": "Specify path to classifer database directory. For Kraken2 this can also be a `.tar.gz` of the directory.",
                    "fa_icon": "fas fa-database",
                    "help_text": "Specify the path to the _directory_ containing your taxonomic classifer's database (malt or kraken).\n\nFor Kraken2, it can be either the path to the _directory_ or the path to the `.tar.gz` compressed directory of the Kraken2 database."
                },
                "metagenomic_min_support_reads": {
                    "type": "integer",
                    "default": 1,
                    "description": "Specify a minimum number of reads a taxon of sample total is required to have to be retained. Not compatible with --malt_min_support_mode 'percent'.",
                    "fa_icon": "fas fa-sort-numeric-up-alt",
                    "help_text": "Specify the minimum number of reads a given taxon is required to have to be retained as a positive 'hit'.  \nFor malt, this only applies when `--malt_min_support_mode` is set to 'reads'. Default: 1.\n\n> Modifies MALT or kraken_parse.py parameter: `-sup` and `-c` respectively\n"
                },
                "percent_identity": {
                    "type": "integer",
                    "default": 85,
                    "description": "Percent identity value threshold for MALT.",
                    "fa_icon": "fas fa-id-card",
                    "help_text": "Specify the minimum percent identity (or similarity) a squence must have to the reference for it to be retained. Default is `85`\n\nOnly used when `--metagenomic_tool malt` is also supplied.\n\n> Modifies MALT parameter: `-id`"
                },
                "malt_mode": {
                    "type": "string",
                    "default": "BlastN",
                    "description": "Specify which alignment mode to use for MALT. Options: 'Unknown', 'BlastN', 'BlastP', 'BlastX', 'Classifier'.",
                    "fa_icon": "fas fa-align-left",
                    "help_text": "Use this to run the program in 'BlastN', 'BlastP', 'BlastX' modes to align DNA and DNA, protein and protein, or DNA reads against protein references respectively.\nrespectively. Ensure your database matches the mode. Check the [MALT manual](http://ab.inf.uni-tuebingen.de/data/software/malt/download/manual.pdf) for more details. Default: `'BlastN'`\n\nOnly when `--metagenomic_tool malt` is also supplied.\n\n> Modifies MALT parameter: `-m`"
                },
                "malt_alignment_mode": {
                    "type": "string",
                    "default": "SemiGlobal",
                    "description": "Specify alignment method for MALT. Options: 'Local', 'SemiGlobal'.",
                    "fa_icon": "fas fa-align-center",
                    "help_text": "Specify what alignment algorithm to use. Options are 'Local' or 'SemiGlobal'. Local is a BLAST like alignment, but is much slower. Semi-global alignment aligns reads end-to-end. Default: `'SemiGlobal'`\n\nOnly when `--metagenomic_tool malt` is also supplied.\n\n> Modifies MALT parameter: `-at`"
                },
                "malt_top_percent": {
                    "type": "integer",
                    "default": 1,
                    "description": "Specify the percent for LCA algorithm for MALT (see MEGAN6 CE manual).",
                    "fa_icon": "fas fa-percent",
                    "help_text": "Specify the top percent value of the LCA algorthim. From the [MALT manual](http://ab.inf.uni-tuebingen.de/data/software/malt/download/manual.pdf): \"For each\nread, only those matches are used for taxonomic placement whose bit disjointScore is within\n10% of the best disjointScore for that read.\". Default: `1`.\n\nOnly when `--metagenomic_tool malt` is also supplied.\n\n> Modifies MALT parameter: `-top`"
                },
                "malt_min_support_mode": {
                    "type": "string",
                    "default": "percent",
                    "description": "Specify whether to use percent or raw number of reads for minimum support required for taxon to be retained for MALT. Options: 'percent', 'reads'.",
                    "fa_icon": "fas fa-drumstick-bite",
                    "help_text": "Specify whether to use a percentage, or raw number of reads as the value used to decide the minimum support a taxon requires to be retained.\n\nOnly when `--metagenomic_tool malt` is also supplied.\n\n> Modifies MALT parameter: `-sup -supp`"
                },
                "malt_min_support_percent": {
                    "type": "number",
                    "default": 0.01,
                    "description": "Specify the minimum percentage of reads a taxon of sample total is required to have to be retained for MALT.",
                    "fa_icon": "fas fa-percentage",
                    "help_text": "Specify the minimum number of reads (as a percentage of all assigned reads) a given taxon is required to have to be retained as a positive 'hit' in the RMA6 file. This only applies when `--malt_min_support_mode` is set to 'percent'. Default 0.01.\n\nOnly when `--metagenomic_tool malt` is also supplied.\n\n> Modifies MALT parameter: `-supp`"
                },
                "malt_max_queries": {
                    "type": "integer",
                    "default": 100,
                    "description": "Specify the maximum number of queries a read can have for MALT.",
                    "fa_icon": "fas fa-phone",
                    "help_text": "Specify the maximum number of alignments a read can have. All further alignments are discarded. Default: `100`\n\nOnly when `--metagenomic_tool malt` is also supplied.\n\n> Modifies MALT parameter: `-mq`"
                },
                "malt_memory_mode": {
                    "type": "string",
                    "default": "load",
                    "description": "Specify the memory load method. Do not use 'map' with GPFS file systems for MALT as can be very slow. Options: 'load', 'page', 'map'.",
                    "fa_icon": "fas fa-memory",
<<<<<<< HEAD
                    "help_text": "How to load the database into memory. Options are `'load'`, `'page'` or `'map'`. 'load' directly loads the entire database into memory prior seed look up, this is slow but compatible with all servers/file systems. `'page'` and `'map'` perform a sort of 'chunked' database loading, allow seed look up prior entire database loading. Note that Page and Map modes do not work properly not with many remote file-systems such as GPFS. Default is `'load'`.\n\nOnly when `--metagenomic_tool malt` is also supplied.\n\n> Modifies MALT parameter: `--memoryMode`"
=======
                    "help_text": "How to load the database into memory. Options are `'load'`, `'page'` or `'map'`. 'load' directly loads the entire database into memory prior seed look up, this is slow but compatible with all servers/file systems. `'page'` and `'map'` perform a sort of 'chunked' database loading, allow seed look up prior entire database loading. Note that Page and Map modes do not work properly not with many remote file-systems such as GPFS. Default is `'load'`.\n\nOnly when `--metagenomic_tool malt` is also supplied."
                },
                "malt_sam_output": {
                    "type": "boolean",
                    "description": "Specify to also produce SAM alignment files. Note this includes both aligned and unaligned reads, and are gzipped. Note this will result in very large file sizes.",
                    "fa_icon": "fas fa-file-alt",
                    "help_text": "Specify to _also_ produce gzipped SAM files of all alignments and un-aligned reads in addition to RMA6 files. These are **not** soft-clipped or in 'sparse' format. Can be useful for downstream analyses due to more common file format. :warning: can result in very large run output directories as this is essentially duplication of the RMA6 files."
>>>>>>> 588e470e
                }
            },
            "fa_icon": "fas fa-search",
            "help_text": "An increasingly common line of analysis in high-throughput aDNA analysis today\nis simultaenously screening off target reads of the host for endogenous\nmicrobial signals - particularly of pathogens. Metagenomic screening is\ncurrently offered via MALT with aDNA specific verification via MaltExtract, or\nKraken2.\n\nPlease note the following:\n\n- :warning: Metagenomic screening is only performed on _unmapped_ reads from a\n  mapping step.\n  - You _must_ supply the `--run_bam_filtering` flag with unmmapped reads in\n    FASTQ format.\n  - If you wish to run solely MALT (i.e. the HOPS pipeline), you must still\n    supply a small decoy genome like phiX or human mtDNA `--fasta`.\n- MALT database construction functionality is _not_ included within the pipeline\n  - this should be done independently, **prior** the nf-core/eager run.\n  - To use `malt-build` from the same version as `malt-run`, load either the\n    docker, singularity or conda environment.\n- MALT can often require very large computing resources depending on your\n  database. We set a absolute minimum of 16 cores and 128GB of memory (which is\n  1/4 of the recommendation from the developer). Please leave an issue on the\n  [nf-core github](https://github.com/nf-core/eager/issues) if you would like to\n  see this changed.\n\n> :warning: Running MALT on a server with less than 128GB of memory should be\n> performed at your own risk.\n\nIf using TSV input, metagenomic screening is performed on all samples gathered\ntogether.\n"
        },
        "metagenomic_authentication": {
            "title": "Metagenomic Authentication",
            "type": "object",
            "description": "Options for authentication of metagenomic screening performed by MALT.",
            "default": "",
            "properties": {
                "run_maltextract": {
                    "type": "boolean",
                    "description": "Turn on MaltExtract for MALT aDNA characteristics authentication.",
                    "fa_icon": "fas fa-power-off",
                    "help_text": "Turn on MaltExtract for MALT aDNA characteristics authentication of metagenomic output from MALT.\n\nMore can be seen in the [MaltExtract documentation](https://github.com/rhuebler/)\n\nOnly when `--metagenomic_tool malt` is also supplied"
                },
                "maltextract_taxon_list": {
                    "type": "string",
                    "description": "Path to a text file with taxa of interest (one taxon per row, NCBI taxonomy name format)",
                    "fa_icon": "fas fa-list-ul",
                    "help_text": "\nPath to a `.txt` file with taxa of interest you wish to assess for aDNA characteristics. In `.txt` file should be one taxon per row, and the taxon should be in a valid [NCBI taxonomy](https://www.ncbi.nlm.nih.gov/taxonomy) name format.\n\nOnly when `--metagenomic_tool malt` is also supplied."
                },
                "maltextract_ncbifiles": {
                    "type": "string",
                    "description": "Path to directory containing containing NCBI resource files (ncbi.tre and ncbi.map; avaliable: https://github.com/rhuebler/HOPS/)",
                    "fa_icon": "fas fa-database",
                    "help_text": "Path to directory containing containing the NCBI resource tree and taxonomy table files (ncbi.tre and ncbi.map; available at the [HOPS repository](https://github.com/rhuebler/HOPS/Resources)).\n\nOnly when `--metagenomic_tool malt` is also supplied."
                },
                "maltextract_filter": {
                    "type": "string",
                    "default": "def_anc",
                    "description": "Specify which MaltExtract filter to use. Options: 'def_anc', 'ancient', 'default', 'crawl', 'scan', 'srna', 'assignment'.",
                    "fa_icon": "fas fa-filter",
                    "help_text": "Specify which MaltExtract filter to use. This is used to specify what types of characteristics to scan for. The default will output statistics on all alignments, and then a second set with just reads with one C to T mismatch in the first 5 bases. Further details on other parameters can be seen in the [HOPS documentation](https://github.com/rhuebler/HOPS/#maltextract-parameters). Options: `'def_anc'`, `'ancient'`, `'default'`, `'crawl'`, `'scan'`, `'srna'`, 'assignment'. Default: `'def_anc'`.\n\nOnly when `--metagenomic_tool malt` is also supplied.\n\n> Modifies MaltExtract parameter: `-f`"
                },
                "maltextract_toppercent": {
                    "type": "number",
                    "default": 0.01,
                    "description": "Specify percent of top alignments to use.",
                    "fa_icon": "fas fa-percent",
                    "help_text": "Specify percent of top alignments for each read to be considered for each node. Default: `0.01`.\n\nOnly when `--metagenomic_tool malt` is also supplied.\n\n> Modifies MaltExtract parameter: `-a`"
                },
                "maltextract_destackingoff": {
                    "type": "boolean",
                    "description": "Turn off destacking.",
                    "fa_icon": "fas fa-align-center",
                    "help_text": "Turn off destacking. If left on, a read that overlap with another read will be removed (leaving a depth coverage of 1).\n\nOnly when `--metagenomic_tool malt` is also supplied.\n\n> Modifies MaltExtract parameter: `--destackingOff`"
                },
                "maltextract_downsamplingoff": {
                    "type": "boolean",
                    "description": "Turn off downsampling.",
                    "fa_icon": "fab fa-creative-commons-sampling",
                    "help_text": "Turn off downsampling. By default, downsampling is on and will randomly select 10,000 reads if the number of reads on a node exceeds this number. This is to speed up processing, under the assumption at 10,000 reads the species is a 'true positive'.\n\nOnly when `--metagenomic_tool malt` is also supplied.\n\n> Modifies MaltExtract parameter: `--downSampOff`"
                },
                "maltextract_duplicateremovaloff": {
                    "type": "boolean",
                    "description": "Turn off duplicate removal.",
                    "fa_icon": "fas fa-align-left",
                    "help_text": "\nTurn off duplicate removal. By default, reads that are an exact copy (i.e. same start, stop coordinate and exact sequence match) will be removed as it is considered a PCR duplicate.\n\nOnly when `--metagenomic_tool malt` is also supplied.\n\n> Modifies MaltExtract parameter: `--dupRemOff`"
                },
                "maltextract_matches": {
                    "type": "boolean",
                    "description": "Turn on exporting alignments of hits in BLAST format.",
                    "fa_icon": "fas fa-equals",
                    "help_text": "\nExport alignments of hits for each node in BLAST format. By default turned off.\n\nOnly when `--metagenomic_tool malt` is also supplied.\n\n> Modifies MaltExtract parameter: `--matches`"
                },
                "maltextract_megansummary": {
                    "type": "boolean",
                    "description": "Turn on export of MEGAN summary files.",
                    "fa_icon": "fas fa-download",
                    "help_text": "Export 'minimal' summary files (i.e. without alignments) that can be loaded into [MEGAN6](https://doi.org/10.1371/journal.pcbi.1004957). By default turned off.\n\nOnly when `--metagenomic_tool malt` is also supplied.\n\n> Modifies MaltExtract parameter: `--meganSummary`"
                },
                "maltextract_percentidentity": {
                    "type": "number",
                    "description": "Minimum percent identity alignments are required to have to be reported. Recommended to set same as MALT parameter.",
                    "default": 85,
                    "fa_icon": "fas fa-id-card",
                    "help_text": "Minimum percent identity alignments are required to have to be reported. Higher values allows fewer mismatches between read and reference sequence, but therefore will provide greater confidence in the hit. Lower values allow more mismatches, which can account for damage and divergence of a related strain/species to the reference. Recommended to set same as MALT parameter or higher. Default: `85.0`.\n\nOnly when `--metagenomic_tool malt` is also supplied.\n\n> Modifies MaltExtract parameter: `--minPI`"
                },
                "maltextract_topalignment": {
                    "type": "boolean",
                    "description": "Turn on using top alignments per read after filtering.",
                    "fa_icon": "fas fa-star-half-alt",
                    "help_text": "Use the best alignment of each read for every statistic, except for those concerning read distribution and coverage. Default: off.\n\nOnly when `--metagenomic_tool malt` is also supplied.\n\n> Modifies MaltExtract parameter: `--useTopAlignment`"
                }
            },
            "fa_icon": "fas fa-tasks",
            "help_text": "Turn on MaltExtract for MALT aDNA characteristics authentication of metagenomic\noutput from MALT.\n\nMore can be seen in the [MaltExtract\ndocumentation](https://github.com/rhuebler/)\n\nOnly when `--metagenomic_tool malt` is also supplied"
        }
    },
    "allOf": [
        {
            "$ref": "#/definitions/input_options"
        },
        {
            "$ref": "#/definitions/input_data_additional_options"
        },
        {
            "$ref": "#/definitions/references"
        },
        {
            "$ref": "#/definitions/output_options"
        },
        {
            "$ref": "#/definitions/generic_options"
        },
        {
            "$ref": "#/definitions/max_job_request_options"
        },
        {
            "$ref": "#/definitions/institutional_config_options"
        },
        {
            "$ref": "#/definitions/skip_steps"
        },
        {
            "$ref": "#/definitions/complexity_filtering"
        },
        {
            "$ref": "#/definitions/read_merging_and_adapter_removal"
        },
        {
            "$ref": "#/definitions/mapping"
        },
        {
            "$ref": "#/definitions/stripping"
        },
        {
            "$ref": "#/definitions/bam_filtering"
        },
        {
            "$ref": "#/definitions/deduplication"
        },
        {
            "$ref": "#/definitions/library_complexity_analysis"
        },
        {
            "$ref": "#/definitions/adna_damage_analysis"
        },
        {
            "$ref": "#/definitions/feature_annotation_statistics"
        },
        {
            "$ref": "#/definitions/bam_trimming"
        },
        {
            "$ref": "#/definitions/genotyping"
        },
        {
            "$ref": "#/definitions/consensus_sequence_generation"
        },
        {
            "$ref": "#/definitions/snp_table_generation"
        },
        {
            "$ref": "#/definitions/mitochondrial_to_nuclear_ratio"
        },
        {
            "$ref": "#/definitions/human_sex_determination"
        },
        {
            "$ref": "#/definitions/nuclear_contamination_for_human_dna"
        },
        {
            "$ref": "#/definitions/metagenomic_screening"
        },
        {
            "$ref": "#/definitions/metagenomic_authentication"
        }
    ]
}<|MERGE_RESOLUTION|>--- conflicted
+++ resolved
@@ -1266,17 +1266,13 @@
                     "default": "load",
                     "description": "Specify the memory load method. Do not use 'map' with GPFS file systems for MALT as can be very slow. Options: 'load', 'page', 'map'.",
                     "fa_icon": "fas fa-memory",
-<<<<<<< HEAD
                     "help_text": "How to load the database into memory. Options are `'load'`, `'page'` or `'map'`. 'load' directly loads the entire database into memory prior seed look up, this is slow but compatible with all servers/file systems. `'page'` and `'map'` perform a sort of 'chunked' database loading, allow seed look up prior entire database loading. Note that Page and Map modes do not work properly not with many remote file-systems such as GPFS. Default is `'load'`.\n\nOnly when `--metagenomic_tool malt` is also supplied.\n\n> Modifies MALT parameter: `--memoryMode`"
-=======
-                    "help_text": "How to load the database into memory. Options are `'load'`, `'page'` or `'map'`. 'load' directly loads the entire database into memory prior seed look up, this is slow but compatible with all servers/file systems. `'page'` and `'map'` perform a sort of 'chunked' database loading, allow seed look up prior entire database loading. Note that Page and Map modes do not work properly not with many remote file-systems such as GPFS. Default is `'load'`.\n\nOnly when `--metagenomic_tool malt` is also supplied."
                 },
                 "malt_sam_output": {
                     "type": "boolean",
                     "description": "Specify to also produce SAM alignment files. Note this includes both aligned and unaligned reads, and are gzipped. Note this will result in very large file sizes.",
                     "fa_icon": "fas fa-file-alt",
                     "help_text": "Specify to _also_ produce gzipped SAM files of all alignments and un-aligned reads in addition to RMA6 files. These are **not** soft-clipped or in 'sparse' format. Can be useful for downstream analyses due to more common file format. :warning: can result in very large run output directories as this is essentially duplication of the RMA6 files."
->>>>>>> 588e470e
                 }
             },
             "fa_icon": "fas fa-search",
