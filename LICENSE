--- conflicted
+++ resolved
@@ -1,10 +1,6 @@
 MIT License
 
-<<<<<<< HEAD
-Copyright (c) 2018 Alexander Peltzer
-=======
 Copyright (c) Alexander Peltzer, Stephen Clayton, James A Fellows-Yates
->>>>>>> 58877edf
 
 Permission is hereby granted, free of charge, to any person obtaining a copy
 of this software and associated documentation files (the "Software"), to deal
