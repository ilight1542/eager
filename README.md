--- conflicted
+++ resolved
@@ -1,10 +1,6 @@
 # ![nf-core/eager](docs/images/nf-core-eager_logo.png)
 
-<<<<<<< HEAD
 **A fully reproducible and state-of-the-art ancient DNA analysis pipeline**.
-=======
-**A fully reproducible and state-of-the-art genomics pipeline for ancient DNA**.
->>>>>>> f2a326d1
 
 [![GitHub Actions CI Status](https://github.com/nf-core/eager/workflows/nf-core%20CI/badge.svg)](https://github.com/nf-core/eager/actions)
 [![GitHub Actions Linting Status](https://github.com/nf-core/eager/workflows/nf-core%20linting/badge.svg)](https://github.com/nf-core/eager/actions)
@@ -106,16 +102,6 @@
 5. Once your run has completed successfully, clean up the intermediate files.
 
     ```bash
-<<<<<<< HEAD
-    nextflow run nf-core/eager -profile <docker/singularity/podman/conda/institute> --input '*_R{1,2}.fastq.gz' --genome GRCh37
-    ```
-
-See [usage docs](https://nf-co.re/eager/usage) for all of the available options when running the pipeline.
-
-## Documentation
-
-The nf-core/eager pipeline comes with documentation about the pipeline: [usage](https://nf-co.re/eager/usage) and [output](https://nf-co.re/eager/output).
-=======
     nextflow clean -f -k
     ```
 
@@ -128,8 +114,7 @@
 
 ## Documentation
 
-The nf-core/eager pipeline comes with documentation about the pipeline which you can read at [https://nf-co.re/eager/usage](https://nf-co.re/eager/usage) or find in the [`docs/` directory](docs).
->>>>>>> f2a326d1
+The nf-core/eager pipeline comes with documentation about the pipeline: [usage](https://nf-co.re/eager/usage) and [output](https://nf-co.re/eager/output).
 
 1. [Nextflow installation](https://nf-co.re/usage/installation)
 2. Pipeline configuration
