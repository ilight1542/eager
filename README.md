# ![nf-core/eager](docs/images/nf-core-eager_logo_light.png#gh-light-mode-only) ![nf-core/eager](docs/images/nf-core-eager_logo_dark.png#gh-dark-mode-only)

[![GitHub Actions CI Status](https://github.com/nf-core/eager/workflows/nf-core%20CI/badge.svg)](https://github.com/nf-core/eager/actions?query=workflow%3A%22nf-core+CI%22)
[![GitHub Actions Linting Status](https://github.com/nf-core/eager/workflows/nf-core%20linting/badge.svg)](https://github.com/nf-core/eager/actions?query=workflow%3A%22nf-core+linting%22)
[![AWS CI](https://img.shields.io/badge/CI%20tests-full%20size-FF9900?labelColor=000000&logo=Amazon%20AWS)](https://nf-co.re/eager/results)
[![Cite with Zenodo](http://img.shields.io/badge/DOI-10.5281/zenodo.XXXXXXX-1073c8?labelColor=000000)](https://doi.org/10.5281/zenodo.XXXXXXX)

<<<<<<< HEAD
[![Nextflow](https://img.shields.io/badge/nextflow%20DSL2-%E2%89%A521.10.3-23aa62.svg?labelColor=000000)](https://www.nextflow.io/)
=======
[![Nextflow](https://img.shields.io/badge/nextflow%20DSL2-%E2%89%A521.04.0-23aa62.svg?labelColor=000000)](https://www.nextflow.io/)
>>>>>>> d15a13fc
[![run with conda](http://img.shields.io/badge/run%20with-conda-3EB049?labelColor=000000&logo=anaconda)](https://docs.conda.io/en/latest/)
[![run with docker](https://img.shields.io/badge/run%20with-docker-0db7ed?labelColor=000000&logo=docker)](https://www.docker.com/)
[![run with singularity](https://img.shields.io/badge/run%20with-singularity-1d355c.svg?labelColor=000000)](https://sylabs.io/docs/)

[![Get help on Slack](http://img.shields.io/badge/slack-nf--core%20%23eager-4A154B?labelColor=000000&logo=slack)](https://nfcore.slack.com/channels/eager)
[![Follow on Twitter](http://img.shields.io/badge/twitter-%40nf__core-1DA1F2?labelColor=000000&logo=twitter)](https://twitter.com/nf_core)
[![Watch on YouTube](http://img.shields.io/badge/youtube-nf--core-FF0000?labelColor=000000&logo=youtube)](https://www.youtube.com/c/nf-core)

## Introduction

<!-- TODO nf-core: Write a 1-2 sentence summary of what data the pipeline is for and what it does -->
**nf-core/eager** is a bioinformatics best-practice analysis pipeline for A fully reproducible and state-of-the-art ancient DNA analysis pipeline.

The pipeline is built using [Nextflow](https://www.nextflow.io), a workflow tool to run tasks across multiple compute infrastructures in a very portable manner. It uses Docker/Singularity containers making installation trivial and results highly reproducible. The [Nextflow DSL2](https://www.nextflow.io/docs/latest/dsl2.html) implementation of this pipeline uses one container per process which makes it much easier to maintain and update software dependencies. Where possible, these processes have been submitted to and installed from [nf-core/modules](https://github.com/nf-core/modules) in order to make them available to all nf-core pipelines, and to everyone within the Nextflow community!

<!-- TODO nf-core: Add full-sized test dataset and amend the paragraph below if applicable -->
On release, automated continuous integration tests run the pipeline on a full-sized dataset on the AWS cloud infrastructure. This ensures that the pipeline runs on AWS, has sensible resource allocation defaults set to run on real-world datasets, and permits the persistent storage of results to benchmark between pipeline releases and other analysis sources. The results obtained from the full-sized test can be viewed on the [nf-core website](https://nf-co.re/eager/results).

## Pipeline summary

<!-- TODO nf-core: Fill in short bullet-pointed list of the default steps in the pipeline -->

1. Read QC ([`FastQC`](https://www.bioinformatics.babraham.ac.uk/projects/fastqc/))
2. Present QC for raw reads ([`MultiQC`](http://multiqc.info/))

## Quick Start

<<<<<<< HEAD
1. Install [`Nextflow`](https://www.nextflow.io/docs/latest/getstarted.html#installation) (`>=21.10.3`)
=======
1. Install [`Nextflow`](https://www.nextflow.io/docs/latest/getstarted.html#installation) (`>=21.04.0`)
>>>>>>> d15a13fc

2. Install any of [`Docker`](https://docs.docker.com/engine/installation/), [`Singularity`](https://www.sylabs.io/guides/3.0/user-guide/), [`Podman`](https://podman.io/), [`Shifter`](https://nersc.gitlab.io/development/shifter/how-to-use/) or [`Charliecloud`](https://hpc.github.io/charliecloud/) for full pipeline reproducibility _(please only use [`Conda`](https://conda.io/miniconda.html) as a last resort; see [docs](https://nf-co.re/usage/configuration#basic-configuration-profiles))_

3. Download the pipeline and test it on a minimal dataset with a single command:

    ```console
<<<<<<< HEAD
    nextflow run nf-core/eager -profile test,YOURPROFILE
    ```

    Note that some form of configuration will be needed so that Nextflow knows how to fetch the required software. This is usually done in the form of a config profile (`YOURPROFILE` in the example command above). You can chain multiple config profiles in a comma-separated string.

    > * The pipeline comes with config profiles called `docker`, `singularity`, `podman`, `shifter`, `charliecloud` and `conda` which instruct the pipeline to use the named tool for software management. For example, `-profile test,docker`.
    > * Please check [nf-core/configs](https://github.com/nf-core/configs#documentation) to see if a custom config file to run nf-core pipelines already exists for your Institute. If so, you can simply use `-profile <institute>` in your command. This will enable either `docker` or `singularity` and set the appropriate execution settings for your local compute environment.
    > * If you are using `singularity` and are persistently observing issues downloading Singularity images directly due to timeout or network issues, then you can use the `--singularity_pull_docker_container` parameter to pull and convert the Docker image instead. Alternatively, you can use the [`nf-core download`](https://nf-co.re/tools/#downloading-pipelines-for-offline-use) command to download images first, before running the pipeline. Setting the [`NXF_SINGULARITY_CACHEDIR` or `singularity.cacheDir`](https://www.nextflow.io/docs/latest/singularity.html?#singularity-docker-hub) Nextflow options enables you to store and re-use the images from a central location for future pipeline runs.
=======
    nextflow run nf-core/eager -profile test,<docker/singularity/podman/shifter/charliecloud/conda/institute>
    ```

    > * Please check [nf-core/configs](https://github.com/nf-core/configs#documentation) to see if a custom config file to run nf-core pipelines already exists for your Institute. If so, you can simply use `-profile <institute>` in your command. This will enable either `docker` or `singularity` and set the appropriate execution settings for your local compute environment.
    > * If you are using `singularity` then the pipeline will auto-detect this and attempt to download the Singularity images directly as opposed to performing a conversion from Docker images. If you are persistently observing issues downloading Singularity images directly due to timeout or network issues then please use the `--singularity_pull_docker_container` parameter to pull and convert the Docker image instead. Alternatively, it is highly recommended to use the [`nf-core download`](https://nf-co.re/tools/#downloading-pipelines-for-offline-use) command to pre-download all of the required containers before running the pipeline and to set the [`NXF_SINGULARITY_CACHEDIR` or `singularity.cacheDir`](https://www.nextflow.io/docs/latest/singularity.html?#singularity-docker-hub) Nextflow options to be able to store and re-use the images from a central location for future pipeline runs.
>>>>>>> d15a13fc
    > * If you are using `conda`, it is highly recommended to use the [`NXF_CONDA_CACHEDIR` or `conda.cacheDir`](https://www.nextflow.io/docs/latest/conda.html) settings to store the environments in a central location for future pipeline runs.

4. Start running your own analysis!

    <!-- TODO nf-core: Update the example "typical command" below used to run the pipeline -->

    ```console
    nextflow run nf-core/eager -profile <docker/singularity/podman/shifter/charliecloud/conda/institute> --input samplesheet.csv --genome GRCh37
    ```

## Documentation

The nf-core/eager pipeline comes with documentation about the pipeline [usage](https://nf-co.re/eager/usage), [parameters](https://nf-co.re/eager/parameters) and [output](https://nf-co.re/eager/output).

## Credits

nf-core/eager was originally written by Alexander Peltzer.

We thank the following people for their extensive assistance in the development of this pipeline:

<!-- TODO nf-core: If applicable, make list of people who have also contributed -->

## Contributions and Support

If you would like to contribute to this pipeline, please see the [contributing guidelines](.github/CONTRIBUTING.md).

For further information or help, don't hesitate to get in touch on the [Slack `#eager` channel](https://nfcore.slack.com/channels/eager) (you can join with [this invite](https://nf-co.re/join/slack)).

## Citations

<!-- TODO nf-core: Add citation for pipeline after first release. Uncomment lines below and update Zenodo doi and badge at the top of this file. -->
<!-- If you use  nf-core/eager for your analysis, please cite it using the following doi: [10.5281/zenodo.XXXXXX](https://doi.org/10.5281/zenodo.XXXXXX) -->

<!-- TODO nf-core: Add bibliography of tools and data used in your pipeline -->
An extensive list of references for the tools used by the pipeline can be found in the [`CITATIONS.md`](CITATIONS.md) file.

You can cite the `nf-core` publication as follows:

> **The nf-core framework for community-curated bioinformatics pipelines.**
>
> Philip Ewels, Alexander Peltzer, Sven Fillinger, Harshil Patel, Johannes Alneberg, Andreas Wilm, Maxime Ulysse Garcia, Paolo Di Tommaso & Sven Nahnsen.
>
> _Nat Biotechnol._ 2020 Feb 13. doi: [10.1038/s41587-020-0439-x](https://dx.doi.org/10.1038/s41587-020-0439-x).<|MERGE_RESOLUTION|>--- conflicted
+++ resolved
@@ -5,11 +5,7 @@
 [![AWS CI](https://img.shields.io/badge/CI%20tests-full%20size-FF9900?labelColor=000000&logo=Amazon%20AWS)](https://nf-co.re/eager/results)
 [![Cite with Zenodo](http://img.shields.io/badge/DOI-10.5281/zenodo.XXXXXXX-1073c8?labelColor=000000)](https://doi.org/10.5281/zenodo.XXXXXXX)
 
-<<<<<<< HEAD
 [![Nextflow](https://img.shields.io/badge/nextflow%20DSL2-%E2%89%A521.10.3-23aa62.svg?labelColor=000000)](https://www.nextflow.io/)
-=======
-[![Nextflow](https://img.shields.io/badge/nextflow%20DSL2-%E2%89%A521.04.0-23aa62.svg?labelColor=000000)](https://www.nextflow.io/)
->>>>>>> d15a13fc
 [![run with conda](http://img.shields.io/badge/run%20with-conda-3EB049?labelColor=000000&logo=anaconda)](https://docs.conda.io/en/latest/)
 [![run with docker](https://img.shields.io/badge/run%20with-docker-0db7ed?labelColor=000000&logo=docker)](https://www.docker.com/)
 [![run with singularity](https://img.shields.io/badge/run%20with-singularity-1d355c.svg?labelColor=000000)](https://sylabs.io/docs/)
@@ -37,18 +33,13 @@
 
 ## Quick Start
 
-<<<<<<< HEAD
 1. Install [`Nextflow`](https://www.nextflow.io/docs/latest/getstarted.html#installation) (`>=21.10.3`)
-=======
-1. Install [`Nextflow`](https://www.nextflow.io/docs/latest/getstarted.html#installation) (`>=21.04.0`)
->>>>>>> d15a13fc
 
 2. Install any of [`Docker`](https://docs.docker.com/engine/installation/), [`Singularity`](https://www.sylabs.io/guides/3.0/user-guide/), [`Podman`](https://podman.io/), [`Shifter`](https://nersc.gitlab.io/development/shifter/how-to-use/) or [`Charliecloud`](https://hpc.github.io/charliecloud/) for full pipeline reproducibility _(please only use [`Conda`](https://conda.io/miniconda.html) as a last resort; see [docs](https://nf-co.re/usage/configuration#basic-configuration-profiles))_
 
 3. Download the pipeline and test it on a minimal dataset with a single command:
 
     ```console
-<<<<<<< HEAD
     nextflow run nf-core/eager -profile test,YOURPROFILE
     ```
 
@@ -57,13 +48,6 @@
     > * The pipeline comes with config profiles called `docker`, `singularity`, `podman`, `shifter`, `charliecloud` and `conda` which instruct the pipeline to use the named tool for software management. For example, `-profile test,docker`.
     > * Please check [nf-core/configs](https://github.com/nf-core/configs#documentation) to see if a custom config file to run nf-core pipelines already exists for your Institute. If so, you can simply use `-profile <institute>` in your command. This will enable either `docker` or `singularity` and set the appropriate execution settings for your local compute environment.
     > * If you are using `singularity` and are persistently observing issues downloading Singularity images directly due to timeout or network issues, then you can use the `--singularity_pull_docker_container` parameter to pull and convert the Docker image instead. Alternatively, you can use the [`nf-core download`](https://nf-co.re/tools/#downloading-pipelines-for-offline-use) command to download images first, before running the pipeline. Setting the [`NXF_SINGULARITY_CACHEDIR` or `singularity.cacheDir`](https://www.nextflow.io/docs/latest/singularity.html?#singularity-docker-hub) Nextflow options enables you to store and re-use the images from a central location for future pipeline runs.
-=======
-    nextflow run nf-core/eager -profile test,<docker/singularity/podman/shifter/charliecloud/conda/institute>
-    ```
-
-    > * Please check [nf-core/configs](https://github.com/nf-core/configs#documentation) to see if a custom config file to run nf-core pipelines already exists for your Institute. If so, you can simply use `-profile <institute>` in your command. This will enable either `docker` or `singularity` and set the appropriate execution settings for your local compute environment.
-    > * If you are using `singularity` then the pipeline will auto-detect this and attempt to download the Singularity images directly as opposed to performing a conversion from Docker images. If you are persistently observing issues downloading Singularity images directly due to timeout or network issues then please use the `--singularity_pull_docker_container` parameter to pull and convert the Docker image instead. Alternatively, it is highly recommended to use the [`nf-core download`](https://nf-co.re/tools/#downloading-pipelines-for-offline-use) command to pre-download all of the required containers before running the pipeline and to set the [`NXF_SINGULARITY_CACHEDIR` or `singularity.cacheDir`](https://www.nextflow.io/docs/latest/singularity.html?#singularity-docker-hub) Nextflow options to be able to store and re-use the images from a central location for future pipeline runs.
->>>>>>> d15a13fc
     > * If you are using `conda`, it is highly recommended to use the [`NXF_CONDA_CACHEDIR` or `conda.cacheDir`](https://www.nextflow.io/docs/latest/conda.html) settings to store the environments in a central location for future pipeline runs.
 
 4. Start running your own analysis!
