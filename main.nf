#!/usr/bin/env nextflow
/*
------------------------------------------------------------------------------------------------------------
                         nf-core/eager
------------------------------------------------------------------------------------------------------------
 EAGER Analysis Pipeline. Started 2018-06-05
 #### Homepage / Documentation
 https://github.com/nf-core/eager
 #### Authors
 For a list of authors and contributors, see: https://github.com/nf-core/eager/tree/dev#authors-alphabetical
------------------------------------------------------------------------------------------------------------
*/

log.info Headers.nf_core(workflow, params.monochrome_logs)

////////////////////////////////////////////////////
/* --               PRINT HELP                 -- */
////////////////////////////////////////////////////+
def json_schema = "$projectDir/nextflow_schema.json"
if (params.help) {
    def command = "nextflow run nf-core/eager --input '*_R{1,2}.fastq.gz' -profile docker"
    log.info NfcoreSchema.params_help(workflow, params, json_schema, command)
    exit 0
}

////////////////////////////////////////////////////
/* --         VALIDATE PARAMETERS              -- */
////////////////////////////////////////////////////+
if (params.validate_params) {
<<<<<<< HEAD
    unexpectedParams = NfcoreSchema.validateParameters(params, json_schema, log)
}

// Info required for completion email and summary
def multiqc_report      = []

// Small console separator to make it easier to read errors after launch
println ""



////////////////////////////////////////////////////
/* --          VALIDATE INPUTS                 -- */
////////////////////////////////////////////////////

/**FASTA input handling
**/ 

if (params.fasta) {
    file(params.fasta, checkIfExists: true)
    lastPath = params.fasta.lastIndexOf(File.separator)
    lastExt = params.fasta.lastIndexOf(".")
    fasta_base = params.fasta.substring(lastPath+1)
    index_base = params.fasta.substring(lastPath+1,lastExt)
    if (params.fasta.endsWith('.gz')) {
        fasta_base = params.fasta.substring(lastPath+1,lastExt)
        index_base = fasta_base.substring(0,fasta_base.lastIndexOf("."))

    }
} else {
    exit 1, "[nf-core/eager] error: please specify --fasta with the path to your reference"
}

// Validate reference inputs
if("${params.fasta}".endsWith(".gz")){
    process unzip_reference{
        tag "${zipped_fasta}"

        input:
        path zipped_fasta from file(params.fasta) // path doesn't like it if a string of an object is not prefaced with a root dir (/), so use file() to resolve string before parsing to `path` 

        output:
        path "$unzip" into ch_fasta_for_bwaindex,ch_fasta_for_bt2index,ch_fasta_for_faidx,ch_fasta_for_seqdict,ch_fasta_for_circulargenerator,ch_fasta_for_circularmapper,ch_fasta_for_damageprofiler,ch_fasta_for_qualimap,ch_fasta_for_pmdtools,ch_fasta_for_genotyping_ug,ch_fasta_for_genotyping_hc,ch_fasta_for_genotyping_freebayes,ch_fasta_for_genotyping_pileupcaller,ch_fasta_for_vcf2genome,ch_fasta_for_multivcfanalyzer,ch_fasta_for_genotyping_angsd,ch_fasta_for_damagerescaling

        script:
        unzip = zipped_fasta.toString() - '.gz'
        """
        pigz -f -d -p ${task.cpus} $zipped_fasta
        """
        }
    } else {
    fasta_for_indexing = Channel
    .fromPath("${params.fasta}", checkIfExists: true)
    .into{ ch_fasta_for_bwaindex; ch_fasta_for_bt2index; ch_fasta_for_faidx; ch_fasta_for_seqdict; ch_fasta_for_circulargenerator; ch_fasta_for_circularmapper; ch_fasta_for_damageprofiler; ch_fasta_for_qualimap; ch_fasta_for_pmdtools; ch_fasta_for_genotyping_ug; ch_fasta__for_genotyping_hc; ch_fasta_for_genotyping_hc; ch_fasta_for_genotyping_freebayes; ch_fasta_for_genotyping_pileupcaller; ch_fasta_for_vcf2genome; ch_fasta_for_multivcfanalyzer;ch_fasta_for_genotyping_angsd;ch_fasta_for_damagerescaling }
}

// Check that fasta index file path ends in '.fai'
if (params.fasta_index && !params.fasta_index.endsWith(".fai")) {
    exit 1, "The specified fasta index file (${params.fasta_index}) is not valid. Fasta index files should end in '.fai'."
}

// Check if genome exists in the config file. params.genomes is from igenomes.conf, params.genome specified by user
if ( params.genome && !params.genomes.containsKey(params.genome)) {
    exit 1, "[nf-core/eager] error: the provided genome '${params.genome}' is not available in the iGenomes file. Currently the available genomes are ${params.genomes.keySet().join(", ")}."
}

// Mapper validation
if (params.mapper != 'bwaaln' && !params.mapper == 'circularmapper' && !params.mapper == 'bwamem' && !params.mapper == "bowtie2"){
    exit 1, "[nf-core/eager] error: invalid mapper option. Options are: 'bwaaln', 'bwamem', 'circularmapper', 'bowtie2'. Default: 'bwaaln'. Found parameter: --mapper '${params.mapper}'."
}

if (params.mapper == 'bowtie2' && params.bt2_alignmode != 'local' && params.bt2_alignmode != 'end-to-end' ) {
    exit 1, "[nf-core/eager] error: invalid bowtie2 alignment mode. Options: 'local', 'end-to-end'. Found parameter: --bt2_alignmode '${params.bt2_alignmode}'"
}

if (params.mapper == 'bowtie2' && params.bt2_sensitivity != 'no-preset' && params.bt2_sensitivity != 'very-fast' && params.bt2_sensitivity != 'fast' && params.bt2_sensitivity != 'sensitive' && params.bt2_sensitivity != 'very-sensitive' ) {
    exit 1, "[nf-core/eager] error: invalid bowtie2 sensitivity mode. Options: 'no-preset', 'very-fast', 'fast', 'sensitive', 'very-sensitive'. Options are for both alignmodes Found parameter: --bt2_sensitivity '${params.bt2_sensitivity}'."
}

if (params.bt2n != 0 && params.bt2n != 1) {
    exit 1, "[nf-core/eager] error: invalid bowtie2 --bt2n (-N) parameter. Options: 0, 1. Found parameter: --bt2n ${params.bt2n}."

}

// Index files provided? Then check whether they are correct and complete
if( params.bwa_index != '' && (params.mapper == 'bwaaln' | params.mapper == 'bwamem' | params.mapper == 'circularmapper')){
    Channel
        .fromPath(params.bwa_index, checkIfExists: true)
        .ifEmpty { exit 1, "[nf-core/eager] error: bwa indices not found in: ${index_base}." }
        .into {bwa_index; bwa_index_bwamem}

    bt2_index = Channel.empty()
}

if( params.bt2_index != '' && params.mapper == 'bowtie2' ){
    lastPath = params.bt2_index.lastIndexOf(File.separator)
    bt2_dir =  params.bt2_index.substring(0,lastPath+1)
    bt2_base = params.bt2_index.substring(lastPath+1)

    Channel
        .fromPath(params.bt2_index, checkIfExists: true)
        .ifEmpty { exit 1, "[nf-core/eager] error: bowtie2 indices not found in: ${bt2_dir}." }
        .into {bt2_index; bt2_index_bwamem}

    bwa_index = Channel.empty()
    bwa_index_bwamem = Channel.empty()
=======
    NfcoreSchema.validateParameters(params, json_schema, log)
>>>>>>> 9d451bd1
}

// Validate BAM input isn't set to paired_end
if ( params.bam && !params.single_end ) {
  exit 1, "[nf-core/eager] error: bams can only be specified with --single_end. Please check input command."
}

// Validate that skip_collapse is only set to True for paired_end reads!
if (!has_extension(params.input, "tsv") && params.skip_collapse  && params.single_end){
    exit 1, "[nf-core/eager] error: --skip_collapse can only be set for paired_end samples."
}

// Validate not trying to both skip collapse and skip trim
if ( params.skip_collapse && params.skip_trim ) {
  exit 1, "[nf-core/eager error]: you have specified to skip both merging and trimming of paired end samples. Use --skip_adapterremoval instead."
}

// Bedtools validation
if(params.run_bedtools_coverage && params.anno_file == ''){
  exit 1, "[nf-core/eager] error: you have turned on bedtools coverage, but not specified a BED or GFF file with --anno_file. Please validate your parameters."
}

// BAM filtering validation
if (!params.run_bam_filtering && params.bam_mapping_quality_threshold != 0) {
  exit 1, "[nf-core/eager] error: please turn on BAM filtering if you want to perform mapping quality filtering! Provide: --run_bam_filtering."
}

if (params.dedupper == 'dedup' && !params.mergedonly) {
    log.warn "[nf-core/eager] Warning: you are using DeDup but without specifying --mergedonly for AdapterRemoval, dedup will likely fail! See documentation for more information."
}

// Genotyping validation
if (params.run_genotyping){

  if (params.genotyping_tool == 'pileupcaller' && ( params.pileupcaller_bedfile == '' || params.pileupcaller_snpfile == '' ) ) {
    exit 1, "[nf-core/eager] error: please check your pileupCaller bed file and snp file parameters. You must supply a bed file and a snp file."
  }

  if (params.genotyping_tool == 'angsd' && ! ( params.angsd_glformat == 'text' || params.angsd_glformat == 'binary' || params.angsd_glformat == 'binary_three' || params.angsd_glformat == 'beagle' ) ) {
    exit 1, "[nf-core/eager] error: please check your ANGSD output format! Options: 'text', 'binary', 'binary_three', 'beagle'. Found parameter: --angsd_glformat '${params.angsd_glformat}'."
  }
}

// Consensus sequence generation validation
if (params.run_vcf2genome) {
    if (!params.run_genotyping) {
      exit 1, "[nf-core/eager] error: consensus sequence generation requires genotyping via UnifiedGenotyper on be turned on with the parameter --run_genotyping and --genotyping_tool 'ug'. Please check your genotyping parameters."
    }

    if (params.genotyping_tool != 'ug') {
      exit 1, "[nf-core/eager] error: consensus sequence generation requires genotyping via UnifiedGenotyper on be turned on with the parameter --run_genotyping and --genotyping_tool 'ug'. Found parameter: --genotyping_tool '${params.genotyping_tool}'."
    }
}

// MultiVCFAnalyzer validation
if (params.run_multivcfanalyzer) {
  if (!params.run_genotyping) {
    exit 1, "[nf-core/eager] error: MultiVCFAnalyzer requires genotyping to be turned on with the parameter --run_genotyping. Please check your genotyping parameters."
  }

  if (params.genotyping_tool != "ug") {
    exit 1, "[nf-core/eager] error: MultiVCFAnalyzer only accepts VCF files from GATK UnifiedGenotyper. Found parameter: --genotyping_tool '${params.genotyping_tool}'."
  }

  if (params.gatk_ploidy != 2) {
    exit 1, "[nf-core/eager] error: MultiVCFAnalyzer only accepts VCF files generated with a GATK ploidy set to 2. Found parameter: --gatk_ploidy ${params.gatk_ploidy}."
  }

  if (params.additional_vcf_files != '') {
      ch_extravcfs_for_multivcfanalyzer = Channel.fromPath(params.additional_vcf_files, checkIfExists: true)
  }
}

if (params.run_metagenomic_screening) {
  if ( params.bam_unmapped_type == "discard" ) {
  exit 1, "[nf-core/eager] error: metagenomic classification can only run on unmapped reads. Please supply --bam_unmapped_type 'fastq'. Supplied: --bam_unmapped_type '${params.bam_unmapped_type}'."
  }

  if (params.bam_unmapped_type != 'fastq' ) {
  exit 1, "[nf-core/eager] error: metagenomic classification can only run on unmapped reads in FASTQ format. Please supply --bam_unmapped_type 'fastq'. Found parameter: --bam_unmapped_type '${params.bam_unmapped_type}'."
  }

  if (params.database == '' ) {
    exit 1, "[nf-core/eager] error: metagenomic classification requires a path to a database directory. Please specify one with --database '/path/to/database/'."
  }

  if (params.metagenomic_tool == 'malt' && params.malt_min_support_mode == 'percent' && params.metagenomic_min_support_reads != 1) {
    exit 1, "[nf-core/eager] error: incompatible MALT min support configuration. Percent can only be used with --malt_min_support_percent. You modified: --metagenomic_min_support_reads."
  }

  if (params.metagenomic_tool == 'malt' && params.malt_min_support_mode == 'reads' && params.malt_min_support_percent != 0.01) {
    exit 1, "[nf-core/eager] error: incompatible MALT min support configuration. Reads can only be used with --malt_min_supportreads. You modified: --malt_min_support_percent."
  }

  if (!params.metagenomic_min_support_reads.toString().isInteger()){
    exit 1, "[nf-core/eager] error: incompatible min_support_reads configuration. min_support_reads can only be used with integers. --metagenomic_min_support_reads Found parameter: ${params.metagenomic_min_support_reads}."
  }
}

// MaltExtract validation
if (params.run_maltextract) {

  if (params.run_metagenomic_screening && params.metagenomic_tool != 'malt') {
    exit 1, "[nf-core/eager] error: MaltExtract can only accept MALT output. Please supply --metagenomic_tool 'malt'. Found parameter: --metagenomic_tool '${params.metagenomic_tool}'"
  }

  if (params.run_metagenomic_screening && params.metagenomic_tool != 'malt') {
    exit 1, "[nf-core/eager] error: MaltExtract can only accept MALT output. Please supply --metagenomic_tool 'malt'. Found parameter: --metagenomic_tool '${params.metagenomic_tool}'"
  }

  if (params.maltextract_taxon_list == '') {
    exit 1, "[nf-core/eager] error: MaltExtract requires a taxon list specifying the target taxa of interest. Specify the file with --params.maltextract_taxon_list."
  }
}

/////////////////////////////////////////////////////////
/* --          VALIDATE INPUT FILES                 -- */
/////////////////////////////////////////////////////////

// Set up channels for annotation file
if (!params.run_bedtools_coverage){
  ch_anno_for_bedtools = Channel.empty()
} else {
  ch_anno_for_bedtools = Channel.fromPath(params.anno_file, checkIfExists: true)
    .ifEmpty { exit 1, "[nf-core/eager] error: bedtools annotation file not found. Supplied parameter: --anno_file ${params.anno_file}."}
}

if (params.fasta) {
    file(params.fasta, checkIfExists: true)
    lastPath = params.fasta.lastIndexOf(File.separator)
    lastExt = params.fasta.lastIndexOf(".")
    fasta_base = params.fasta.substring(lastPath+1)
    index_base = params.fasta.substring(lastPath+1,lastExt)
    if (params.fasta.endsWith('.gz')) {
        fasta_base = params.fasta.substring(lastPath+1,lastExt)
        index_base = fasta_base.substring(0,fasta_base.lastIndexOf("."))

    }
} else {
    exit 1, "[nf-core/eager] error: please specify --fasta with the path to your reference"
}

// Validate reference inputs
if("${params.fasta}".endsWith(".gz")){
    process unzip_reference{
        tag "${zipped_fasta}"

        input:
        path zipped_fasta from file(params.fasta) // path doesn't like it if a string of an object is not prefaced with a root dir (/), so use file() to resolve string before parsing to `path` 

        output:
        path "$unzip" into ch_fasta into ch_fasta_for_bwaindex,ch_fasta_for_bt2index,ch_fasta_for_faidx,ch_fasta_for_seqdict,ch_fasta_for_circulargenerator,ch_fasta_for_circularmapper,ch_fasta_for_damageprofiler,ch_fasta_for_qualimap,ch_fasta_for_pmdtools,ch_fasta_for_genotyping_ug,ch_fasta_for_genotyping_hc,ch_fasta_for_genotyping_freebayes,ch_fasta_for_genotyping_pileupcaller,ch_fasta_for_vcf2genome,ch_fasta_for_multivcfanalyzer,ch_fasta_for_genotyping_angsd,ch_fasta_for_damagerescaling

        script:
        unzip = zipped_fasta.toString() - '.gz'
        """
        pigz -f -d -p ${task.cpus} $zipped_fasta
        """
        }
    } else {
    fasta_for_indexing = Channel
    .fromPath("${params.fasta}", checkIfExists: true)
    .into{ ch_fasta_for_bwaindex; ch_fasta_for_bt2index; ch_fasta_for_faidx; ch_fasta_for_seqdict; ch_fasta_for_circulargenerator; ch_fasta_for_circularmapper; ch_fasta_for_damageprofiler; ch_fasta_for_qualimap; ch_fasta_for_pmdtools; ch_fasta_for_genotyping_ug; ch_fasta__for_genotyping_hc; ch_fasta_for_genotyping_hc; ch_fasta_for_genotyping_freebayes; ch_fasta_for_genotyping_pileupcaller; ch_fasta_for_vcf2genome; ch_fasta_for_multivcfanalyzer;ch_fasta_for_genotyping_angsd;ch_fasta_for_damagerescaling }
}

// Check that fasta index file path ends in '.fai'
if (params.fasta_index && !params.fasta_index.endsWith(".fai")) {
    exit 1, "The specified fasta index file (${params.fasta_index}) is not valid. Fasta index files should end in '.fai'."
}

// Check if genome exists in the config file. params.genomes is from igenomes.conf, params.genome specified by user
if (params.genomes && params.genome && !params.genomes.containsKey(params.genome)) {
    exit 1, "The provided genome '${params.genome}' is not available in the iGenomes file. Currently the available genomes are ${params.genomes.keySet().join(', ')}"
}

// Index files provided? Then check whether they are correct and complete
if( params.bwa_index != '' && (params.mapper == 'bwaaln' | params.mapper == 'bwamem' | params.mapper == 'circularmapper')){
    Channel
        .fromPath(params.bwa_index, checkIfExists: true)
        .ifEmpty { exit 1, "[nf-core/eager] error: bwa indices not found in: ${index_base}." }
        .into {bwa_index; bwa_index_bwamem}

    bt2_index = Channel.empty()
}

if( params.bt2_index != '' && params.mapper == 'bowtie2' ){
    lastPath = params.bt2_index.lastIndexOf(File.separator)
    bt2_dir =  params.bt2_index.substring(0,lastPath+1)
    bt2_base = params.bt2_index.substring(lastPath+1)

    Channel
        .fromPath(params.bt2_index, checkIfExists: true)
        .ifEmpty { exit 1, "[nf-core/eager] error: bowtie2 indices not found in: ${bt2_dir}." }
        .into {bt2_index; bt2_index_bwamem}

    bwa_index = Channel.empty()
    bwa_index_bwamem = Channel.empty()
}

// SexDetermination channel set up and bedfile validation
if (params.sexdeterrmine_bedfile == '') {
  ch_bed_for_sexdeterrmine = Channel.fromPath("$projectDir/assets/nf-core_eager_dummy.txt")
} else {
  ch_bed_for_sexdeterrmine = Channel.fromPath(params.sexdeterrmine_bedfile, checkIfExists: true)
}

 // pileupCaller channel generation and input checks for 'random sampling' genotyping
if (params.pileupcaller_bedfile.isEmpty()) {
  ch_bed_for_pileupcaller = Channel.fromPath("$projectDir/assets/nf-core_eager_dummy.txt")
} else {
  ch_bed_for_pileupcaller = Channel.fromPath(params.pileupcaller_bedfile, checkIfExists: true)
}

if (params.pileupcaller_snpfile.isEmpty ()) {
  ch_snp_for_pileupcaller = Channel.fromPath("$projectDir/assets/nf-core_eager_dummy2.txt")
} else {
  ch_snp_for_pileupcaller = Channel.fromPath(params.pileupcaller_snpfile, checkIfExists: true)
}

// Create input channel for MALT database directory, checking directory exists
if ( params.database == '') {
    ch_db_for_malt = Channel.empty()
} else {
    ch_db_for_malt = Channel.fromPath(params.database, checkIfExists: true)
}

// Create input channel for MaltExtract taxon list, to allow downloading of taxon list, checking file exists.
if ( params.maltextract_taxon_list== '' ) {
    ch_taxonlist_for_maltextract = Channel.empty()
} else {
    ch_taxonlist_for_maltextract = Channel.fromPath(params.maltextract_taxon_list, checkIfExists: true)
}

// Create input channel for MaltExtract NCBI files, checking files exists.
if ( params.maltextract_ncbifiles == '' ) {
    ch_ncbifiles_for_maltextract = Channel.empty()
} else {
    ch_ncbifiles_for_maltextract = Channel.fromPath(params.maltextract_ncbifiles, checkIfExists: true)
}

////////////////////////////////////////////////////
/* --     Collect configuration parameters     -- */
////////////////////////////////////////////////////

// Check if genome exists in the config file
if (params.genomes && params.genome && !params.genomes.containsKey(params.genome)) {
    exit 1, "The provided genome '${params.genome}' is not available in the iGenomes file. Currently the available genomes are ${params.genomes.keySet().join(', ')}"
}

// Check AWS batch settings
if (workflow.profile.contains('awsbatch')) {
    // AWSBatch sanity checking
    if (!params.awsqueue || !params.awsregion) exit 1, 'Specify correct --awsqueue and --awsregion parameters on AWSBatch!'
    // Check outdir paths to be S3 buckets if running on AWSBatch
    // related: https://github.com/nextflow-io/nextflow/issues/813
    if (!params.outdir.startsWith('s3:')) exit 1, 'Outdir not on S3 - specify S3 Bucket to run on AWSBatch!'
    // Prevent trace files to be stored on S3 since S3 does not support rolling files.
    if (params.tracedir.startsWith('s3:')) exit 1, 'Specify a local tracedir or run without trace! S3 cannot be used for tracefiles.'
}

ch_multiqc_config = file("$projectDir/assets/multiqc_config.yaml", checkIfExists: true)
ch_multiqc_custom_config = params.multiqc_config ? Channel.fromPath(params.multiqc_config, checkIfExists: true) : Channel.empty()
ch_eager_logo = file("$projectDir/docs/images/nf-core_eager_logo.png")
ch_output_docs = file("$projectDir/docs/output.md", checkIfExists: true)
ch_output_docs_images = file("$projectDir/docs/images/", checkIfExists: true)
where_are_my_files = file("$projectDir/assets/where_are_my_files.txt")

///////////////////////////////////////////////////
/* --    INPUT FILE LOADING AND VALIDATING    -- */
///////////////////////////////////////////////////

// check if we have valid --reads or --input
if (params.input == null) {
  exit 1, "[nf-core/eager] error: --input was not supplied! Please check '--help' or documentation under 'running the pipeline' for details"
}

// Read in files properly from TSV file
tsv_path = null
if (params.input && (has_extension(params.input, "tsv"))) tsv_path = params.input

ch_input_sample = Channel.empty()

if (tsv_path) {

    tsv_file = file(tsv_path)
    
    if (tsv_file instanceof List) exit 1, "[nf-core/eager] error: can only accept one TSV file per run."
    if (!tsv_file.exists()) exit 1, "[nf-core/eager] error: input TSV file could not be found. Does the file exist and is it in the right place? You gave the path: ${params.input}"

    ch_input_sample = extract_data(tsv_path)

} else if (params.input && !has_extension(params.input, "tsv")) {

    log.info ""
    log.info "No TSV file provided - creating TSV from supplied directory."
    log.info "Reading path(s): ${params.input}\n"
    inputSample = retrieve_input_paths(params.input, params.colour_chemistry, params.single_end, params.single_stranded, params.udg_type, params.bam)
    ch_input_sample = inputSample

} else exit 1, "[nf-core/eager] error: --input file(s) not correctly not supplied or improperly defined, see '--help' flag and documentation under 'running the pipeline' for details."

ch_input_sample
  .into { ch_input_sample_downstream; ch_input_sample_check }

///////////////////////////////////////////////////
/* --         INPUT CHANNEL CREATION          -- */
///////////////////////////////////////////////////

// Check we don't have any duplicate file names
ch_input_sample_check
    .map {
      it ->
        def r1 = file(it[8]).getName()
        def r2 = file(it[9]).getName()
        def bam = file(it[10]).getName()

      [r1, r2, bam]

    }
    .collect()
    .map{
      file -> 
      filenames = file
      filenames -= 'NA'
      
      if( filenames.size() != filenames.unique().size() )
          exit 1, "[nf-core/eager] error: You have duplicate input FASTQ and/or BAM file names! All files must have unique names, different directories are not sufficent. Please check your input."
    }

// Drop samples with R1/R2 to fastQ channel, BAM samples to other channel
ch_branched_input = ch_input_sample_downstream.branch{
    fastq: it[8] != 'NA' //These are all fastqs
    bam: it[10] != 'NA' //These are all BAMs
}

//Removing BAM/BAI in case of a FASTQ input
ch_fastq_channel = ch_branched_input.fastq.map {
  samplename, libraryid, lane, colour, seqtype, organism, strandedness, udg, r1, r2, bam ->
    [samplename, libraryid, lane, colour, seqtype, organism, strandedness, udg, r1, r2]
}

//Removing R1/R2 in case of BAM input
ch_bam_channel = ch_branched_input.bam.map {
  samplename, libraryid, lane, colour, seqtype, organism, strandedness, udg, r1, r2, bam ->
    [samplename, libraryid, lane, colour, seqtype, organism, strandedness, udg, bam]
}

// Prepare starting channels, here we go
ch_input_for_convertbam = Channel.empty()

ch_bam_channel
  .into { ch_input_for_convertbam; ch_input_for_indexbam; }

// Also need to send raw files for lane merging, if we want to host removed fastq
ch_fastq_channel
  .into { ch_input_for_skipconvertbam; ch_input_for_lanemerge_hostremovalfastq }
  
////////////////////////////////////////////////////
/* --         PRINT PARAMETER SUMMARY          -- */
////////////////////////////////////////////////////

log.info NfcoreSchema.params_summary_log(workflow, params, json_schema)

// Header log info
def summary = [:]
if (workflow.revision) summary['Pipeline Release'] = workflow.revision
summary['Run Name']         = workflow.runName
summary['Input']            = params.input
summary['Fasta Ref']        = params.fasta
summary['Data Type']        = params.single_end ? 'Single-End' : 'Paired-End'
summary['Max Resources']    = "$params.max_memory memory, $params.max_cpus cpus, $params.max_time time per job"
if (workflow.containerEngine) summary['Container'] = "$workflow.containerEngine - $workflow.container"
summary['Output dir']       = params.outdir
summary['Launch dir']       = workflow.launchDir
summary['Working dir']      = workflow.workDir
summary['Script dir']       = workflow.projectDir
summary['User']             = workflow.userName
if (workflow.profile.contains('awsbatch')) {
    summary['AWS Region']   = params.awsregion
    summary['AWS Queue']    = params.awsqueue
    summary['AWS CLI']      = params.awscli
}
summary['Config Profile'] = workflow.profile
if (params.config_profile_description) summary['Config Profile Description'] = params.config_profile_description
if (params.config_profile_contact)     summary['Config Profile Contact']     = params.config_profile_contact
if (params.config_profile_url)         summary['Config Profile URL']         = params.config_profile_url
summary['Config Files'] = workflow.configFiles.join(', ')
if (params.email || params.email_on_fail) {
    summary['E-mail Address']    = params.email
    summary['E-mail on failure'] = params.email_on_fail
    summary['MultiQC maxsize']   = params.max_multiqc_email_size
}

Channel.from(summary.collect{ [it.key, it.value] })
    .map { k,v -> "<dt>$k</dt><dd><samp>${v ?: '<span style=\"color:#999999;\">N/A</a>'}</samp></dd>" }
    .reduce { a, b -> return [a, b].join("\n            ") }
    .map { x -> """
    id: 'nf-core-eager-summary'
    description: " - this information is collected when the pipeline is started."
    section_name: 'nf-core/eager Workflow Summary'
    section_href: 'https://github.com/nf-core/eager'
    plot_type: 'html'
    data: |
        <dl class=\"dl-horizontal\">
            $x
        </dl>
    """.stripIndent() }
    .set { ch_workflow_summary }


// Check the hostnames against configured profiles
checkHostname()

log.info "Schaffa, Schaffa, Genome Baua!"

///////////////////////////////////////////////////
/* --          REFERENCE FASTA INDEXING       -- */
///////////////////////////////////////////////////

// BWA Index
if( params.bwa_index == '' && !params.fasta.isEmpty() && (params.mapper == 'bwaaln' || params.mapper == 'bwamem' || params.mapper == 'circularmapper')){
  process makeBWAIndex {
    label 'sc_medium'
    tag "${fasta}"
    publishDir path: "${params.outdir}/reference_genome/bwa_index", mode: params.publish_dir_mode, saveAs: { filename -> 
            if (params.save_reference) filename 
            else if(!params.save_reference && filename == "where_are_my_files.txt") filename
            else null
    }

    input:
    path fasta from ch_fasta_for_bwaindex
    path where_are_my_files

    output:
    path "BWAIndex" into (bwa_index, bwa_index_bwamem)
    path "where_are_my_files.txt"

    script:
    """
    bwa index $fasta
    mkdir BWAIndex && mv ${fasta}* BWAIndex
    """
    }
    
    bt2_index = Channel.empty()
}

// bowtie2 Index
if(params.bt2_index == '' && !params.fasta.isEmpty() && params.mapper == "bowtie2"){
  process makeBT2Index {
    label 'sc_medium'
    tag "${fasta}"
    publishDir path: "${params.outdir}/reference_genome/bt2_index", mode: params.publish_dir_mode, saveAs: { filename -> 
            if (params.save_reference) filename 
            else if(!params.save_reference && filename == "where_are_my_files.txt") filename
            else null
    }

    input:
    path fasta from ch_fasta_for_bt2index
    path where_are_my_files

    output:
    path "BT2Index" into (bt2_index)
    path "where_are_my_files.txt"

    script:
    """
    bowtie2-build $fasta $fasta
    mkdir BT2Index && mv ${fasta}* BT2Index
    """
    }

  bwa_index = Channel.empty()
  bwa_index_bwamem = Channel.empty()

}

// FASTA Index (FAI)
if (params.fasta_index != '') {
  Channel
    .fromPath( params.fasta_index )
    .set { ch_fai_for_skipfastaindexing }
} else {
  Channel
    .empty()
    .set { ch_fai_for_skipfastaindexing }
}

process makeFastaIndex {
    label 'sc_small'
    tag "${fasta}"
    publishDir path: "${params.outdir}/reference_genome/fasta_index", mode: params.publish_dir_mode, saveAs: { filename -> 
            if (params.save_reference) filename 
            else if(!params.save_reference && filename == "where_are_my_files.txt") filename
            else null
    }
    
    when: params.fasta_index == '' && !params.fasta.isEmpty() && ( params.mapper == 'bwaaln' || params.mapper == 'bwamem' || params.mapper == 'circularmapper')

    input:
    path fasta from ch_fasta_for_faidx
    path where_are_my_files

    output:
    path "*.fai" into ch_fasta_faidx_index
    path "where_are_my_files.txt"

    script:
    """
    samtools faidx $fasta
    """
}

ch_fai_for_skipfastaindexing.mix(ch_fasta_faidx_index) 
  .into { ch_fai_for_ug; ch_fai_for_hc; ch_fai_for_freebayes; ch_fai_for_pileupcaller; ch_fai_for_angsd }

// Stage dict index file if supplied, else load it into the channel

if (params.seq_dict != '') {
  Channel
    .fromPath( params.seq_dict )
    .set { ch_dict_for_skipdict }
} else {
  Channel
    .empty()
    .set { ch_dict_for_skipdict }
}

process makeSeqDict {
    label 'sc_medium'
    tag "${fasta}"
    publishDir path: "${params.outdir}/reference_genome/seq_dict", mode: params.publish_dir_mode, saveAs: { filename -> 
            if (params.save_reference) filename 
            else if(!params.save_reference && filename == "where_are_my_files.txt") filename
            else null
    }
    
    when: params.seq_dict == '' && !params.fasta.isEmpty()

    input:
    path fasta from ch_fasta_for_seqdict
    path where_are_my_files

    output:
    path "*.dict" into ch_seq_dict
    path "where_are_my_files.txt"

    script:
    """
    picard -Xmx${task.memory.toMega()}M CreateSequenceDictionary R=$fasta O="${fasta.baseName}.dict"
    """
}

ch_dict_for_skipdict.mix(ch_seq_dict)
  .into { ch_dict_for_ug; ch_dict_for_hc; ch_dict_for_freebayes; ch_dict_for_pileupcaller; ch_dict_for_angsd }

//////////////////////////////////////////////////
/* --         BAM INPUT PREPROCESSING        -- */
//////////////////////////////////////////////////

// Convert to FASTQ if re-mapping is requested
process convertBam {
    label 'mc_small'
    tag "$libraryid"
    
    when: 
    params.run_convertinputbam

    input: 
    tuple samplename, libraryid, lane, colour, seqtype, organism, strandedness, udg, path(bam) from ch_input_for_convertbam 

    output:
    tuple samplename, libraryid, lane, colour, seqtype, organism, strandedness, udg, path("*fastq.gz"), val('NA') into ch_output_from_convertbam

    script:
    base = "${bam.baseName}"
    """
    samtools fastq -tn ${bam} | pigz -p ${task.cpus} > ${base}.converted.fastq.gz
    """ 
}

// If not converted to FASTQ generate pipeline compatible BAM index file (i.e. with correct samtools version) 
process indexinputbam {
  label 'sc_small'
  tag "$libraryid"

  when: 
  bam != 'NA' && !params.run_convertinputbam

  input:
  tuple samplename, libraryid, lane, colour, seqtype, organism, strandedness, udg, path(bam) from ch_input_for_indexbam 

  output:
  tuple samplename, libraryid, lane, seqtype, organism, strandedness, udg, path(bam), file("*.{bai,csi}")  into ch_indexbam_for_filtering

  script:
  def size = params.large_ref ? '-c' : ''
  """
  samtools index ${bam} ${size}
  """
}

// convertbam bypass
    ch_input_for_skipconvertbam.mix(ch_output_from_convertbam)
        .into { ch_convertbam_for_fastp; ch_convertbam_for_fastqc } 

//////////////////////////////////////////////////
/* -- SEQUENCING QC AND FASTQ PREPROCESSING  -- */
//////////////////////////////////////////////////

// Raw sequencing QC - allow user evaluate if sequencing any good?

process fastqc {
    label 'mc_small'
    tag "${libraryid}_L${lane}"
    publishDir "${params.outdir}/fastqc/input_fastq", mode: params.publish_dir_mode,
        saveAs: { filename ->
                      filename.indexOf(".zip") > 0 ? "zips/$filename" : "$filename"
                }


    input:
    tuple samplename, libraryid, lane, colour, seqtype, organism, strandedness, udg, file(r1), file(r2) from ch_convertbam_for_fastqc

    output:
    path "*_fastqc.{zip,html}" into ch_prefastqc_for_multiqc

    when: 
    !params.skip_fastqc

    script:
    if ( seqtype == 'PE' ) {
    """
    fastqc -t ${task.cpus} -q $r1 $r2
    rename 's/_fastqc\\.zip\$/_raw_fastqc.zip/' *_fastqc.zip
    rename 's/_fastqc\\.html\$/_raw_fastqc.html/' *_fastqc.html
    """
    } else {
    """
    fastqc -q $r1
    rename 's/_fastqc\\.zip\$/_raw_fastqc.zip/' *_fastqc.zip
    rename 's/_fastqc\\.html\$/_raw_fastqc.html/' *_fastqc.html
    """
    }
}

// Poly-G clipping for 2-colour chemistry sequencers, to reduce erroenous mapping of sequencing artefacts

if (params.complexity_filter_poly_g) {
  ch_input_for_fastp = ch_convertbam_for_fastp.branch{
    twocol: it[3] == '2' // Nextseq/Novaseq data with possible sequencing artefact
    fourcol: it[3] == '4'  // HiSeq/MiSeq data where polyGs would be true
  }

} else {
  ch_input_for_fastp = ch_convertbam_for_fastp.branch{
    twocol: it[3] == "dummy" // seq/Novaseq data with possible sequencing artefact
    fourcol: it[3] == '4' || it[3] == '2'  // HiSeq/MiSeq data where polyGs would be true
  }

}

process fastp {
    label 'mc_small'
    tag "${libraryid}_L${lane}"
    publishDir "${params.outdir}/FastP", mode: params.publish_dir_mode

    when: 
    params.complexity_filter_poly_g

    input:
    tuple samplename, libraryid, lane, colour, seqtype, organism, strandedness, udg, file(r1), file(r2) from ch_input_for_fastp.twocol

    output:
    tuple samplename, libraryid, lane, colour, seqtype, organism, strandedness, udg, path("*.pG.fq.gz") into ch_output_from_fastp
    path("*.json") into ch_fastp_for_multiqc

    script:
    if( seqtype == 'SE' ){
    """
    fastp --in1 ${r1} --out1 "${r1.baseName}.pG.fq.gz" -A -g --poly_g_min_len "${params.complexity_filter_poly_g_min}" -Q -L -w ${task.cpus} --json "${r1.baseName}"_L${lane}_fastp.json 
    """
    } else {
    """
    fastp --in1 ${r1} --in2 ${r2} --out1 "${r1.baseName}.pG.fq.gz" --out2 "${r2.baseName}.pG.fq.gz" -A -g --poly_g_min_len "${params.complexity_filter_poly_g_min}" -Q -L -w ${task.cpus} --json "${libraryid}"_L${lane}_polyg_fastp.json 
    """
    }
}

// Colour column only useful for fastp, so dropping now to reduce complexity downstream
ch_input_for_fastp.fourcol
  .map {
      def samplename = it[0]
      def libraryid  = it[1]
      def lane = it[2]
      def seqtype = it[4]
      def organism = it[5]
      def strandedness = it[6]
      def udg = it[7]
      def r1 = it[8]
      def r2 = seqtype == "PE" ? it[9] : file("$projectDir/assets/nf-core_eager_dummy.txt")
      
      [ samplename, libraryid, lane, seqtype, organism, strandedness, udg, r1, r2 ]

    }
 .set { ch_skipfastp_for_merge }

ch_output_from_fastp
  .map{
    def samplename = it[0]
    def libraryid  = it[1]
    def lane = it[2]
    def seqtype = it[4]
    def organism = it[5]
    def strandedness = it[6]
    def udg = it[7]
    def r1 = it[8] instanceof ArrayList ? it[8].sort()[0] : it[8]
    def r2 = seqtype == "PE" ? it[8].sort()[1] : file("$projectDir/assets/nf-core_eager_dummy.txt")

    [ samplename, libraryid, lane, seqtype, organism, strandedness, udg, r1, r2 ]

  }
  .set{ ch_fastp_for_merge }

ch_skipfastp_for_merge.mix(ch_fastp_for_merge)
  .into { ch_fastp_for_adapterremoval; ch_fastp_for_skipadapterremoval } 

// Sequencing adapter clipping and optional paired-end merging in preparation for mapping

process adapter_removal {
    label 'mc_small'
    tag "${libraryid}_L${lane}"
    publishDir "${params.outdir}/adapterremoval", mode: params.publish_dir_mode

    input:
    tuple samplename, libraryid, lane, seqtype, organism, strandedness, udg, file(r1), file(r2) from ch_fastp_for_adapterremoval

    output:
    tuple samplename, libraryid, lane, seqtype, organism, strandedness, udg, path("output/*{combined.fq,.se.truncated,pair1.truncated}.gz") into ch_output_from_adapterremoval_r1
    tuple samplename, libraryid, lane, seqtype, organism, strandedness, udg, path("output/*pair2.truncated.gz") optional true into ch_output_from_adapterremoval_r2
    tuple samplename, libraryid, lane, seqtype, organism, strandedness, udg, path("output/*.settings") into ch_adapterremoval_logs

    when: 
    !params.skip_adapterremoval

    script:
    base = "${r1.baseName}_L${lane}"
    //This checks whether we skip trimming and defines a variable respectively
    def preserve5p = params.preserve5p ? '--preserve5p' : '' // applies to any AR command - doesn't affect output file combination
    
    if ( seqtype == 'PE'  && !params.skip_collapse && !params.skip_trim  && !params.mergedonly && !params.preserve5p ) {
    """
    mkdir -p output

    AdapterRemoval --file1 ${r1} --file2 ${r2} --basename ${base}.pe --gzip --threads ${task.cpus} --qualitymax ${params.qualitymax} --collapse ${preserve5p} --trimns --trimqualities --adapter1 ${params.clip_forward_adaptor} --adapter2 ${params.clip_reverse_adaptor} --minlength ${params.clip_readlength} --minquality ${params.clip_min_read_quality} --minadapteroverlap ${params.min_adap_overlap}

    cat *.collapsed.gz *.collapsed.truncated.gz *.singleton.truncated.gz *.pair1.truncated.gz *.pair2.truncated.gz > output/${base}.pe.combined.tmp.fq.gz
    
    mv *.settings output/

    ## Add R_ and L_ for unmerged reads for DeDup compatibility
    AdapterRemovalFixPrefix -Xmx${task.memory.toGiga()}g output/${base}.pe.combined.tmp.fq.gz > output/${base}.pe.combined.fq

    pigz -p ${task.cpus} output/${base}.pe.combined.fq
    """
    //PE mode, collapse and trim, outputting all reads, preserving 5p
    } else if (seqtype == 'PE'  && !params.skip_collapse && !params.skip_trim  && !params.mergedonly && params.preserve5p) {
    """
    mkdir -p output

    AdapterRemoval --file1 ${r1} --file2 ${r2} --basename ${base}.pe --gzip --threads ${task.cpus} --qualitymax ${params.qualitymax} --collapse ${preserve5p} --trimns --trimqualities --adapter1 ${params.clip_forward_adaptor} --adapter2 ${params.clip_reverse_adaptor} --minlength ${params.clip_readlength} --minquality ${params.clip_min_read_quality} --minadapteroverlap ${params.min_adap_overlap}

    cat *.collapsed.gz *.singleton.truncated.gz *.pair1.truncated.gz *.pair2.truncated.gz > output/${base}.pe.combined.tmp.fq.gz

    mv *.settings output/

    ## Add R_ and L_ for unmerged reads for DeDup compatibility
    AdapterRemovalFixPrefix -Xmx${task.memory.toGiga()}g output/${base}.pe.combined.tmp.fq.gz > output/${base}.pe.combined.fq

    pigz -p ${task.cpus} output/${base}.pe.combined.fq
    """
    // PE mode, collapse and trim but only output collapsed reads
    } else if ( seqtype == 'PE'  && !params.skip_collapse && !params.skip_trim && params.mergedonly && !params.preserve5p ) {
    """
    mkdir -p output
    AdapterRemoval --file1 ${r1} --file2 ${r2} --basename ${base}.pe  --gzip --threads ${task.cpus} --qualitymax ${params.qualitymax} --collapse ${preserve5p} --trimns --trimqualities --adapter1 ${params.clip_forward_adaptor} --adapter2 ${params.clip_reverse_adaptor} --minlength ${params.clip_readlength} --minquality ${params.clip_min_read_quality} --minadapteroverlap ${params.min_adap_overlap}
    
    cat *.collapsed.gz *.collapsed.truncated.gz > output/${base}.pe.combined.tmp.fq.gz
        
    ## Add R_ and L_ for unmerged reads for DeDup compatibility
    AdapterRemovalFixPrefix -Xmx${task.memory.toGiga()}g output/${base}.pe.combined.tmp.fq.gz > output/${base}.pe.combined.fq
    
    pigz -p ${task.cpus} output/${base}.pe.combined.fq

    mv *.settings output/
    """
    // PE mode, collapse and trim but only output collapsed reads, preserving 5p
    } else if ( seqtype == 'PE'  && !params.skip_collapse && !params.skip_trim && params.mergedonly && params.preserve5p ) {
    """
    mkdir -p output
    AdapterRemoval --file1 ${r1} --file2 ${r2} --basename ${base}.pe  --gzip --threads ${task.cpus} --qualitymax ${params.qualitymax} --collapse ${preserve5p} --trimns --trimqualities --adapter1 ${params.clip_forward_adaptor} --adapter2 ${params.clip_reverse_adaptor} --minlength ${params.clip_readlength} --minquality ${params.clip_min_read_quality} --minadapteroverlap ${params.min_adap_overlap}
    
    cat *.collapsed.gz > output/${base}.pe.combined.tmp.fq.gz
    
    ## Add R_ and L_ for unmerged reads for DeDup compatibility
    AdapterRemovalFixPrefix -Xmx${task.memory.toGiga()}g  output/${base}.pe.combined.tmp.fq.gz > output/${base}.pe.combined.fq
    
    pigz -p ${task.cpus} output/${base}.pe.combined.fq

    mv *.settings output/
    """
    // PE mode, collapsing but skip trim, (output all reads). Note: seems to still generate `truncated` files for some reason, so merging for safety.
    // Will still do default AR length filtering I guess
    } else if ( seqtype == 'PE'  && !params.skip_collapse && params.skip_trim && !params.mergedonly ) {
    """
    mkdir -p output
    AdapterRemoval --file1 ${r1} --file2 ${r2} --basename ${base}.pe --gzip --threads ${task.cpus} --qualitymax ${params.qualitymax} --collapse ${preserve5p} --adapter1 "" --adapter2 ""
    
    cat *.collapsed.gz *.pair1.truncated.gz *.pair2.truncated.gz > output/${base}.pe.combined.tmp.fq.gz
        
    ## Add R_ and L_ for unmerged reads for DeDup compatibility
    AdapterRemovalFixPrefix -Xmx${task.memory.toGiga()}g output/${base}.pe.combined.tmp.fq.gz > output/${base}.pe.combined.fq
    
    pigz -p ${task.cpus} output/${base}.pe.combined.fq

    mv *.settings output/
    """
    // PE mode, collapsing but skip trim, and only output collapsed reads. Note: seems to still generate `truncated` files for some reason, so merging for safety.
    // Will still do default AR length filtering I guess
    } else if ( seqtype == 'PE'  && !params.skip_collapse && params.skip_trim && params.mergedonly ) {
    """
    mkdir -p output
    AdapterRemoval --file1 ${r1} --file2 ${r2} --basename ${base}.pe --gzip --threads ${task.cpus} --qualitymax ${params.qualitymax} --collapse ${preserve5p}  --adapter1 "" --adapter2 ""
    
    cat *.collapsed.gz > output/${base}.pe.combined.tmp.fq.gz
    
    ## Add R_ and L_ for unmerged reads for DeDup compatibility
    AdapterRemovalFixPrefix -Xmx${task.memory.toGiga()}g output/${base}.pe.combined.tmp.fq.gz  > output/${base}.pe.combined.fq
    
    pigz -p ${task.cpus} output/${base}.pe.combined.fq

    mv *.settings output/
    """
    // PE mode, skip collapsing but trim (output all reads, as merging not possible) - activates paired-end mapping!
    } else if ( seqtype == 'PE'  && params.skip_collapse && !params.skip_trim ) {
    """
    mkdir -p output
    AdapterRemoval --file1 ${r1} --file2 ${r2} --basename ${base}.pe --gzip --threads ${task.cpus} --qualitymax ${params.qualitymax} ${preserve5p} --trimns --trimqualities --adapter1 ${params.clip_forward_adaptor} --adapter2 ${params.clip_reverse_adaptor} --minlength ${params.clip_readlength} --minquality ${params.clip_min_read_quality} --minadapteroverlap ${params.min_adap_overlap}
    
    mv ${base}.pe.pair*.truncated.gz *.settings output/
    """
    } else if ( seqtype != 'PE' && !params.skip_trim ) {
    //SE, collapse not possible, trim reads only
    """
    mkdir -p output
    AdapterRemoval --file1 ${r1} --basename ${base}.se --gzip --threads ${task.cpus} --qualitymax ${params.qualitymax} ${preserve5p} --trimns --trimqualities --adapter1 ${params.clip_forward_adaptor} --adapter2 ${params.clip_reverse_adaptor} --minlength ${params.clip_readlength} --minquality ${params.clip_min_read_quality} --minadapteroverlap ${params.min_adap_overlap}
    mv *.settings *.se.truncated.gz output/
    """
    } else if ( seqtype != 'PE' && params.skip_trim ) {
    //SE, collapse not possible, trim reads only
    """
    mkdir -p output
    AdapterRemoval --file1 ${r1} --basename ${base}.se --gzip --threads ${task.cpus} --qualitymax ${params.qualitymax} ${preserve5p} --adapter1 "" --adapter2 ""
    mv *.settings *.se.truncated.gz output/
    """
    }
}

// When not collapsing paired-end data, re-merge the R1 and R2 files into single map. Otherwise if SE or collapsed PE, R2 now becomes NA
// Sort to make sure we get consistent R1 and R2 ordered when using `-resume`, even if not needed for FastQC
if ( params.skip_collapse ){
  ch_output_from_adapterremoval_r1
    .mix(ch_output_from_adapterremoval_r2)
    .groupTuple(by: [0,1,2,3,4,5,6])
    .map{
      it -> 
        def samplename = it[0]
        def libraryid  = it[1]
        def lane = it[2]
        def seqtype = it[3]
        def organism = it[4]
        def strandedness = it[5]
        def udg = it[6]
        def r1 = file(it[7].sort()[0])
        def r2 = seqtype == "PE" ? file(it[7].sort()[1]) : file("$projectDir/assets/nf-core_eager_dummy.txt")

        [ samplename, libraryid, lane, seqtype, organism, strandedness, udg, r1, r2 ]

    }
    .into { ch_output_from_adapterremoval; ch_adapterremoval_for_postfastqc }
} else {
  ch_output_from_adapterremoval_r1
    .map{
      it -> 
        def samplename = it[0]
        def libraryid  = it[1]
        def lane = it[2]
        def seqtype = it[3]
        def organism = it[4]
        def strandedness = it[5]
        def udg = it[6]
        def r1 = file(it[7])
        def r2 = file("$projectDir/assets/nf-core_eager_dummy.txt")

        [ samplename, libraryid, lane, seqtype, organism, strandedness, udg, r1, r2 ]
    }
    .into { ch_output_from_adapterremoval; ch_adapterremoval_for_postfastqc }
}

// AdapterRemoval bypass when not running it
if (!params.skip_adapterremoval) {
    ch_output_from_adapterremoval.mix(ch_fastp_for_skipadapterremoval)
        .filter { it =~/.*combined.fq.gz|.*truncated.gz/ }
        .dump(tag: "AR Bypass")
        .into { ch_adapterremoval_for_fastqc_after_clipping; ch_adapterremoval_for_lanemerge; } 
} else {
    ch_fastp_for_skipadapterremoval
        .into { ch_adapterremoval_for_fastqc_after_clipping; ch_adapterremoval_for_lanemerge; } 
}

// Lane merging for libraries sequenced over multiple lanes (e.g. NextSeq)
ch_branched_for_lanemerge = ch_adapterremoval_for_lanemerge
  .groupTuple(by: [0,1,3,4,5,6])
  .map {
    it ->
      def samplename = it[0]
      def libraryid  = it[1]
      def lane = it[2]
      def seqtype = it[3]
      def organism = it[4]
      def strandedness = it[5]
      def udg = it[6]
      def r1 = it[7]
      def r2 = it[8]

      [ samplename, libraryid, lane, seqtype, organism, strandedness, udg, r1, r2 ]

  }
  .dump(tag: "LaneMerge Bypass")
  .branch {
    skip_merge: it[7].size() == 1 // Can skip merging if only single lanes
    merge_me: it[7].size() > 1
  }

ch_branched_for_lanemerge_skipme = ch_branched_for_lanemerge.skip_merge
  .map{
    it -> 
        def samplename = it[0]
        def libraryid  = it[1]
        def lane = it[2]
        def seqtype = it[3]
        def organism = it[4]
        def strandedness = it[5]
        def udg = it[6]
        def r1 = it[7][0]
        def r2 = it[8][0]

        [ samplename, libraryid, lane, seqtype, organism, strandedness, udg, r1, r2 ]
  }
  .dump(tag: "LaneMerge Reconfigure")


ch_branched_for_lanemerge_ready = ch_branched_for_lanemerge.merge_me
  .map{
      it -> 
        def samplename = it[0]
        def libraryid  = it[1]
        def lane = it[2]
        def seqtype = it[3]
        def organism = it[4]
        def strandedness = it[5]
        def udg = it[6]
        def r1 = it[7]

        // find and remove duplicate dummies to prevent file collision error
        def r2 = it[8]*.toString()
        r2.removeAll{ it == "$projectDir/assets/nf-core_eager_dummy.txt" }

        [ samplename, libraryid, lane, seqtype, organism, strandedness, udg, r1, r2 ]
  }

process lanemerge {
  label 'sc_tiny'
  tag "${libraryid}"
  publishDir "${params.outdir}/lanemerging", mode: params.publish_dir_mode

  input:
  tuple samplename, libraryid, lane, seqtype, organism, strandedness, udg, path(r1), path(r2) from ch_branched_for_lanemerge_ready

  output:
  tuple samplename, libraryid, lane, seqtype, organism, strandedness, udg, path("*_R1_lanemerged.fq.gz") into ch_lanemerge_for_mapping_r1
  tuple samplename, libraryid, lane, seqtype, organism, strandedness, udg, path("*_R2_lanemerged.fq.gz") optional true into ch_lanemerge_for_mapping_r2

  script:
  if ( seqtype == 'PE' && ( params.skip_collapse || params.skip_adapterremoval ) ){
  lane = 0
  """
  cat ${r1} > "${libraryid}"_R1_lanemerged.fq.gz
  cat ${r2} > "${libraryid}"_R2_lanemerged.fq.gz
  """
  } else {
  """
  cat ${r1} > "${libraryid}"_R1_lanemerged.fq.gz
  """
  }

}

// Ensuring always valid R2 file even if doesn't exist for AWS
if ( ( params.skip_collapse || params.skip_adapterremoval ) ) {
  ch_lanemerge_for_mapping_r1
    .dump(tag: "Post LaneMerge Reconfigure")
    .mix(ch_lanemerge_for_mapping_r2)
    .groupTuple(by: [0,1,2,3,4,5,6])
    .map{
      it -> 
        def samplename = it[0]
        def libraryid  = it[1]
        def lane = it[2]
        def seqtype = it[3]
        def organism = it[4]
        def strandedness = it[5]
        def udg = it[6]
        def r1 = file(it[7].sort()[0])
        def r2 = seqtype == "PE" ? file(it[7].sort()[1]) : file("$projectDir/assets/nf-core_eager_dummy.txt")

        [ samplename, libraryid, lane, seqtype, organism, strandedness, udg, r1, r2 ]

    }
    .mix(ch_branched_for_lanemerge_skipme)
    .into { ch_lanemerge_for_skipmap; ch_lanemerge_for_bwa; ch_lanemerge_for_cm; ch_lanemerge_for_bwamem; ch_lanemerge_for_bt2 }
} else {
  ch_lanemerge_for_mapping_r1
    .map{
      it -> 
        def samplename = it[0]
        def libraryid  = it[1]
        def lane = it[2]
        def seqtype = it[3]
        def organism = it[4]
        def strandedness = it[5]
        def udg = it[6]
        def r1 = file(it[7])
        def r2 = file("$projectDir/assets/nf-core_eager_dummy.txt")

        [ samplename, libraryid, lane, seqtype, organism, strandedness, udg, r1, r2 ]
    }
    .mix(ch_branched_for_lanemerge_skipme)
    .into { ch_lanemerge_for_skipmap; ch_lanemerge_for_bwa; ch_lanemerge_for_cm; ch_lanemerge_for_bwamem; ch_lanemerge_for_bt2 }
}

// ENA upload doesn't do separate lanes, so merge raw FASTQs for mapped-reads removal 

// Per-library lane grouping done within process
process lanemerge_hostremoval_fastq {
  label 'sc_tiny'
  tag "${libraryid}"

  when: 
  params.hostremoval_input_fastq

  input:
  tuple samplename, libraryid, lane, colour, seqtype, organism, strandedness, udg, file(r1), file(r2) from ch_input_for_lanemerge_hostremovalfastq.groupTuple(by: [0,1,3,4,5,6,7])

  output:
  tuple samplename, libraryid, lane, seqtype, organism, strandedness, udg, file("*.fq.gz") into ch_fastqlanemerge_for_hostremovalfastq

  script:
  if ( seqtype == 'PE' ){
  lane = 0
  """
  cat ${r1} > "${libraryid}"_R1_lanemerged.fq.gz
  cat ${r2} > "${libraryid}"_R2_lanemerged.fq.gz
  """
  } else {
  """
  cat ${r1} > "${libraryid}"_R1_lanemerged.fq.gz
  """
  }

}

// Post-preprocessing QC to help user check pre-processing removed all sequencing artefacts

process fastqc_after_clipping {
    label 'mc_small'
    tag "${libraryid}_L${lane}"
    publishDir "${params.outdir}/fastqc/after_clipping", mode: params.publish_dir_mode,
        saveAs: { filename ->
                      filename.indexOf(".zip") > 0 ? "zips/$filename" : "$filename"
                }


    when: !params.skip_adapterremoval && !params.skip_fastqc

    input:
    tuple samplename, libraryid, lane, seqtype, organism, strandedness, udg, file(r1), file(r2) from ch_adapterremoval_for_fastqc_after_clipping

    output:
    path("*_fastqc.{zip,html}") into ch_fastqc_after_clipping

    script:
    if ( params.skip_collapse && seqtype == 'PE' ) {
    """
    fastqc -t ${task.cpus} -q ${r1} ${r2}
    """
    } else {
    """
    fastqc -t ${task.cpus} -q ${r1}
    """
    }

}

//////////////////////////////////////////////////
/* --    READ MAPPING AND POSTPROCESSING     -- */
//////////////////////////////////////////////////

// bwa aln as standard aDNA mapper

process bwa {
    label 'mc_medium'
    tag "${libraryid}"
    publishDir "${params.outdir}/mapping/bwa", mode: params.publish_dir_mode

    input:
    tuple samplename, libraryid, lane, seqtype, organism, strandedness, udg, path(r1), path(r2) from ch_lanemerge_for_bwa.dump(tag: "input_tuple")
    path index from bwa_index.collect().dump(tag: "input_index")

    output:
    tuple samplename, libraryid, lane, seqtype, organism, strandedness, udg, path("*.mapped.bam"), path("*.{bai,csi}") into ch_output_from_bwa   

    when: 
    params.mapper == 'bwaaln'

    script:
    def size = params.large_ref ? '-c' : ''
    def fasta = "${index}/${fasta_base}"

    //PE data without merging, PE data without any AR applied
    if ( seqtype == 'PE' && ( params.skip_collapse || params.skip_adapterremoval ) ){
    """
    bwa aln -t ${task.cpus} $fasta ${r1} -n ${params.bwaalnn} -l ${params.bwaalnl} -k ${params.bwaalnk} -f ${libraryid}.r1.sai
    bwa aln -t ${task.cpus} $fasta ${r2} -n ${params.bwaalnn} -l ${params.bwaalnl} -k ${params.bwaalnk} -f ${libraryid}.r2.sai
    bwa sampe -r "@RG\\tID:ILLUMINA-${libraryid}\\tSM:${libraryid}\\tPL:illumina\\tPU:ILLUMINA-${libraryid}-${seqtype}" $fasta ${libraryid}.r1.sai ${libraryid}.r2.sai ${r1} ${r2} | samtools sort -@ ${task.cpus} -O bam - > ${libraryid}_"${seqtype}".mapped.bam
    samtools index "${libraryid}"_"${seqtype}".mapped.bam ${size}
    """
    } else {
    //PE collapsed, or SE data 
    """
    bwa aln -t ${task.cpus} ${fasta} ${r1} -n ${params.bwaalnn} -l ${params.bwaalnl} -k ${params.bwaalnk} -f ${libraryid}.sai
    bwa samse -r "@RG\\tID:ILLUMINA-${libraryid}\\tSM:${libraryid}\\tPL:illumina\\tPU:ILLUMINA-${libraryid}-${seqtype}" $fasta ${libraryid}.sai $r1 | samtools sort -@ ${task.cpus} -O bam - > "${libraryid}"_"${seqtype}".mapped.bam
    samtools index "${libraryid}"_"${seqtype}".mapped.bam ${size}
    """
    }
    
}

// bwa mem for more complex or for modern data mapping

process bwamem {
    label 'mc_medium'
    tag "$libraryid"
    publishDir "${params.outdir}/mapping/bwamem", mode: params.publish_dir_mode

    input:
    tuple samplename, libraryid, lane, seqtype, organism, strandedness, udg, file(r1), file(r2) from ch_lanemerge_for_bwamem
    path index from bwa_index_bwamem.collect()

    output:
    tuple samplename, libraryid, lane, seqtype, organism, strandedness, udg, path("*.mapped.bam"), path("*.{bai,csi}") into ch_output_from_bwamem

    when: 
    params.mapper == 'bwamem'

    script:
    def fasta = "${index}/${fasta_base}"
    def size = params.large_ref ? '-c' : ''

    if (!params.single_end && params.skip_collapse){
    """
    bwa mem -t ${task.cpus} $fasta $r1 $r2 -R "@RG\\tID:ILLUMINA-${libraryid}\\tSM:${libraryid}\\tPL:illumina\\tPU:ILLUMINA-${libraryid}-${seqtype}" | samtools sort -@ ${task.cpus} -O bam - > "${libraryid}"_"${seqtype}".mapped.bam
    samtools index ${size} -@ ${task.cpus} "${libraryid}".mapped.bam
    """
    } else {
    """
    bwa mem -t ${task.cpus} $fasta $r1 -R "@RG\\tID:ILLUMINA-${libraryid}\\tSM:${libraryid}\\tPL:illumina\\tPU:ILLUMINA-${libraryid}-${seqtype}" | samtools sort -@ ${task.cpus} -O bam - > "${libraryid}"_"${seqtype}".mapped.bam
    samtools index -@ ${task.cpus} "${libraryid}"_"${seqtype}".mapped.bam ${size} 
    """
    }
    
}

// CircularMapper reference preparation and mapping for circular genomes e.g. mtDNA

process circulargenerator{
    label 'sc_tiny'
    tag "$prefix"
    publishDir "${params.outdir}/reference_genome/circularmapper_index", mode: params.publish_dir_mode, saveAs: { filename -> 
            if (params.save_reference) filename 
            else if(!params.save_reference && filename == "where_are_my_files.txt") filename
            else null
    }


    input:
    file fasta from ch_fasta_for_circulargenerator

    output:
    file "${prefix}.{amb,ann,bwt,sa,pac}" into ch_circularmapper_indices
    file "*_elongated" into ch_circularmapper_elongatedfasta

    when: 
    params.mapper == 'circularmapper'

    script:
    prefix = "${fasta.baseName}_${params.circularextension}.fasta"
    """
    circulargenerator -e ${params.circularextension} -i $fasta -s ${params.circulartarget}
    bwa index $prefix
    """

}

process circularmapper{
    label 'mc_medium'
    tag "$libraryid"
    publishDir "${params.outdir}/mapping/circularmapper", mode: params.publish_dir_mode

    input:
    tuple samplename, libraryid, lane, seqtype, organism, strandedness, udg, file(r1), file(r2) from ch_lanemerge_for_cm
    file index from ch_circularmapper_indices.collect()
    file fasta from ch_fasta_for_circularmapper.collect()
    file elongated from ch_circularmapper_elongatedfasta.collect()

    output:
    tuple samplename, libraryid, lane, seqtype, organism, strandedness, udg, file("*.mapped.bam"), file("*.{bai,csi}") into ch_output_from_cm

    when: 
    params.mapper == 'circularmapper'

    script:
    def filter = params.circularfilter ? '-f true -x true' : ''
    def elongated_root = "${fasta.baseName}_${params.circularextension}.fasta"
    def size = params.large_ref ? '-c' : ''

    if (!params.single_end && params.skip_collapse ){
    """
    bwa aln -t ${task.cpus} $elongated_root $r1 -n ${params.bwaalnn} -l ${params.bwaalnl} -k ${params.bwaalnk} -f ${libraryid}.r1.sai
    bwa aln -t ${task.cpus} $elongated_root $r2 -n ${params.bwaalnn} -l ${params.bwaalnl} -k ${params.bwaalnk} -f ${libraryid}.r2.sai
    bwa sampe -r "@RG\\tID:ILLUMINA-${libraryid}\\tSM:${libraryid}\\tPL:illumina\\tPU:ILLUMINA-${libraryid}-${seqtype}" $elongated_root ${libraryid}.r1.sai ${libraryid}.r2.sai $r1 $r2 > tmp.out
    realignsamfile -e ${params.circularextension} -i tmp.out -r $fasta $filter 
    samtools sort -@ ${task.cpus} -O bam tmp_realigned.bam > ${libraryid}_"${seqtype}".mapped.bam
    samtools index "${libraryid}"_"${seqtype}".mapped.bam ${size} 
    """
    } else {
    """ 
    bwa aln -t ${task.cpus} $elongated_root $r1 -n ${params.bwaalnn} -l ${params.bwaalnl} -k ${params.bwaalnk} -f ${libraryid}.sai
    bwa samse -r "@RG\\tID:ILLUMINA-${libraryid}\\tSM:${libraryid}\\tPL:illumina\\tPU:ILLUMINA-${libraryid}-${seqtype}" $elongated_root ${libraryid}.sai $r1 > tmp.out
    realignsamfile -e ${params.circularextension} -i tmp.out -r $fasta $filter 
    samtools sort -@ ${task.cpus} -O bam tmp_realigned.bam > "${libraryid}"_"${seqtype}".mapped.bam
    samtools index "${libraryid}"_"${seqtype}".mapped.bam ${size}
    """
    }
    
}

process bowtie2 {
    label 'mc_medium'
    tag "${libraryid}"
    publishDir "${params.outdir}/mapping/bt2", mode: params.publish_dir_mode

    input:
    tuple samplename, libraryid, lane, seqtype, organism, strandedness, udg, file(r1), file(r2) from ch_lanemerge_for_bt2
    path index from bt2_index.collect()

    output:
    tuple samplename, libraryid, lane, seqtype, organism, strandedness, udg, path("*.mapped.bam"), path("*.{bai,csi}") into ch_output_from_bt2
    tuple samplename, libraryid, lane, seqtype, organism, strandedness, udg, path("*_bt2.log") into ch_bt2_for_multiqc

    when: 
    params.mapper == 'bowtie2'

    script:
    def size = params.large_ref ? '-c' : ''
    def fasta = "${index}/${fasta_base}"
    def trim5 = params.bt2_trim5 != 0 ? "--trim5 ${params.bt2_trim5}" : ""
    def trim3 = params.bt2_trim3 != 0 ? "--trim3 ${params.bt2_trim3}" : ""
    def bt2n = params.bt2n != 0 ? "-N ${params.bt2n}" : ""
    def bt2l = params.bt2l != 0 ? "-L ${params.bt2l}" : ""

    if ( "${params.bt2_alignmode}" == "end-to-end"  ) {
      switch ( "${params.bt2_sensitivity}" ) {
        case "no-preset":
        sensitivity = ""; break
        case "very-fast":
        sensitivity = "--very-fast"; break
        case "fast":
        sensitivity = "--fast"; break
        case "sensitive":
        sensitivity = "--sensitive"; break
        case "very-sensitive":
        sensitivity = "--very-sensitive"; break
        default:
        sensitivity = ""; break
        }
      } else if ("${params.bt2_alignmode}" == "local") {
      switch ( "${params.bt2_sensitivity}" ) {
        case "no-preset":
        sensitivity = ""; break
        case "very-fast":
        sensitivity = "--very-fast-local"; break
        case "fast":
        sensitivity = "--fast-local"; break
        case "sensitive":
        sensitivity = "--sensitive-local"; break
        case "very-sensitive":
        sensitivity = "--very-sensitive-local"; break
        default:
        sensitivity = ""; break

        }
      }

    //PE data without merging, PE data without any AR applied
    if ( seqtype == 'PE' && ( params.skip_collapse || params.skip_adapterremoval ) ){
    """
    bowtie2 -x ${fasta} -1 ${r1} -2 ${r2} -p ${task.cpus} ${sensitivity} ${bt2n} ${bt2l} ${trim5} ${trim3} --rg-id ILLUMINA-${libraryid} --rg SM:${libraryid} --rg PL:illumina --rg PU:ILLUMINA-${libraryid}-${seqtype} 2> "${libraryid}"_bt2.log | samtools sort -@ ${task.cpus} -O bam > "${libraryid}"_"${seqtype}".mapped.bam
    samtools index "${libraryid}"_"${seqtype}".mapped.bam ${size}
    """
    } else {
    //PE collapsed, or SE data 
    """
    bowtie2 -x ${fasta} -U ${r1} -p ${task.cpus} ${sensitivity} ${bt2n} ${bt2l} ${trim5} ${trim3} --rg-id ILLUMINA-${libraryid} --rg SM:${libraryid} --rg PL:illumina --rg PU:ILLUMINA-${libraryid}-${seqtype} 2> "${libraryid}"_bt2.log | samtools sort -@ ${task.cpus} -O bam > "${libraryid}"_"${seqtype}".mapped.bam
    samtools index "${libraryid}"_"${seqtype}".mapped.bam ${size}
    """
    }
    
}

// Gather all mapped BAMs from all possible mappers into common channels to send downstream
ch_output_from_bwa.mix(ch_output_from_bwamem, ch_output_from_cm, ch_indexbam_for_filtering, ch_output_from_bt2)
  .into { ch_mapping_for_hostremovalfastq; ch_mapping_for_seqtype_merging }

// Synchronise the mapped input FASTQ and input non-remapped BAM channels
ch_fastqlanemerge_for_hostremovalfastq
    .map {
        def samplename = it[0]
        def libraryid  = it[1]
        def lane = it[2]
        def seqtype = it[3]
        def organism = it[4]
        def strandedness = it[5]
        def udg = it[6]
        def r1 = seqtype == "PE" ? file(it[7].sort()[0]) : file(it[7])
        def r2 = seqtype == "PE" ? file(it[7].sort()[1]) : file("$projectDir/assets/nf-core_eager_dummy.txt")

        [ samplename, libraryid, lane, seqtype, organism, strandedness, udg, r1, r2 ]

    }
    .mix(ch_mapping_for_hostremovalfastq)
    .groupTuple(by: [0,1,3,4,5,6])
    .map {
        def samplename = it[0]
        def libraryid  = it[1]
        def lane = it[2]
        def seqtype = it[3]
        def organism = it[4]
        def strandedness = it[5]
        def udg = it[6]
        def r1 = it[7][0]
        def r2 = it[8][0]
        def bam = it[7][1]
        def bai = it[8][1]

      [ samplename, libraryid, seqtype, organism, strandedness, udg, r1, r2, bam, bai ]

    }
    .filter{ it[8] != null }
    .set { ch_synced_for_hostremovalfastq }

// Remove mapped reads from original (lane merged) input FASTQ e.g. for sensitive host data when running metagenomic data

process hostremoval_input_fastq {
    label 'mc_medium'
    tag "${libraryid}"
    publishDir "${params.outdir}/hostremoved_fastq", mode: params.publish_dir_mode

    when: 
    params.hostremoval_input_fastq

    input: 
    tuple samplename, libraryid, seqtype, organism, strandedness, udg, file(r1), file(r2), file(bam), file(bai) from ch_synced_for_hostremovalfastq

    output:
    tuple samplename, libraryid, seqtype, organism, strandedness, udg, file("*.fq.gz") into ch_output_from_hostremovalfastq

    script:
    if ( seqtype == 'SE' ) {
        out_fwd = bam.baseName+'.hostremoved.fq.gz'
        """
        samtools index $bam
        extract_map_reads.py $bam ${r1} -m ${params.hostremoval_mode} -of $out_fwd -p ${task.cpus}
        """
    } else {
        out_fwd = bam.baseName+'.hostremoved.fwd.fq.gz'
        out_rev = bam.baseName+'.hostremoved.rev.fq.gz'
        """
        samtools index $bam
        extract_map_reads.py $bam ${r1} -rev ${r2} -m  ${params.hostremoval_mode} -of $out_fwd -or $out_rev -p ${task.cpus}
        """ 
    }
    
}

// Seqtype merging to combine paired end with single end  sequenceing data of the same libraries
// goes here, goes into flagstat, filter etc. Important: This type of merge of this isn't technically valid for DeDup!
// and should only be used with markduplicates!
ch_branched_for_seqtypemerge = ch_mapping_for_seqtype_merging
  .groupTuple(by: [0,1,4,5,6])
  .map {
    it ->
      def samplename = it[0]
      def libraryid  = it[1]
      def lane = it[2]
      def seqtype = it[3].unique() // How to deal with this?
      def organism = it[4]
      def strandedness = it[5]
      def udg = it[6]
      def r1 = it[7]
      def r2 = it[8]

      // We will assume if mixing it is better to set as PE as this is informative
      // for DeDup (and markduplicates doesn't care), but will throw a warning!
      def seqtype_new = seqtype.flatten().size() > 1 ? 'PE' : seqtype 
                      
      if ( seqtype.flatten().size() > 1 &&  params.dedupper == 'dedup' ) {
        log.warn "[nf-core/eager] Warning: you are running DeDup on BAMs with a mixture of PE/SE data for library: ${libraryid}. DeDup is designed for PE data only, deduplication maybe suboptimal!"
      }
      
      [ samplename, libraryid, lane, seqtype_new, organism, strandedness, udg, r1, r2 ]

  }
  .dump(tag: "Seqtype")
  .branch {
    skip_merge: it[7].size() == 1 // Can skip merging if only single lanes
    merge_me: it[7].size() > 1
  }

  process seqtype_merge {

    label 'sc_tiny'
    tag "$libraryid"

    input:
    tuple samplename, libraryid, lane, seqtype, organism, strandedness, udg, file(bam), file(bai) from ch_branched_for_seqtypemerge.merge_me

    output:
    tuple samplename, libraryid, lane, seqtype, organism, strandedness, udg, file("*_seqtypemerged_rg.bam"), file("*_seqtypemerged_rg*.{bai,csi}")  into ch_seqtypemerge_for_filtering

    script:
    def size = params.large_ref ? '-c' : ''
    """
    samtools merge ${libraryid}_seqtypemerged.bam ${bam}
    ## Have to set validation as lenient because of BWA issue: "I see a read stands out the end of a chromosome and is flagged as unmapped (flag 0x4). [...]" http://bio-bwa.sourceforge.net/
    picard AddOrReplaceReadGroups I=${libraryid}_seqtypemerged.bam O=${libraryid}_seqtypemerged_rg.bam RGID=1 RGLB="${libraryid}_seqtypemerged" RGPL=illumina RGPU=4410 RGSM="${libraryid}_seqtypemerged" VALIDATION_STRINGENCY=LENIENT
    samtools index ${libraryid}_seqtypemerged_rg.bam ${size}
    """
    
  }

ch_seqtypemerge_for_filtering
  .mix(ch_branched_for_seqtypemerge.skip_merge)
  .into { ch_seqtypemerged_for_skipfiltering; ch_seqtypemerged_for_samtools_filter; ch_seqtypemerged_for_samtools_flagstat } 

// Post-mapping QC

process samtools_flagstat {
    label 'sc_tiny'
    tag "$libraryid"
    publishDir "${params.outdir}/samtools/stats", mode: params.publish_dir_mode

    input:
    tuple samplename, libraryid, lane, seqtype, organism, strandedness, udg, file(bam), file(bai) from ch_seqtypemerged_for_samtools_flagstat


    output:
    tuple samplename, libraryid, lane, seqtype, organism, strandedness, udg, path("*stats") into ch_flagstat_for_multiqc,ch_flagstat_for_endorspy

    script:
    """
    samtools flagstat $bam > ${libraryid}_flagstat.stats
    """
}


// BAM filtering e.g. to extract unmapped reads for downstream or stricter mapping quality

process samtools_filter {
    label 'mc_medium'
    tag "$libraryid"
    publishDir "${params.outdir}/samtools/filter", mode: params.publish_dir_mode,
    saveAs: {filename ->
            if (filename.indexOf(".fq.gz") > 0) "$filename"
            else if (filename.indexOf(".unmapped.bam") > 0) "$filename"
            else if (filename.indexOf(".filtered.bam")) "$filename"
            else null
    }

    when: 
    params.run_bam_filtering

    input: 
    tuple samplename, libraryid, lane, seqtype, organism, strandedness, udg, file(bam), file(bai) from ch_seqtypemerged_for_samtools_filter

    output:
    tuple samplename, libraryid, lane, seqtype, organism, strandedness, udg, file("*filtered.bam"), file("*.{bai,csi}") into ch_output_from_filtering
    tuple samplename, libraryid, lane, seqtype, organism, strandedness, udg, file("*.unmapped.fastq.gz") optional true into ch_bam_filtering_for_metagenomic,ch_metagenomic_for_skipentropyfilter
    tuple samplename, libraryid, lane, seqtype, organism, strandedness, udg, file("*.unmapped.bam") optional true

    // Using shell block rather than script because we are playing with awk
    shell:
    size = !{params.large_ref} ? '-c' : ''
    
    // Unmapped/MAPQ Filtering WITHOUT min-length filtering
    if ( "${params.bam_unmapped_type}" == "keep"  && params.bam_filter_minreadlength == 0 ) {
        '''
        samtools view -h -b !{bam} -@ !{task.cpus} -q !{params.bam_mapping_quality_threshold} -o !{libraryid}.filtered.bam
        samtools index !{libraryid}.filtered.bam !{size}
        '''
    } else if ( "${params.bam_unmapped_type}" == "discard" && params.bam_filter_minreadlength == 0 ){
        '''
        samtools view -h -b !{bam} -@ !{task.cpus} -F4 -q !{params.bam_mapping_quality_threshold} -o !{libraryid}.filtered.bam
        samtools index !{libraryid}.filtered.bam !{size}
        '''
    } else if ( "${params.bam_unmapped_type}" == "bam" && params.bam_filter_minreadlength == 0 ){
        '''
        samtools view -h !{bam} | samtools view - -@ !{task.cpus} -f4 -o !{libraryid}.unmapped.bam
        samtools view -h !{bam} | samtools view - -@ !{task.cpus} -F4 -q !{params.bam_mapping_quality_threshold} -o !{libraryid}.filtered.bam
        samtools index !{libraryid}.filtered.bam !{size}
        '''
    } else if ( "${params.bam_unmapped_type}" == "fastq" && params.bam_filter_minreadlength == 0 ){
        '''
        samtools view -h !{bam} | samtools view - -@ !{task.cpus} -f4 -o !{libraryid}.unmapped.bam
        samtools view -h !{bam} | samtools view - -@ !{task.cpus} -F4 -q !{params.bam_mapping_quality_threshold} -o !{libraryid}.filtered.bam
        samtools index !{libraryid}.filtered.bam !{size}

        ## FASTQ
        samtools fastq -tn !{libraryid}.unmapped.bam | pigz -p !{task.cpus} > !{libraryid}.unmapped.fastq.gz
        rm !{libraryid}.unmapped.bam
        '''
    } else if ( "${params.bam_unmapped_type}" == "both" && params.bam_filter_minreadlength == 0 ){
        '''
        samtools view -h !{bam} | samtools view - -@ !{task.cpus} -f4 -o !{libraryid}.unmapped.bam
        samtools view -h !{bam} | samtools view - -@ !{task.cpus} -F4 -q !{params.bam_mapping_quality_threshold} -o !{libraryid}.filtered.bam
        samtools index !{libraryid}.filtered.bam !{size}
        
        ## FASTQ
        samtools fastq -tn !{libraryid}.unmapped.bam | pigz -p !{task.cpus} > !{libraryid}.unmapped.fastq.gz
        '''
    // Unmapped/MAPQ Filtering WITH min-length filtering
    } else if ( "${params.bam_unmapped_type}" == "keep" && params.bam_filter_minreadlength != 0 ) {
        '''
        samtools view -h -b !{bam} -@ !{task.cpus} -q !{params.bam_mapping_quality_threshold} -o tmp_mapped.bam
        filter_bam_fragment_length.py -a -l !{params.bam_filter_minreadlength} -o !{libraryid} tmp_mapped.bam
        samtools index !{libraryid}.filtered.bam !{size}
        '''
    } else if ( "${params.bam_unmapped_type}" == "discard" && params.bam_filter_minreadlength != 0 ){
        '''
        samtools view -h -b !{bam} -@ !{task.cpus} -F4 -q !{params.bam_mapping_quality_threshold} -o tmp_mapped.bam
        filter_bam_fragment_length.py -a -l !{params.bam_filter_minreadlength} -o !{libraryid} tmp_mapped.bam
        samtools index !{libraryid}.filtered.bam !{size}
        '''
    } else if ( "${params.bam_unmapped_type}" == "bam" && params.bam_filter_minreadlength != 0 ){
        '''
        samtools view -h !{bam} | samtools view - -@ !{task.cpus} -f4 -o !{libraryid}.unmapped.bam
        samtools view -h !{bam} | samtools view - -@ !{task.cpus} -F4 -q !{params.bam_mapping_quality_threshold} -o tmp_mapped.bam
        filter_bam_fragment_length.py -a -l !{params.bam_filter_minreadlength} -o !{libraryid} tmp_mapped.bam
        samtools index !{libraryid}.filtered.bam !{size}
        '''
    } else if ( "${params.bam_unmapped_type}" == "fastq" && params.bam_filter_minreadlength != 0 ){
        '''
        samtools view -h !{bam} | samtools view - -@ !{task.cpus} -f4 -o !{libraryid}.unmapped.bam
        samtools view -h !{bam} | samtools view - -@ !{task.cpus} -F4 -q !{params.bam_mapping_quality_threshold} -o tmp_mapped.bam
        filter_bam_fragment_length.py -a -l !{params.bam_filter_minreadlength} -o !{libraryid} tmp_mapped.bam
        samtools index !{libraryid}.filtered.bam !{size}

        ## FASTQ
        samtools fastq -tn !{libraryid}.unmapped.bam | pigz -p !{task.cpus} > !{libraryid}.unmapped.fastq.gz
        rm !{libraryid}.unmapped.bam
        '''
    } else if ( "${params.bam_unmapped_type}" == "both" && params.bam_filter_minreadlength != 0 ){
        '''
        samtools view -h !{bam} | samtools view - -@ !{task.cpus} -f4 -o !{libraryid}.unmapped.bam
        samtools view -h !{bam} | samtools view - -@ !{task.cpus} -F4 -q !{params.bam_mapping_quality_threshold} -o tmp_mapped.bam
        filter_bam_fragment_length.py -a -l !{params.bam_filter_minreadlength} -o !{libraryid} tmp_mapped.bam
        samtools index !{libraryid}.filtered.bam !{size}
        
        ## FASTQ
        samtools fastq -tn !{libraryid}.unmapped.bam | pigz -p !{task.cpus} > !{libraryid}.unmapped.fastq.gz
        '''
    }
}

// samtools_filter bypass in case not run
if (params.run_bam_filtering) {
    ch_seqtypemerged_for_skipfiltering.mix(ch_output_from_filtering)
        .filter { it =~/.*filtered.bam/ }
        .into { ch_filtering_for_skiprmdup; ch_filtering_for_dedup; ch_filtering_for_markdup; ch_filtering_for_flagstat; ch_skiprmdup_for_libeval; ch_mapped_for_preseq } 

} else {
    ch_seqtypemerged_for_skipfiltering
        .into { ch_filtering_for_skiprmdup; ch_filtering_for_dedup; ch_filtering_for_markdup; ch_filtering_for_flagstat; ch_skiprmdup_for_libeval; ch_mapped_for_preseq } 

}

// Post filtering mapping QC - particularly to help see how much was removed from mapping quality filtering

process samtools_flagstat_after_filter {
    label 'sc_tiny'
    tag "$libraryid"
    publishDir "${params.outdir}/samtools/filtered_stats", mode: params.publish_dir_mode

    when:
    params.run_bam_filtering

    input:
    tuple samplename, libraryid, lane, seqtype, organism, strandedness, udg, path(bam), path(bai) from ch_filtering_for_flagstat

    output:
    tuple samplename, libraryid, lane, seqtype, organism, strandedness, udg, path("*.stats") into ch_bam_filtered_flagstat_for_multiqc, ch_bam_filtered_flagstat_for_endorspy

    script:
    """
    samtools flagstat $bam > ${libraryid}_postfilterflagstat.stats
    """
}

if (params.run_bam_filtering) {
  ch_flagstat_for_endorspy
    .join(ch_bam_filtered_flagstat_for_endorspy, by: [0,1,2,3,4,5,6])
    .set{ ch_allflagstats_for_endorspy }

} else {
  // Add a file entry to match expected no. tuple elements for endorS.py even if not giving second file
  ch_flagstat_for_endorspy
    .map { it -> 
        def samplename = it[0]
        def libraryid  = it[1]
        def lane = it[2]
        def seqtype = it[3]
        def organism = it[4]
        def strandedness = it[5]
        def udg = it[6]     
        def stats = file(it[7])
        def poststats = file("$projectDir/assets/nf-core_eager_dummy.txt")

      [samplename, libraryid, lane, seqtype, organism, strandedness, udg, stats, poststats ] }
    .set{ ch_allflagstats_for_endorspy }
}

// Endogenous DNA calculator to say how much of a library contained 'on-target' DNA

process endorSpy {
    label 'sc_tiny'
    tag "$libraryid"
    publishDir "${params.outdir}/endorspy", mode: params.publish_dir_mode

    input:
    tuple samplename, libraryid, lane, seqtype, organism, strandedness, udg, path(stats), path(poststats) from ch_allflagstats_for_endorspy

    output:
    tuple samplename, libraryid, lane, seqtype, organism, strandedness, udg, path("*.json") into ch_endorspy_for_multiqc

    script:
    if (params.run_bam_filtering) {
      """
      endorS.py -o json -n ${libraryid} ${stats} ${poststats}
      """
    } else {
      """
      endorS.py -o json -n ${libraryid} ${stats}
      """
    }
}

// Post-mapping PCR amplicon removal because these lab artefacts inflate coverage statistics

process dedup{
    label 'mc_small'
    tag "${libraryid}"
    publishDir "${params.outdir}/deduplication/", mode: params.publish_dir_mode,
        saveAs: {filename -> "${libraryid}/$filename"}

    when:
    !params.skip_deduplication && params.dedupper == 'dedup'

    input:
    tuple samplename, libraryid, lane, seqtype, organism, strandedness, udg, path(bam), path(bai) from ch_filtering_for_dedup

    output:
    tuple samplename, libraryid, lane, seqtype, organism, strandedness, udg, path("*.hist") into ch_hist_for_preseq
    tuple samplename, libraryid, lane, seqtype, organism, strandedness, udg, path("*.json") into ch_dedup_results_for_multiqc
    tuple samplename, libraryid, lane, seqtype, organism, strandedness, udg, path("${libraryid}_rmdup.bam"), path("*.{bai,csi}") into ch_output_from_dedup, ch_dedup_for_libeval

    script:
    def treat_merged = params.dedup_all_merged ? '-m' : ''
    def size = params.large_ref ? '-c' : ''
    
    if ( bam.baseName != libraryid ) {
    // To make sure direct BAMs have a clean name
    """
    mv ${bam} ${libraryid}.bam
    dedup -Xmx${task.memory.toGiga()}g -i ${libraryid}.bam $treat_merged -o . -u 
    mv *.log dedup.log
    samtools sort -@ ${task.cpus} "${libraryid}"_rmdup.bam -o "${libraryid}"_rmdup.bam
    samtools index "${libraryid}"_rmdup.bam ${size}
    """
    } else {
    """
    dedup -Xmx${task.memory.toGiga()}g -i ${libraryid}.bam $treat_merged -o . -u 
    mv *.log dedup.log
    samtools sort -@ ${task.cpus} "${libraryid}"_rmdup.bam -o "${libraryid}"_rmdup.bam
    samtools index "${libraryid}"_rmdup.bam ${size}
    """
    }
}

process markduplicates{
    label 'mc_small'
    tag "${libraryid}"
    publishDir "${params.outdir}/deduplication/", mode: params.publish_dir_mode,
        saveAs: {filename -> "${libraryid}/$filename"}

    when:
    !params.skip_deduplication && params.dedupper == 'markduplicates'

    input:
    tuple samplename, libraryid, lane, seqtype, organism, strandedness, udg, path(bam), path(bai) from ch_filtering_for_markdup

    output:
    tuple samplename, libraryid, lane, seqtype, organism, strandedness, udg, path("*.metrics") into ch_markdup_results_for_multiqc
    tuple samplename, libraryid, lane, seqtype, organism, strandedness, udg, path("${libraryid}_rmdup.bam"), path("*.{bai,csi}") into ch_output_from_markdup, ch_markdup_for_libeval

    script:
    def size = params.large_ref ? '-c' : ''

    if ( bam.baseName != libraryid ) {
    // To make sure direct BAMs have a clean name
    """
    mv ${bam} ${libraryid}.bam
    picard -Xmx${task.memory.toMega()}M MarkDuplicates INPUT=${libraryid}.bam OUTPUT=${libraryid}_rmdup.bam REMOVE_DUPLICATES=TRUE AS=TRUE METRICS_FILE="${libraryid}_rmdup.metrics" VALIDATION_STRINGENCY=SILENT
    samtools index ${libraryid}_rmdup.bam ${size}
    """
    } else {
    """
    picard -Xmx${task.memory.toMega()}M MarkDuplicates INPUT=${libraryid}.bam OUTPUT=${libraryid}_rmdup.bam REMOVE_DUPLICATES=TRUE AS=TRUE METRICS_FILE="${libraryid}_rmdup.metrics" VALIDATION_STRINGENCY=SILENT
    samtools index ${libraryid}_rmdup.bam ${size}
    """
    }

}

// This is for post-deduplcation per-library evaluation steps _without_ any 
// form of library merging. 
if ( params.skip_deduplication ) {
  ch_skiprmdup_for_libeval.mix(ch_dedup_for_libeval, ch_markdup_for_libeval)
    .into{ ch_rmdup_for_preseq; ch_rmdup_for_damageprofiler; ch_for_nuclear_contamination; ch_rmdup_formtnucratio }
} else {
  ch_dedup_for_libeval.mix(ch_markdup_for_libeval)
    .into{ ch_rmdup_for_preseq; ch_rmdup_for_damageprofiler; ch_for_nuclear_contamination; ch_rmdup_formtnucratio }
}

// Merge independent libraries sequenced but with same treatment (often done to 
// improve complexity) with the same _sample_ name. Different strand/UDG libs 
// not merged because bamtrim/pmdtools/genotyping needs that info.

// Step one: work out which are single libraries (from skipping rmdup and both dedups) that do not need merging and pass to a skipping
if ( params.skip_deduplication ) {
  ch_input_for_librarymerging = ch_filtering_for_skiprmdup
    .groupTuple(by:[0,4,5,6])
    .branch{
      clean_libraryid: it[7].size() == 1
      merge_me: it[7].size() > 1
    }
} else {
    ch_input_for_librarymerging = ch_output_from_dedup.mix(ch_output_from_markdup)
    .groupTuple(by:[0,4,5,6])
    .branch{
      clean_libraryid: it[7].size() == 1
      merge_me: it[7].size() > 1
    }
}

// For non-merging libraries, fix group libraryIDs into single values. 
// This is a bit hacky as theoretically could have different, but this should
// rarely be the case.
ch_input_for_librarymerging.clean_libraryid
  .map{
    it ->
      def libraryid = it[1][0]
      def bam = it[7].flatten()
      def bai = it[8].flatten()

      [it[0], libraryid, it[2], it[3], it[4], it[5], it[6], bam, bai ]
    }
  .set { ch_input_for_skiplibrarymerging }

ch_input_for_librarymerging.merge_me
  .map{
    it ->
      def libraryid = it[1][0]
      def seqtype = "merged"
      def bam = it[7].flatten()
      def bai = it[8].flatten()

      [it[0], libraryid, it[2], seqtype, it[4], it[5], it[6], bam, bai ]
    }
  .set { ch_fixedinput_for_librarymerging }

process library_merge {
  label 'sc_tiny'
  tag "${samplename}"
  publishDir "${params.outdir}/merged_bams/initial", mode: params.publish_dir_mode

  input:
  tuple samplename, libraryid, lane, seqtype, organism, strandedness, udg, file(bam), file(bai) from ch_fixedinput_for_librarymerging.dump(tag: "Input Tuple Library Merge")

  output:
  tuple samplename, val("${samplename}_libmerged"), lane, seqtype, organism, strandedness, udg, path("*_libmerged_rg_rmdup.bam"), path("*_libmerged_rg_rmdup.bam.{bai,csi}") into ch_output_from_librarymerging

  script:
  def size = params.large_ref ? '-c' : ''
  """
  samtools merge ${samplename}_libmerged_rmdup.bam ${bam}
  ## Have to set validation as lenient because of BWA issue: "I see a read stands out the end of a chromosome and is flagged as unmapped (flag 0x4). [...]" http://bio-bwa.sourceforge.net/
  picard AddOrReplaceReadGroups I=${samplename}_libmerged_rmdup.bam O=${samplename}_libmerged_rg_rmdup.bam RGID=1 RGLB="${samplename}_merged" RGPL=illumina RGPU=4410 RGSM="${samplename}_merged" VALIDATION_STRINGENCY=LENIENT
  samtools index ${samplename}_libmerged_rg_rmdup.bam ${size}
  """
}

// Mix back in libraries from skipping dedup, skipping library merging
if (!params.skip_deduplication) {
    ch_input_for_skiplibrarymerging.mix(ch_output_from_librarymerging)
        .filter { it =~/.*_rmdup.bam/ }
        .into { ch_rmdup_for_skipdamagemanipulation;  ch_rmdup_for_pmdtools; ch_rmdup_for_bamutils; ch_rmdup_for_bedtools; ch_rmdup_for_damagerescaling } 

} else {
    ch_input_for_skiplibrarymerging.mix(ch_output_from_librarymerging)
        .into { ch_rmdup_for_skipdamagemanipulation; ch_rmdup_for_pmdtools; ch_rmdup_for_bamutils; ch_rmdup_for_bedtools; ch_rmdup_for_damagerescaling } 
}

//////////////////////////////////////////////////
/* --     POST DEDUPLICATION EVALUATION      -- */
//////////////////////////////////////////////////

// Library complexity calculation from mapped reads - could a user cost-effectively sequence deeper for more unique information?
if ( params.skip_deduplication ) {
  ch_input_for_preseq = ch_rmdup_for_preseq.map{ it[0,1,2,3,4,5,6,7] }

} else if ( !params.skip_deduplication && params.dedupper == "markduplicates" ) {
  ch_input_for_preseq = ch_mapped_for_preseq.map{ it[0,1,2,3,4,5,6,7] }

} else if ( !params.skip_deduplication && params.dedupper == "dedup" ) {
  ch_input_for_preseq = ch_hist_for_preseq

}

process preseq {
    label 'sc_tiny'
    tag "${libraryid}"
    publishDir "${params.outdir}/preseq", mode: params.publish_dir_mode

    when:
    !params.skip_preseq

    input:
    tuple samplename, libraryid, lane, seqtype, organism, strandedness, udg, file(input) from ch_input_for_preseq

    output:
    tuple samplename, libraryid, lane, seqtype, organism, strandedness, udg, path("${input.baseName}.ccurve") into ch_preseq_for_multiqc

    script:
    pe_mode = params.skip_collapse && seqtype == "PE" ? '-P' : ''
    if(!params.skip_deduplication && params.dedupper == "dedup"){
    """
    preseq c_curve -s ${params.preseq_step_size} -o ${input.baseName}.ccurve -H ${input}
    """
    } else if( !params.skip_deduplication && params.dedupper == "markduplicates"){
    """
    preseq c_curve -s ${params.preseq_step_size} -o ${input.baseName}.ccurve -B ${input} ${pe_mode}
    """
    } else if ( params.skip_deduplication ) {
    """
    preseq c_curve -s ${params.preseq_step_size} -o ${input.baseName}.ccurve -B ${input} ${pe_mode}
    """
    }
}

// Optional mapping statistics for specific annotations - e.g. genes in bacterial genome

process bedtools {
  label 'mc_small'
  tag "${libraryid}"
  publishDir "${params.outdir}/bedtools", mode: params.publish_dir_mode

  when:
  params.run_bedtools_coverage

  input:
  tuple samplename, libraryid, lane, seqtype, organism, strandedness, udg, path(bam), path(bai) from ch_rmdup_for_bedtools
  file anno_file from ch_anno_for_bedtools.collect()

  output:
  tuple samplename, libraryid, lane, seqtype, organism, strandedness, udg, path("*")

  script:
  """
  bedtools coverage -nonamecheck -a ${anno_file} -b $bam | pigz -p ${task.cpus} > "${bam.baseName}".breadth.gz
  bedtools coverage -nonamecheck -a ${anno_file} -b $bam -mean | pigz -p ${task.cpus} > "${bam.baseName}".depth.gz
  """
}

//////////////////////////////////////////////////////////////
/* --    ANCIENT DNA EVALUATION AND BAM MODIFICATION     -- */
//////////////////////////////////////////////////////////////

// Calculate typical aDNA damage frequency distribution

process damageprofiler {
    label 'sc_small'
    tag "${libraryid}"

    publishDir "${params.outdir}/damageprofiler", mode: params.publish_dir_mode

    when:
    !params.skip_damage_calculation

    input:
    tuple samplename, libraryid, lane, seqtype, organism, strandedness, udg, path(bam), path(bai) from ch_rmdup_for_damageprofiler
    file fasta from ch_fasta_for_damageprofiler.collect()

    output:
    tuple samplename, libraryid, lane, seqtype, organism, strandedness, udg, path("${base}/*.txt") optional true
    tuple samplename, libraryid, lane, seqtype, organism, strandedness, udg, path("${base}/*.log")
    tuple samplename, libraryid, lane, seqtype, organism, strandedness, udg, path("${base}/*.pdf") optional true
    tuple samplename, libraryid, lane, seqtype, organism, strandedness, udg, path("${base}/*.json") optional true into ch_damageprofiler_results

    script:
    base = "${bam.baseName}"
    """
    damageprofiler -Xmx${task.memory.toGiga()}g -i $bam -r $fasta -l ${params.damageprofiler_length} -t ${params.damageprofiler_threshold} -o . -yaxis_damageplot ${params.damageprofiler_yaxis}
    """
}

// Damage rescaling with mapDamage

process mapdamage_rescaling {

    label 'sc_small'
    tag "${libraryid}"

    publishDir "${params.outdir}/damage_rescaling", mode: params.publish_dir_mode

    when:
    params.run_mapdamage_rescaling

    input:
    tuple samplename, libraryid, lane, seqtype, organism, strandedness, udg, path(bam), path(bai) from ch_rmdup_for_damagerescaling
    file fasta from ch_fasta_for_damagerescaling.collect()

    output:
    tuple samplename, libraryid, lane, seqtype, organism, strandedness, udg, path("*_rescaled.bam"), path("*rescaled.bam.{bai,csi}") into ch_output_from_damagerescaling

    script:
    def base = "${bam.baseName}"
    def singlestranded = strandedness == "single" ? '--single-stranded' : ''
    def size = params.large_ref ? '-c' : ''
    """
    mapDamage -i ${bam} -r ${fasta} --rescale --rescale-out ${bam}_rescaled.bam --rescale-length-5p ${params.rescale_length_5p} --rescale-length-3p=${params.rescale_length_3p} ${singlestranded}
    samtools index ${bam}_rescaled.bam ${size}
    """

}

// Optionally perform further aDNA evaluation or filtering for just reads with damage etc.

process pmdtools {
    label 'mc_small'
    tag "${libraryid}"
    publishDir "${params.outdir}/pmdtools", mode: params.publish_dir_mode

    when: params.run_pmdtools

    input: 
    tuple samplename, libraryid, lane, seqtype, organism, strandedness, udg, path(bam), path(bai) from ch_rmdup_for_pmdtools
    file fasta from ch_fasta_for_pmdtools.collect()

    output:
    tuple samplename, libraryid, lane, seqtype, organism, strandedness, udg, path("*.pmd.bam"), path("*.pmd.bam.{bai,csi}") into ch_output_from_pmdtools
    file "*.cpg.range*.txt"

    script:
    //Check which treatment for the libraries was used
    def treatment = udg ? (udg == 'half' ? '--UDGhalf' : '--CpG') : '--UDGminus'
    if(params.snpcapture_bed != ''){
        snpcap = (params.pmdtools_reference_mask != '') ? "--refseq ${params.pmdtools_reference_mask}" : ''
        log.info"######No reference mask specified for PMDtools, therefore ignoring that for downstream analysis!"
    } else {
        snpcap = ''
    }
    def size = params.large_ref ? '-c' : ''
    """
    #Run Filtering step 
    samtools calmd -b $bam $fasta | samtools view -h - | pmdtools --threshold ${params.pmdtools_threshold} $treatment $snpcap --header | samtools view -@ ${task.cpus} -Sb - > "${libraryid}".pmd.bam
    
    #Run Calc Range step
    ## To allow early shut off of pipe: https://github.com/nextflow-io/nextflow/issues/1564
    trap 'if [[ \$? == 141 ]]; then echo "Shutting samtools early due to -n parameter" && samtools index ${libraryid}.pmd.bam ${size}; exit 0; fi' EXIT
    samtools calmd -b $bam $fasta | samtools view -h - | pmdtools --deamination --range ${params.pmdtools_range} $treatment $snpcap -n ${params.pmdtools_max_reads} > "${libraryid}".cpg.range."${params.pmdtools_range}".txt
    
    echo "Running indexing"
    samtools index ${libraryid}.pmd.bam ${size}
    """
}

// BAM Trimming for just non-UDG or half-UDG libraries to remove damage prior genotyping

if ( params.run_trim_bam ) {

    // You wouldn't want to make UDG treated reads even shorter, so skip trimming if UDG.
    // We assume same trim amount for both non-UDG/UDG half as could trim a bit more off half-UDG to match non-UDG if needed, with minimal effect 
    // Note: Trimming of e.g. adapters are sequencing artefacts and should be removed before mapping, so we don't account for this here.
    ch_bamutils_decision = ch_rmdup_for_bamutils.branch{
        totrim: it[6] == 'none' || it[6] == 'half' 
        notrim: it[6] == 'full'
    }

} else {

    ch_bamutils_decision = ch_rmdup_for_bamutils.branch{
        totrim: it[6] == "dummy"
        notrim: it[6] == 'full' || it[6] == 'none' || it[6] == 'half'
    }

}

process bam_trim {
    label 'mc_small'
    tag "${libraryid}" 
    publishDir "${params.outdir}/trimmed_bam", mode: params.publish_dir_mode

    when: params.run_trim_bam

    input:
    tuple samplename, libraryid, lane, seqtype, organism, strandedness, udg, path(bam), path(bai) from ch_bamutils_decision.totrim

    output: 
    tuple samplename, libraryid, lane, seqtype, organism, strandedness, udg, file("*.trimmed.bam"), file("*.trimmed.bam.{bai,csi}") into ch_trimmed_from_bamutils

    script:
    def softclip = params.bamutils_softclip ? '-c' : '' 
    def size = params.large_ref ? '-c' : ''
    def left_clipping = udg == "half" ? "${params.bamutils_clip_half_udg_left}" : "${params.bamutils_clip_none_udg_left}"
    def right_clipping = udg == "half" ? "${params.bamutils_clip_half_udg_right}" : "${params.bamutils_clip_none_udg_right}"
    """
    bam trimBam $bam tmp.bam -L ${left_clipping} -R ${right_clipping} ${softclip}
    samtools sort -@ ${task.cpus} tmp.bam -o ${libraryid}.trimmed.bam 
    samtools index ${libraryid}.trimmed.bam ${size}
    """
}

// Post-trimming merging of libraries to single samples, except for SS/DS 
// libraries as they should be genotyped separately, because we will assume 
// that if trimming is turned on, 'lab-removed' libraries can be combined with 
// merged with 'in-silico damage removed' libraries to improve genotyping

ch_trimmed_formerge = ch_bamutils_decision.notrim
  .mix(ch_trimmed_from_bamutils)
  .groupTuple(by:[0,4,5])
  .map{
        def samplename = it[0]
        def libraryid  = it[1]
        def lane = it[2]
        def seqtype = it[3]
        def organism = it[4]
        def strandedness = it[5]
        def udg = it[6]     
        def bam = it[7].flatten()
        def bai = it[8].flatten()

      [samplename, libraryid, lane, seqtype, organism, strandedness, udg, bam, bai ]
  }
  .branch{
    skip_merging: it[7].size() == 1
    merge_me: it[7].size() > 1
  }

//////////////////////////////////////////////////////////////////////////
/* --    POST aDNA BAM MODIFICATION AND FINAL MAPPING STATISTICS     -- */
//////////////////////////////////////////////////////////////////////////

process additional_library_merge {
  label 'sc_tiny'
  tag "${samplename}"
  publishDir "${params.outdir}/merged_bams/additional", mode: params.publish_dir_mode

  input:
  tuple samplename, libraryid, lane, seqtype, organism, strandedness, udg, path(bam), path(bai) from ch_trimmed_formerge.merge_me

  output:
  tuple samplename, val("${samplename}_libmerged"), lane, seqtype, organism, strandedness, udg, path("*_libmerged_rg_add.bam"), path("*_libmerged_rg_add.bam.{bai,csi}") into ch_output_from_trimmerge

  script:
  def size = params.large_ref ? '-c' : ''
  """
  samtools merge ${samplename}_libmerged_add.bam ${bam}
  picard AddOrReplaceReadGroups I=${samplename}_libmerged_add.bam O=${samplename}_libmerged_rg_add.bam RGID=1 RGLB="${samplename}_additionalmerged" RGPL=illumina RGPU=4410 RGSM="${samplename}_additionalmerged" VALIDATION_STRINGENCY=LENIENT
  samtools index ${samplename}_libmerged_rg_add.bam ${size}
  """
}

ch_trimmed_formerge.skip_merging
  .mix(ch_output_from_trimmerge)
  .into{ ch_output_from_bamutils; ch_addlibmerge_for_qualimap; ch_for_sexdeterrmine_prep }

  // General mapping quality statistics for whole reference sequence - e.g. X and % coverage

process qualimap {
    label 'mc_small'
    tag "${samplename}"
    publishDir "${params.outdir}/qualimap", mode: params.publish_dir_mode

    when:
    !params.skip_qualimap

    input:
    tuple samplename, libraryid, lane, seqtype, organism, strandedness, udg, path(bam), path(bai) from ch_addlibmerge_for_qualimap
    file fasta from ch_fasta_for_qualimap.collect()

    output:
    tuple samplename, libraryid, lane, seqtype, organism, strandedness, udg, path("*") into ch_qualimap_results

    script:
    def snpcap = params.snpcapture_bed != '' ? "-gff ${params.snpcapture_bed}" : ''
    """
    qualimap bamqc -bam $bam -nt ${task.cpus} -outdir . -outformat "HTML" ${snpcap} --java-mem-size=${task.memory.toGiga()}G
    """
}

/////////////////////////////
/* --    GENOTYPING     -- */
/////////////////////////////

// Reroute files for genotyping; we have to ensure to select lib-merged BAMs, as input channel will also contain the un-merged ones resulting in unwanted multi-sample VCFs
if ( params.run_genotyping && params.genotyping_source == 'raw' ) {
    ch_output_from_bamutils
      .into { ch_damagemanipulation_for_skipgenotyping; ch_damagemanipulation_for_genotyping_ug; ch_damagemanipulation_for_genotyping_hc; ch_damagemanipulation_for_genotyping_freebayes; ch_damagemanipulation_for_genotyping_pileupcaller; ch_damagemanipulation_for_genotyping_angsd }

} else if ( params.run_genotyping && params.genotyping_source == "trimmed" && !params.run_trim_bam )  {
    exit 1, "[nf-core/eager] error: Cannot run genotyping with 'trimmed' source without running BAM trimming (--run_trim_bam)! Please check input parameters."

} else if ( params.run_genotyping && params.genotyping_source == "trimmed" && params.run_trim_bam )  {
    ch_output_from_bamutils
        .into { ch_damagemanipulation_for_skipgenotyping; ch_damagemanipulation_for_genotyping_ug; ch_damagemanipulation_for_genotyping_hc; ch_damagemanipulation_for_genotyping_freebayes; ch_damagemanipulation_for_genotyping_pileupcaller; ch_damagemanipulation_for_genotyping_angsd }

} else if ( params.run_genotyping && params.genotyping_source == "pmd" && !params.run_pmdtools )  {
    exit 1, "[nf-core/eager] error: Cannot run genotyping with 'pmd' source without running pmdtools (--run_pmdtools)! Please check input parameters."

} else if ( params.run_genotyping && params.genotyping_source == "pmd" && params.run_pmdtools )  {
  ch_output_from_pmdtools
    .into { ch_damagemanipulation_for_skipgenotyping; ch_damagemanipulation_for_genotyping_ug; ch_damagemanipulation_for_genotyping_hc; ch_damagemanipulation_for_genotyping_freebayes; ch_damagemanipulation_for_genotyping_pileupcaller; ch_damagemanipulation_for_genotyping_angsd }

} else if ( params.run_genotyping && params.genotyping_source == "rescaled" && params.run_mapdamage_rescaling) {
  ch_output_from_damagerescaling
    .into { ch_damagemanipulation_for_skipgenotyping; ch_damagemanipulation_for_genotyping_ug; ch_damagemanipulation_for_genotyping_hc; ch_damagemanipulation_for_genotyping_freebayes; ch_damagemanipulation_for_genotyping_pileupcaller; ch_damagemanipulation_for_genotyping_angsd }

} else if ( params.run_genotyping && params.genotyping_source == "rescaled" && !params.run_mapdamage_rescaling) {
    exit 1, "[nf-core/eager] error: Cannot run genotyping with 'rescaled' source without running damage rescaling (--run_damagescaling)! Please check input parameters."

} else if ( !params.run_genotyping && !params.run_trim_bam && !params.run_pmdtools )  {
    ch_rmdup_for_skipdamagemanipulation
    .into { ch_damagemanipulation_for_skipgenotyping; ch_damagemanipulation_for_genotyping_ug; ch_damagemanipulation_for_genotyping_hc; ch_damagemanipulation_for_genotyping_freebayes; ch_damagemanipulation_for_genotyping_pileupcaller; ch_damagemanipulation_for_genotyping_angsd }

} else if ( !params.run_genotyping && !params.run_trim_bam && params.run_pmdtools )  {
    ch_rmdup_for_skipdamagemanipulation
    .into { ch_damagemanipulation_for_skipgenotyping; ch_damagemanipulation_for_genotyping_ug; ch_damagemanipulation_for_genotyping_hc; ch_damagemanipulation_for_genotyping_freebayes; ch_damagemanipulation_for_genotyping_pileupcaller; ch_damagemanipulation_for_genotyping_angsd }

} else if ( !params.run_genotyping && params.run_trim_bam && !params.run_pmdtools )  {
    ch_rmdup_for_skipdamagemanipulation
    .into { ch_damagemanipulation_for_skipgenotyping; ch_damagemanipulation_for_genotyping_ug; ch_damagemanipulation_for_genotyping_hc; ch_damagemanipulation_for_genotyping_freebayes; ch_damagemanipulation_for_genotyping_pileupcaller; ch_damagemanipulation_for_genotyping_angsd }

}

// Unified Genotyper - although not-supported, better for aDNA (because HC does de novo assembly which requires higher coverages), and needed for MultiVCFAnalyzer

process genotyping_ug {
  label 'mc_small'
  tag "${samplename}"
  publishDir "${params.outdir}/genotyping", mode: params.publish_dir_mode, pattern: '*{.vcf.gz,.realign.bam,realign.bai}'

  when:
  params.run_genotyping && params.genotyping_tool == 'ug'

  input:
  tuple samplename, libraryid, lane, seqtype, organism, strandedness, udg, file(bam), file(bai) from ch_damagemanipulation_for_genotyping_ug
  file fasta from ch_fasta_for_genotyping_ug.collect()
  file fai from ch_fai_for_ug.collect()
  file dict from ch_dict_for_ug.collect()

  output: 
  tuple samplename, libraryid, lane, seqtype, organism, strandedness, udg, file("*vcf.gz") into ch_ug_for_multivcfanalyzer,ch_ug_for_vcf2genome
  tuple samplename, libraryid, lane, seqtype, organism, strandedness, udg, file("*.realign.{bam,bai}") optional true

  script:
  def defaultbasequalities = params.gatk_ug_defaultbasequalities == '' ? '' : " --defaultBaseQualities ${params.gatk_ug_defaultbasequalities}" 
  def keep_realign = params.gatk_ug_keep_realign_bam ? "samtools index ${samplename}.realign.bam" : "rm ${samplename}.realign.{bam,bai}"
  if (params.gatk_dbsnp == '')
    """
    samtools index -b ${bam}
    gatk3 -T RealignerTargetCreator -R ${fasta} -I ${bam} -nt ${task.cpus} -o ${samplename}.intervals ${defaultbasequalities}
    gatk3 -T IndelRealigner -R ${fasta} -I ${bam} -targetIntervals ${samplename}.intervals -o ${samplename}.realign.bam ${defaultbasequalities}
    gatk3 -T UnifiedGenotyper -R ${fasta} -I ${samplename}.realign.bam -o ${samplename}.unifiedgenotyper.vcf -nt ${task.cpus} --genotype_likelihoods_model ${params.gatk_ug_genotype_model} -stand_call_conf ${params.gatk_call_conf} --sample_ploidy ${params.gatk_ploidy} -dcov ${params.gatk_downsample} --output_mode ${params.gatk_ug_out_mode} ${defaultbasequalities}
    
    $keep_realign
    
    pigz -p ${task.cpus} ${samplename}.unifiedgenotyper.vcf
    """
  else if (params.gatk_dbsnp != '')
    """
    samtools index ${bam}
    gatk3 -T RealignerTargetCreator -R ${fasta} -I ${bam} -nt ${task.cpus} -o ${samplename}.intervals ${defaultbasequalities}
    gatk3 -T IndelRealigner -R ${fasta} -I ${bam} -targetIntervals ${samplenane}.intervals -o ${samplename}.realign.bam ${defaultbasequalities}
    gatk3 -T UnifiedGenotyper -R ${fasta} -I ${samplename}.realign.bam -o ${samplename}.unifiedgenotyper.vcf -nt ${task.cpus} --dbsnp ${params.gatk_dbsnp} --genotype_likelihoods_model ${params.gatk_ug_genotype_model} -stand_call_conf ${params.gatk_call_conf} --sample_ploidy ${params.gatk_ploidy} -dcov ${params.gatk_downsample} --output_mode ${params.gatk_ug_out_mode} ${defaultbasequalities}
    
    $keep_realign
    
    pigz -p ${task.cpus} ${samplename}.unifiedgenotyper.vcf
    """
}

 // HaplotypeCaller as 'best practise' tool for human DNA in particular 

process genotyping_hc {
  label 'mc_small'
  tag "${samplename}"
  publishDir "${params.outdir}/genotyping", mode: params.publish_dir_mode

  when:
  params.run_genotyping && params.genotyping_tool == 'hc'

  input:
  tuple samplename, libraryid, lane, seqtype, organism, strandedness, udg, file(bam), file(bai) from ch_damagemanipulation_for_genotyping_hc
  file fasta from ch_fasta_for_genotyping_hc.collect()
  file fai from ch_fai_for_hc.collect()
  file dict from ch_dict_for_hc.collect()

  output: 
  tuple samplename, libraryid, lane, seqtype, organism, strandedness, udg, path("*vcf.gz")

  script:
  if (params.gatk_dbsnp == '')
    """
    gatk HaplotypeCaller -R ${fasta} -I ${bam} -O ${samplename}.haplotypecaller.vcf -stand-call-conf ${params.gatk_call_conf} --sample-ploidy ${params.gatk_ploidy} --output-mode ${params.gatk_hc_out_mode} --emit-ref-confidence ${params.gatk_hc_emitrefconf}
    pigz -p ${task.cpus} ${samplename}.haplotypecaller.vcf
    """

  else if (params.gatk_dbsnp != '')
    """
    gatk HaplotypeCaller -R ${fasta} -I ${bam} -O ${samplename}.haplotypecaller.vcf --dbsnp ${params.gatk_dbsnp} -stand-call-conf ${params.gatk_call_conf} --sample_ploidy ${params.gatk_ploidy} --output_mode ${params.gatk_hc_out_mode} --emit-ref-confidence ${params.gatk_hc_emitrefconf}
    pigz -p ${task.cpus} ${samplename}.haplotypecaller.vcf
    """
}

 // Freebayes for 'more efficient/simple' and more generic genotyping (vs HC) 

process genotyping_freebayes {
  label 'mc_small'
  tag "${samplename}"
  publishDir "${params.outdir}/genotyping", mode: params.publish_dir_mode

  when:
  params.run_genotyping && params.genotyping_tool == 'freebayes'

  input:
  tuple samplename, libraryid, lane, seqtype, organism, strandedness, udg, file(bam), file(bai) from ch_damagemanipulation_for_genotyping_freebayes
  file fasta from ch_fasta_for_genotyping_freebayes.collect()
  file fai from ch_fai_for_freebayes.collect()
  file dict from ch_dict_for_freebayes.collect()

  output: 
  tuple samplename, libraryid, lane, seqtype, organism, strandedness, udg, path("*vcf.gz")
  
  script:
  def skip_coverage = "${params.freebayes_g}" == 0 ? "" : "-g ${params.freebayes_g}"
  """
  freebayes -f ${fasta} -p ${params.freebayes_p} -C ${params.freebayes_C} ${skip_coverage} ${bam} > ${samplename}.freebayes.vcf
  pigz -p ${task.cpus} ${samplename}.freebayes.vcf
  """
}


 // Branch channel by strandedness
ch_damagemanipulation_for_genotyping_pileupcaller
  .branch{
      singleStranded: it[5] == "single"
      doubleStranded: it[5] == "double"
  }
  .set{ch_input_for_genotyping_pileupcaller}

 // Create pileupcaller input tuples
ch_input_for_genotyping_pileupcaller.singleStranded
  .groupTuple(by:[5])
  .set {ch_prepped_for_pileupcaller_single}

ch_input_for_genotyping_pileupcaller.doubleStranded
  .groupTuple(by:[5])
  .set {ch_prepped_for_pileupcaller_double}

process genotyping_pileupcaller {
  label 'mc_small'
  tag "${strandedness}"
  publishDir "${params.outdir}/genotyping", mode: params.publish_dir_mode

  when:
  params.run_genotyping && params.genotyping_tool == 'pileupcaller'

  input:
  tuple samplename, libraryid, lane, seqtype, organism, strandedness, udg, bam, bai from ch_prepped_for_pileupcaller_double.mix(ch_prepped_for_pileupcaller_single)
  file fasta from ch_fasta_for_genotyping_pileupcaller.collect()
  file fai from ch_fai_for_pileupcaller.collect()
  file dict from ch_dict_for_pileupcaller.collect()
  path(bed) from ch_bed_for_pileupcaller.collect()
  path(snp) from ch_snp_for_pileupcaller.collect().dump(tag: "Pileupcaller SNP file")

  output:
  tuple samplename, libraryid, lane, seqtype, organism, strandedness, udg, path("pileupcaller.${strandedness}.*") into ch_for_eigenstrat_snp_coverage

  script:
  def use_bed = bed.getName() != 'nf-core_eager_dummy.txt' ? "-l ${bed}" : ''
  def use_snp = snp.getName() != 'nf-core_eager_dummy2.txt' ? "-f ${snp}" : ''

  def transitions_mode = strandedness == "single" ? "" : "${params.pileupcaller_transitions_mode}" == 'SkipTransitions' ? "--skipTransitions" : "${params.pileupcaller_transitions_mode}" == 'TransitionsMissing' ? "--transitionsMissing" : ""
  def caller = "--${params.pileupcaller_method}"
  def ssmode = strandedness == "single" ? "--singleStrandMode" : ""
  def bam_list = bam.flatten().join(" ")
  def sample_names = samplename.flatten().join(",")
  """
  samtools mpileup -B -q 30 -Q 30 ${use_bed} -f ${fasta} ${bam_list} | pileupCaller ${caller} ${ssmode} ${transitions_mode} --sampleNames ${sample_names} ${use_snp} -e pileupcaller.${strandedness}
  """
}

process eigenstrat_snp_coverage {
  label 'mc_tiny'
  tag "${strandedness}"
  publishDir "${params.outdir}/genotyping", mode: params.publish_dir_mode
  
  when:
  params.run_genotyping && params.genotyping_tool == 'pileupcaller'
  
  input:
  tuple samplename, libraryid, lane, seqtype, organism, strandedness, udg, path("*") from ch_for_eigenstrat_snp_coverage.dump(tag:'eigenstrat_input')
  
  output:
  tuple samplename, libraryid, lane, seqtype, organism, strandedness, udg, path("*.json") into ch_eigenstrat_snp_cov_for_multiqc
  path("*_eigenstrat_coverage.txt")
  
  script:
  /* 
  The following code block can be swapped in once the eigenstratdatabasetools MultiQC module becomes available.
  """
  eigenstrat_snp_coverage -i pileupcaller.${strandedness} -s ".txt" >${strandedness}_eigenstrat_coverage.txt -j ${strandedness}_eigenstrat_coverage_mqc.json
  """
  */
  """
  eigenstrat_snp_coverage -i pileupcaller.${strandedness} -s ".txt" >${strandedness}_eigenstrat_coverage.txt
  parse_snp_cov.py ${strandedness}_eigenstrat_coverage.txt
  """
}

process genotyping_angsd {
  label 'mc_small'
  tag "${samplename}"
  publishDir "${params.outdir}/genotyping", mode: params.publish_dir_mode

  when:
  params.run_genotyping && params.genotyping_tool == 'angsd'

  input:
  tuple samplename, libraryid, lane, seqtype, organism, strandedness, udg, file(bam), file(bai) from ch_damagemanipulation_for_genotyping_angsd
  file fasta from ch_fasta_for_genotyping_angsd.collect()
  file fai from ch_fai_for_angsd.collect()
  file dict from ch_dict_for_angsd.collect()

  output: 
  path("${samplename}*")
  
  script:
  switch ( "${params.angsd_glmodel}" ) {
    case "samtools":
    angsd_glmodel = "1"; break
    case "gatk":
    angsd_glmodel = "2"; break
    case "soapsnp":
    angsd_glmodel = "3"; break
    case "syk":
    angsd_glmodel = "4"; break
  }

  switch ( "${params.angsd_glformat}" ) {
    case "text":
    angsd_glformat = "4"; break
    case "binary":
    angsd_glformat = "1"; break
    case "beagle":
    angsd_glformat = "2"; break
    case "binary_three":
    angsd_glformat = "3"; break
  }
  
  def angsd_fasta = !params.angsd_createfasta ? '' : params.angsd_fastamethod == 'random' ? '-doFasta 1 -doCounts 1' : '-doFasta 2 -doCounts 1' 
  def angsd_majorminor = params.angsd_glformat != "beagle" ? '' : '-doMajorMinor 1'
  """
  echo ${bam} > bam.filelist
  mkdir angsd
  angsd -bam bam.filelist -nThreads ${task.cpus} -GL ${angsd_glmodel} -doGlF ${angsd_glformat} ${angsd_majorminor} ${angsd_fasta} -out ${samplename}.angsd
  """
}

////////////////////////////////////
/* --    CONSENSUS CALLING     -- */
////////////////////////////////////

// Generate a simple consensus-called FASTA file based on genotype VCF

process vcf2genome {
  label  'mc_small'
  tag "${samplename}"
  publishDir "${params.outdir}/consensus_sequence", mode: params.publish_dir_mode

  when: 
  params.run_vcf2genome

  input:
  tuple samplename, libraryid, lane, seqtype, organism, strandedness, udg, path(vcf) from ch_ug_for_vcf2genome
  file fasta from ch_fasta_for_vcf2genome.collect()

  output:
  tuple samplename, libraryid, lane, seqtype, organism, strandedness, udg, path("*.fasta.gz")

  script:
  def out = "${params.vcf2genome_outfile}" == '' ? "${samplename}.fasta" : "${params.vcf2genome_outfile}"
  def fasta_head = "${params.vcf2genome_header}" == '' ? "${samplename}" : "${params.vcf2genome_header}"
  """
  pigz -f -d -p ${task.cpus} *.vcf.gz
  vcf2genome -draft ${out}.fasta -draftname "${fasta_head}" -in ${vcf.baseName} -minc ${params.vcf2genome_minc} -minfreq ${params.vcf2genome_minfreq} -minq ${params.vcf2genome_minq} -ref ${fasta} -refMod ${out}_refmod.fasta -uncertain ${out}_uncertainy.fasta
  pigz -p ${task.cpus} *.fasta 
  pigz -p ${task.cpus} *.vcf
  """
}

// More complex consensus caller with additional filtering functionality (e.g. for heterozygous calls) to generate SNP tables and other things sometimes used in aDNA bacteria studies

// Create input channel for MultiVCFAnalyzer, possibly mixing with pre-made VCFs.
if (!params.additional_vcf_files) {
    ch_vcfs_for_multivcfanalyzer = ch_ug_for_multivcfanalyzer.map{ it[-1] }.collect()
} else {
    ch_vcfs_for_multivcfanalyzer = ch_ug_for_multivcfanalyzer.map{ it [-1] }.collect().mix(ch_extravcfs_for_multivcfanalyzer)
}

process multivcfanalyzer {
  label  'mc_small'
  publishDir "${params.outdir}/multivcfanalyzer", mode: params.publish_dir_mode

  when:
  params.genotyping_tool == 'ug' && params.run_multivcfanalyzer && params.gatk_ploidy.toString() == '2'

  input:
  file vcf from ch_vcfs_for_multivcfanalyzer
  file fasta from ch_fasta_for_multivcfanalyzer

  output:
  file('fullAlignment.fasta.gz')
  file('info.txt.gz')
  file('snpAlignment.fasta.gz')
  file('snpAlignmentIncludingRefGenome.fasta.gz')
  file('snpStatistics.tsv.gz')
  file('snpTable.tsv.gz')
  file('snpTableForSnpEff.tsv.gz')
  file('snpTableWithUncertaintyCalls.tsv.gz')
  file('structureGenotypes.tsv.gz')
  file('structureGenotypes_noMissingData-Columns.tsv.gz')
  file('MultiVCFAnalyzer.json') optional true into ch_multivcfanalyzer_for_multiqc

  script:
  def write_freqs = params.write_allele_frequencies ? "T" : "F"
  """
  gunzip -f *.vcf.gz
  multivcfanalyzer ${params.snp_eff_results} ${fasta} ${params.reference_gff_annotations} . ${write_freqs} ${params.min_genotype_quality} ${params.min_base_coverage} ${params.min_allele_freq_hom} ${params.min_allele_freq_het} ${params.reference_gff_exclude} *.vcf
  pigz -p ${task.cpus} *.tsv *.txt snpAlignment.fasta snpAlignmentIncludingRefGenome.fasta fullAlignment.fasta
  """
 }

////////////////////////////////////////////////////////////
/* --    HUMAN DNA SPECIFIC ADDITIONAL INFORMATION     -- */
////////////////////////////////////////////////////////////

// Mitochondrial to nuclear ratio helps to evaluate quality of tissue sampled

 process mtnucratio {
  tag "${samplename}"
  publishDir "${params.outdir}/mtnucratio", mode: params.publish_dir_mode

  when: 
  params.run_mtnucratio

  input:
  tuple samplename, libraryid, lane, seqtype, organism, strandedness, udg, path(bam), path(bai) from ch_rmdup_formtnucratio

  output:
  tuple samplename, libraryid, lane, seqtype, organism, strandedness, udg, path("*.mtnucratio")
  tuple samplename, libraryid, lane, seqtype, organism, strandedness, udg, path("*.json") into ch_mtnucratio_for_multiqc

  script:
  """
  mtnucratio ${bam} "${params.mtnucratio_header}"
  """
 }

// Human biological sex estimation

// rename to prevent single/double stranded library sample name-based file conflict
process sexdeterrmine_prep {
  label 'sc_small'
  
  input:
  tuple samplename, libraryid, lane, seqtype, organism, strandedness, udg, path(bam), path(bai) from ch_for_sexdeterrmine_prep
  
  output:
  file "*_{single,double}strand.bam" into ch_prepped_for_sexdeterrmine

  when:
  params.run_sexdeterrmine

  script:
  """
  mv ${bam} ${bam.baseName}_${strandedness}strand.bam
  """

}

// As we collect all files for a single sex_deterrmine run, we DO NOT use the normal input/output tuple
process sexdeterrmine {
    label 'sc_small'
    publishDir "${params.outdir}/sex_determination", mode: params.publish_dir_mode
     
    input:
    path bam from ch_prepped_for_sexdeterrmine.collect()
    path(bed) from ch_bed_for_sexdeterrmine

    output:
    file "SexDet.txt"
    file "*.json" into ch_sexdet_for_multiqc

    when:
    params.run_sexdeterrmine
    
    script:
    def filter = bed.getName() != 'nf-core_eager_dummy.txt' ? "-b $bed" : ''
    """
    ls *.bam >> bamlist.txt
    samtools depth -aa -q30 -Q30 $filter -f bamlist.txt | sexdeterrmine -f bamlist.txt > SexDet.txt
    """
}

// Human DNA nuclear contamination estimation

 process nuclear_contamination{
    label 'sc_small'
    tag "${samplename}"
    publishDir "${params.outdir}/nuclear_contamination", mode: params.publish_dir_mode

    when:
    params.run_nuclear_contamination

    input:
    tuple samplename, libraryid, lane, seqtype, organism, strandedness, udg, path(input), path(bai) from ch_for_nuclear_contamination

    output:
    tuple samplename, libraryid, lane, seqtype, organism, strandedness, udg, path('*.X.contamination.out') into ch_from_nuclear_contamination

    script:
    """
    samtools index ${input}
    angsd -i ${input} -r ${params.contamination_chrom_name}:5000000-154900000 -doCounts 1 -iCounts 1 -minMapQ 30 -minQ 30 -out ${libraryid}.doCounts
    contamination -a ${libraryid}.doCounts.icnts.gz -h ${projectDir}/assets/angsd_resources/HapMapChrX.gz 2> ${libraryid}.X.contamination.out
    """
 }
 
// As we collect all files for a single print_nuclear_contamination run, we DO NOT use the normal input/output tuple
process print_nuclear_contamination{
    label 'sc_tiny'
    publishDir "${params.outdir}/nuclear_contamination", mode: params.publish_dir_mode

    when:
    params.run_nuclear_contamination

    input:
    path Contam from ch_from_nuclear_contamination.map { it[7] }.collect()

    output:
    file 'nuclear_contamination.txt'
    file 'nuclear_contamination_mqc.json' into ch_nuclear_contamination_for_multiqc

    script:
    """
    print_x_contamination.py ${Contam.join(' ')}
    """
 }

/////////////////////////////////////////////////////////
/* --    METAGENOMICS-SPECIFIC ADDITIONAL STEPS     -- */
/////////////////////////////////////////////////////////

// Low entropy read filter to reduce input sequences of reads that are highly uninformative, and thus reduce runtime/false positives

process metagenomic_complexity_filter {
  label 'mc_small'
  tag "${samplename}"
  publishDir "${params.outdir}/metagenomic_complexity_filter/", mode: params.publish_dir_mode

  when:
  params.metagenomic_complexity_filter
  
  input:
  tuple samplename, libraryid, lane, seqtype, organism, strandedness, udg, path(fastq) from ch_bam_filtering_for_metagenomic


  output:
  tuple samplename, libraryid, lane, seqtype, organism, strandedness, udg, path("*_lowcomplexityremoved.fq.gz") into ch_lowcomplexityfiltered_for_metagenomic
  path("*_bbduk.stats") into ch_metagenomic_complexity_filter_for_multiqc

  script:
  """
  bbduk.sh -Xmx${task.memory.toGiga()}g in=${fastq} threads=${task.cpus} entropymask=f entropy=${params.metagenomic_complexity_entropy} out=${fastq}_lowcomplexityremoved.fq.gz 2> ${fastq}_bbduk.stats
  """

}

// metagenomic complexity filter bypass

if ( params.metagenomic_complexity_filter ) {
  ch_lowcomplexityfiltered_for_metagenomic
    .set{ ch_filtered_for_metagenomic }
} else {
  ch_metagenomic_for_skipentropyfilter
    .set{ ch_filtered_for_metagenomic }
}

// MALT is a super-fast BLAST replacement typically used for pathogen detection or microbiome profiling against large databases, here using off-target reads from mapping

// As we collect all files for a all metagenomic runs, we DO NOT use the normal input/output tuple!
if (params.metagenomic_tool == 'malt') {
  ch_filtered_for_metagenomic
    .set {ch_input_for_metagenomic_malt}

  ch_input_for_metagenomic_kraken = Channel.empty()
} else if (params.metagenomic_tool == 'kraken') {
  ch_filtered_for_metagenomic
    .set {ch_input_for_metagenomic_kraken}

  ch_input_for_metagenomic_malt = Channel.empty()
} else if ( params.metagenomic_tool == '' ) {
  ch_input_for_metagenomic_malt = Channel.empty()
  ch_input_for_metagenomic_kraken = Channel.empty()

}

// As we collect all files for a single MALT run, we DO NOT use the normal input/output tuple
process malt {
  label 'mc_small'
  publishDir "${params.outdir}/metagenomic_classification/malt", mode: params.publish_dir_mode

  when:
  params.run_metagenomic_screening && params.run_bam_filtering && params.bam_unmapped_type == 'fastq' && params.metagenomic_tool == 'malt'

  input:
  file fastqs from ch_input_for_metagenomic_malt.map { it[7] }.collect()
  file db from ch_db_for_malt

  output:
  path("*.rma6") into ch_rma_for_maltExtract
  path("*.sam.gz") optional true
  path("malt.log") into ch_malt_for_multiqc

  script:
  if ( "${params.malt_min_support_mode}" == "percent" ) {
    min_supp = "-supp ${params.malt_min_support_percent}" 
  } else if ( "${params.malt_min_support_mode}" == "reads" ) {
    min_supp = "-sup ${params.metagenomic_min_support_reads}"
  }
  def sam_out = params.malt_sam_output ? "-a . -f SAM" : ""
  """
  malt-run \
  -J-Xmx${task.memory.toGiga()}g \
  -t ${task.cpus} \
  -v \
  -o . \
  -d ${db} \
  ${sam_out} \
  -id ${params.percent_identity} \
  -m ${params.malt_mode} \
  -at ${params.malt_alignment_mode} \
  -top ${params.malt_top_percent} \
  ${min_supp} \
  -mq ${params.malt_max_queries} \
  --memoryMode ${params.malt_memory_mode} \
  -i ${fastqs.join(' ')} |&tee malt.log
  """
}

// MaltExtract performs aDNA evaluation from the output of MALT (damage patterns, read lengths etc.)

// As we collect all files for a single MALT extract run, we DO NOT use the normal input/output tuple
process maltextract {
  label 'mc_medium'
  publishDir "${params.outdir}/maltextract/", mode: params.publish_dir_mode

  when: 
  params.run_maltextract && params.metagenomic_tool == 'malt'

  input:
  file rma6 from ch_rma_for_maltExtract.collect()
  file taxon_list from ch_taxonlist_for_maltextract
  file ncbifiles from ch_ncbifiles_for_maltextract
  
  output:
  path "results/" type('dir')
  file "results/*_Wevid.json" optional true into ch_hops_for_multiqc 

  script:
  def destack = params.maltextract_destackingoff ? "--destackingOff" : ""
  def downsam = params.maltextract_downsamplingoff ? "--downSampOff" : ""
  def dupremo = params.maltextract_duplicateremovaloff ? "--dupRemOff" : ""
  def matches = params.maltextract_matches ? "--matches" : ""
  def megsum = params.maltextract_megansummary ? "--meganSummary" : ""
  def topaln = params.maltextract_topalignment ?  "--useTopAlignment" : ""
  def ss = params.single_stranded ? "--singleStranded" : ""
  """
  MaltExtract \
  -Xmx${task.memory.toGiga()}g \
  -t ${taxon_list} \
  -i ${rma6.join(' ')} \
  -o results/ \
  -r ${ncbifiles} \
  -p ${task.cpus} \
  -f ${params.maltextract_filter} \
  -a ${params.maltextract_toppercent} \
  --minPI ${params.maltextract_percentidentity} \
  ${destack} \
  ${downsam} \
  ${dupremo} \
  ${matches} \
  ${megsum} \
  ${topaln} \
  ${ss}

  postprocessing.AMPS.r -r results/ -m ${params.maltextract_filter} -t ${task.cpus} -n ${taxon_list} -j
  """
}

// Kraken is offered as a replacement for MALT as MALT is _very_ resource hungry

if (params.run_metagenomic_screening && params.database.endsWith(".tar.gz") && params.metagenomic_tool == 'kraken'){
  comp_kraken = file(params.database)

  process decomp_kraken {
    input:
    path(ckdb) from comp_kraken
    
    output:
    path(dbname) into ch_krakendb
    
    script:
    dbname = ckdb.toString() - '.tar.gz'
    """
    tar xvzf $ckdb
    mkdir -p $dbname
    mv *.k2d $dbname || echo "nothing to do"
    """
  }

} else if (! params.database.endsWith(".tar.gz") && params.run_metagenomic_screening && params.metagenomic_tool == 'kraken') {
    ch_krakendb = Channel.fromPath(params.database).first()
} else {
    ch_krakendb = Channel.empty()
}

process kraken {
  tag "$prefix"
  label 'mc_huge'
  publishDir "${params.outdir}/metagenomic_classification/kraken", mode: params.publish_dir_mode

  when:
  params.run_metagenomic_screening && params.run_bam_filtering && params.bam_unmapped_type == 'fastq' && params.metagenomic_tool == 'kraken'

  input:
  path(fastq) from ch_input_for_metagenomic_kraken.map { it[7] }
  path(krakendb) from ch_krakendb

  output:
  file "*.kraken.out" into ch_kraken_out
  tuple prefix, path("*.kraken2_report") into ch_kraken_report, ch_kraken_for_multiqc

  script:
  prefix = fastq.toString().tokenize('.')[0]
  out = prefix+".kraken.out"
  kreport = prefix+".kraken2_report"
  kreport_old = prefix+".kreport"

  """
  kraken2 --db ${krakendb} --threads ${task.cpus} --output $out --report-minimizer-data --report $kreport $fastq
  cut -f1-3,6-8 $kreport > $kreport_old
  """
}

process kraken_parse {
  tag "$name"
  errorStrategy 'ignore'

  input:
  tuple val(name), path(kraken_r) from ch_kraken_report

  output:
  path('*_kraken_parsed.csv') into ch_kraken_parsed

  script:
  read_out = name+".read_kraken_parsed.csv"
  kmer_out =  name+".kmer_kraken_parsed.csv"
  """
  kraken_parse.py -c ${params.metagenomic_min_support_reads} -or $read_out -ok $kmer_out $kraken_r
  """    
}

process kraken_merge {
  publishDir "${params.outdir}/metagenomic_classification/kraken", mode: params.publish_dir_mode

  input:
  file csv_count from ch_kraken_parsed.collect()

  output:
  path('*.csv')

  script:
  read_out = "kraken_read_count.csv"
  kmer_out = "kraken_kmer_duplication.csv"
  """
  merge_kraken_res.py -or $read_out -ok $kmer_out
  """    
}

//////////////////////////////////////
/* --    PIPELINE COMPLETION     -- */
//////////////////////////////////////

// Pipeline documentation for on-server guidance

process output_documentation {
    label 'sc_tiny'
    publishDir "${params.outdir}/documentation", mode: params.publish_dir_mode

    input:
    file output_docs from ch_output_docs
    file images from ch_output_docs_images

    output:
    file "results_description.html"

    script:
    """
    markdown_to_html.py $output_docs -o results_description.html
    """
}

/*
 * Parse software version numbers
 */

process get_software_versions {
  label 'sc_tiny'
    publishDir "${params.outdir}/pipeline_info", mode: params.publish_dir_mode,
        saveAs: { filename ->
                      if (filename.indexOf(".csv") > 0) filename
                      else null
                }

    output:
    file 'software_versions_mqc.yaml' into software_versions_yaml
    file "software_versions.csv"

    script:
    """
    echo $workflow.manifest.version &> v_pipeline.txt
    echo $workflow.nextflow.version &> v_nextflow.txt
    
    fastqc --version &> v_fastqc.txt 2>&1 || true
    AdapterRemoval --version  &> v_adapterremoval.txt 2>&1 || true
    fastp --version &> v_fastp.txt 2>&1 || true
    bwa &> v_bwa.txt 2>&1 || true
    circulargenerator --help | head -n 1 &> v_circulargenerator.txt 2>&1 || true
    samtools --version &> v_samtools.txt 2>&1 || true
    dedup -v &> v_dedup.txt 2>&1 || true
    ## bioconda recipe of picard is incorrectly set up and extra warning made with stderr, this ugly command ensures only version exported
    ( exec 7>&1; picard MarkDuplicates --version 2>&1 >&7 | grep -v '/' >&2 ) 2> v_markduplicates.txt || true
    qualimap --version &> v_qualimap.txt 2>&1 || true
    preseq &> v_preseq.txt 2>&1 || true
    gatk --version 2>&1 | head -n 1 > v_gatk.txt 2>&1 || true
    freebayes --version &> v_freebayes.txt 2>&1 || true
    bedtools --version &> v_bedtools.txt 2>&1 || true
    damageprofiler --version &> v_damageprofiler.txt 2>&1 || true
    bam --version &> v_bamutil.txt 2>&1 || true
    pmdtools --version &> v_pmdtools.txt 2>&1 || true
    angsd -h |& head -n 1 | cut -d ' ' -f3-4 &> v_angsd.txt 2>&1 || true 
    multivcfanalyzer --help | head -n 1 &> v_multivcfanalyzer.txt 2>&1 || true
    malt-run --help |& tail -n 3 | head -n 1 | cut -f 2 -d'(' | cut -f 1 -d ',' &> v_malt.txt 2>&1 || true
    MaltExtract --help | head -n 2 | tail -n 1 &> v_maltextract.txt 2>&1 || true
    multiqc --version &> v_multiqc.txt 2>&1 || true
    vcf2genome -h |& head -n 1 &> v_vcf2genome.txt || true
    mtnucratio --help &> v_mtnucratiocalculator.txt || true
    sexdeterrmine --version &> v_sexdeterrmine.txt || true
    kraken2 --version | head -n 1 &> v_kraken.txt || true
    endorS.py --version &> v_endorSpy.txt || true
    pileupCaller --version &> v_sequencetools.txt 2>&1 || true
    bowtie2 --version | grep -a 'bowtie2-.* -fdebug' > v_bowtie2.txt || true
    eigenstrat_snp_coverage --version | cut -d ' ' -f2 >v_eigenstrat_snp_coverage.txt || true
    mapDamage2 --version > v_mapdamage.txt || true
    bbduk.sh | grep 'Last modified' | cut -d' ' -f 3-99 > v_bbduk.txt || true

    scrape_software_versions.py &> software_versions_mqc.yaml
    """
}

// MultiQC file generation for pipeline report
//def workflow_summary = NfcoreSchema.params_summary_multiqc(workflow, summary_params)

//ch_workflow_summary = Channel.value(workflow_summary)

process multiqc {
    label 'sc_medium'

    publishDir "${params.outdir}/multiqc", mode: params.publish_dir_mode

    input:
    file multiqc_config from ch_multiqc_config
    file (mqc_custom_config) from ch_multiqc_custom_config.collect().ifEmpty([])
    file software_versions_mqc from software_versions_yaml.collect().ifEmpty([])
    file logo from ch_eager_logo
    file ('fastqc_raw/*') from ch_prefastqc_for_multiqc.collect().ifEmpty([])
    path('fastqc/*') from ch_fastqc_after_clipping.collect().ifEmpty([])
    file ('adapter_removal/*') from ch_adapterremoval_logs.collect().ifEmpty([])
    file ('mapping/bt2/*') from ch_bt2_for_multiqc.collect().ifEmpty([])
    file ('flagstat/*') from ch_flagstat_for_multiqc.collect().ifEmpty([])
    file ('flagstat_filtered/*') from ch_bam_filtered_flagstat_for_multiqc.collect().ifEmpty([])
    file ('preseq/*') from ch_preseq_for_multiqc.collect().ifEmpty([])
    file ('damageprofiler/dmgprof*/*') from ch_damageprofiler_results.collect().ifEmpty([])
    file ('qualimap/qualimap*/*') from ch_qualimap_results.collect().ifEmpty([])
    file ('markdup/*') from ch_markdup_results_for_multiqc.collect().ifEmpty([])
    file ('dedup*/*') from ch_dedup_results_for_multiqc.collect().ifEmpty([])
    file ('fastp/*') from ch_fastp_for_multiqc.collect().ifEmpty([])
    file ('sexdeterrmine/*') from ch_sexdet_for_multiqc.collect().ifEmpty([])
    file ('mutnucratio/*') from ch_mtnucratio_for_multiqc.collect().ifEmpty([])
    file ('endorspy/*') from ch_endorspy_for_multiqc.collect().ifEmpty([])
    file ('multivcfanalyzer/*') from ch_multivcfanalyzer_for_multiqc.collect().ifEmpty([])
    file ('fastp_lowcomplexityfilter/*') from ch_metagenomic_complexity_filter_for_multiqc.collect().ifEmpty([])
    file ('malt/*') from ch_malt_for_multiqc.collect().ifEmpty([])
    file ('kraken/*') from ch_kraken_for_multiqc.collect().ifEmpty([])
    file ('hops/*') from ch_hops_for_multiqc.collect().ifEmpty([])
    file ('nuclear_contamination/*') from ch_nuclear_contamination_for_multiqc.collect().ifEmpty([])
    file ('genotyping/*') from ch_eigenstrat_snp_cov_for_multiqc.collect().ifEmpty([])
    file workflow_summary from ch_workflow_summary.collectFile(name: "workflow_summary_mqc.yaml")

    output:
    file "*multiqc_report.html" into ch_multiqc_report
    file "*_data"

    script:
    rtitle = ''
    rfilename = ''
    if (!(workflow.runName ==~ /[a-z]+_[a-z]+/)) {
        rtitle = "--title \"${workflow.runName}\""
        rfilename = "--filename " + workflow.runName.replaceAll('\\W','_').replaceAll('_+','_') + "_multiqc_report"
    }
    
    def custom_config_file = params.multiqc_config ? "--config $mqc_custom_config" : ''
    """
    multiqc -f $rtitle $rfilename $multiqc_config $custom_config_file .
    """
}

// Send completion emails if requested, so user knows data is ready

workflow.onComplete {

    // Set up the e-mail variables
    def subject = "[nf-core/eager] Successful: $workflow.runName"
    if (!workflow.success) {
        subject = "[nf-core/eager] FAILED: $workflow.runName"
    }
    def email_fields = [:]
    email_fields['version'] = workflow.manifest.version
    email_fields['runName'] = workflow.runName
    email_fields['success'] = workflow.success
    email_fields['dateComplete'] = workflow.complete
    email_fields['duration'] = workflow.duration
    email_fields['exitStatus'] = workflow.exitStatus
    email_fields['errorMessage'] = (workflow.errorMessage ?: 'None')
    email_fields['errorReport'] = (workflow.errorReport ?: 'None')
    email_fields['commandLine'] = workflow.commandLine
    email_fields['projectDir'] = workflow.projectDir
    email_fields['summary'] = summary
    email_fields['summary']['Date Started'] = workflow.start
    email_fields['summary']['Date Completed'] = workflow.complete
    email_fields['summary']['Pipeline script file path'] = workflow.scriptFile
    email_fields['summary']['Pipeline script hash ID'] = workflow.scriptId
    if (workflow.repository) email_fields['summary']['Pipeline repository Git URL'] = workflow.repository
    if (workflow.commitId) email_fields['summary']['Pipeline repository Git Commit'] = workflow.commitId
    if (workflow.revision) email_fields['summary']['Pipeline Git branch/tag'] = workflow.revision
    email_fields['summary']['Nextflow Version'] = workflow.nextflow.version
    email_fields['summary']['Nextflow Build'] = workflow.nextflow.build
    email_fields['summary']['Nextflow Compile Timestamp'] = workflow.nextflow.timestamp

    // On success try attach the multiqc report
    def mqc_report = null
    try {
        if (workflow.success) {
            mqc_report = ch_multiqc_report.getVal()
            if (mqc_report.getClass() == ArrayList) {
                log.warn "[nf-core/eager] Found multiple reports from process 'multiqc', will use only one"
                mqc_report = mqc_report[0]
            }
        }
    } catch (all) {
        log.warn "[nf-core/eager] Could not attach MultiQC report to summary email"
    }

    // Check if we are only sending emails on failure
    email_address = params.email
    if (!params.email && params.email_on_fail && !workflow.success) {
        email_address = params.email_on_fail
    }

    // Render the TXT template
    def engine = new groovy.text.GStringTemplateEngine()
    def tf = new File("$projectDir/assets/email_template.txt")
    def txt_template = engine.createTemplate(tf).make(email_fields)
    def email_txt = txt_template.toString()

    // Render the HTML template
    def hf = new File("$projectDir/assets/email_template.html")
    def html_template = engine.createTemplate(hf).make(email_fields)
    def email_html = html_template.toString()

    // Render the sendmail template
    def smail_fields = [ email: email_address, subject: subject, email_txt: email_txt, email_html: email_html, projectDir: "$projectDir", mqcFile: mqc_report, mqcMaxSize: params.max_multiqc_email_size.toBytes() ]
    def sf = new File("$projectDir/assets/sendmail_template.txt")
    def sendmail_template = engine.createTemplate(sf).make(smail_fields)
    def sendmail_html = sendmail_template.toString()

    // Send the HTML e-mail
    if (email_address) {
        try {
            if (params.plaintext_email) { throw GroovyException('Send plaintext e-mail, not HTML') }
            // Try to send HTML e-mail using sendmail
            [ 'sendmail', '-t' ].execute() << sendmail_html
            log.info "[nf-core/eager] Sent summary e-mail to $email_address (sendmail)"
        } catch (all) {
            // Catch failures and try with plaintext
            def mail_cmd = [ 'mail', '-s', subject, '--content-type=text/html', email_address ]
            if ( mqc_report.size() <= params.max_multiqc_email_size.toBytes() ) {
              mail_cmd += [ '-A', mqc_report ]
            }
            mail_cmd.execute() << email_html
            log.info "[nf-core/eager] Sent summary e-mail to $email_address (mail)"
        }
    }

    // Write summary e-mail HTML to a file
    def output_d = new File("${params.outdir}/pipeline_info/")
    if (!output_d.exists()) {
        output_d.mkdirs()
    }
    def output_hf = new File(output_d, "pipeline_report.html")
    output_hf.withWriter { w -> w << email_html }
    def output_tf = new File(output_d, "pipeline_report.txt")
    output_tf.withWriter { w -> w << email_txt }

    c_green = params.monochrome_logs ? '' : "\033[0;32m";
    c_purple = params.monochrome_logs ? '' : "\033[0;35m";
    c_red = params.monochrome_logs ? '' : "\033[0;31m";
    c_reset = params.monochrome_logs ? '' : "\033[0m";

    if (workflow.stats.ignoredCount > 0 && workflow.success) {
        log.info "-${c_purple}Warning, pipeline completed, but with errored process(es) ${c_reset}-"
        log.info "-${c_red}Number of ignored errored process(es) : ${workflow.stats.ignoredCount} ${c_reset}-"
        log.info "-${c_green}Number of successfully ran process(es) : ${workflow.stats.succeedCount} ${c_reset}-"
    }

    if (workflow.success) {
        log.info "-${c_purple}[nf-core/eager]${c_green} Pipeline completed successfully${c_reset}-"
    } else {
        checkHostname()
        log.info "-${c_purple}[nf-core/eager]${c_red} Pipeline completed with errors${c_reset}-"
    }

}

workflow.onError {
    // Print unexpected parameters - easiest is to just rerun validation
    NfcoreSchema.validateParameters(params, json_schema, log)
}


/////////////////////////////////////
/* --    AUXILARY FUNCTIONS     -- */
/////////////////////////////////////

// Channelling the TSV file containing FASTQ or BAM 
def extract_data(tsvFile) {
    Channel.fromPath(tsvFile)
        .splitCsv(header: true, sep: '\t')
        .dump(tag:'tsv_extract')
        .map { row ->

            def expected_keys = ['Sample_Name', 'Library_ID', 'Lane', 'Colour_Chemistry', 'SeqType', 'Organism', 'Strandedness', 'UDG_Treatment', 'R1', 'R2', 'BAM']
            if ( !row.keySet().containsAll(expected_keys) ) exit 1, "[nf-core/eager] error: Invalid TSV input - malformed column names. Please check input TSV. Column names should be: ${expected_keys.join(", ")}"

            checkNumberOfItem(row, 11)

            if ( row.Sample_Name.isEmpty() ) exit 1, "[nf-core/eager] error: the Sample_Name column is empty. Ensure all cells are filled or contain 'NA' for optional fields. Check row:\n ${row}"
            if ( row.Library_ID.isEmpty() ) exit 1, "[nf-core/eager] error: the Library_ID column is empty. Ensure all cells are filled or contain 'NA' for optional fields. Check row:\n ${row}"
            if ( row.Lane.isEmpty() ) exit 1, "[nf-core/eager] error: the Lane column is empty. Ensure all cells are filled or contain 'NA' for optional fields. Check row:\n ${row}"
            if ( row.Colour_Chemistry.isEmpty() ) exit 1, "[nf-core/eager] error: the Colour_Chemistry column is empty. Ensure all cells are filled or contain 'NA' for optional fields. Check row:\n ${row}"
            if ( row.SeqType.isEmpty() ) exit 1, "[nf-core/eager] error: the SeqType column is empty. Ensure all cells are filled or contain 'NA' for optional fields. Check row:\n ${row}"
            if ( row.Organism.isEmpty() ) exit 1, "[nf-core/eager] error: the Organism column is empty. Ensure all cells are filled or contain 'NA' for optional fields. Check row:\n ${row}"
            if ( row.Strandedness.isEmpty() ) exit 1, "[nf-core/eager] error: the Strandedness column is empty. Ensure all cells are filled or contain 'NA' for optional fields. Check row:\n ${row}"
            if ( row.UDG_Treatment.isEmpty() ) exit 1, "[nf-core/eager] error: the UDG_Treatment column is empty. Ensure all cells are filled or contain 'NA' for optional fields. Check row:\n ${row}"
            if ( row.R1.isEmpty() ) exit 1, "[nf-core/eager] error: the R1 column is empty. Ensure all cells are filled or contain 'NA' for optional fields. Check row:\n ${row}"
            if ( row.R2.isEmpty() ) exit 1, "[nf-core/eager] error: the R2 column is empty. Ensure all cells are filled or contain 'NA' for optional fields. Check row:\n ${row}"
            if ( row.BAM.isEmpty() ) exit 1, "[nf-core/eager] error: the BAM column is empty. Ensure all cells are filled or contain 'NA' for optional fields. Check row:\n ${row}"

            def samplename = row.Sample_Name
            def libraryid  = row.Library_ID
            def lane = row.Lane
            def colour = row.Colour_Chemistry
            def seqtype = row.SeqType
            def organism = row.Organism
            def strandedness = row.Strandedness
            def udg = row.UDG_Treatment
            def r1 = row.R1.matches('NA') ? 'NA' : return_file(row.R1)
            def r2 = row.R2.matches('NA') ? 'NA' : return_file(row.R2)
            def bam = row.BAM.matches('NA') ? 'NA' : return_file(row.BAM)

            // check no empty metadata fields
            if (samplename == '' || libraryid == '' || lane == '' || colour == '' || seqtype == '' || organism == '' || strandedness == '' || udg == '' || r1 == '' || r2 == '' || bam == '') exit 1, "[nf-core/eager] error: a field/column does not contain any information. Ensure all cells are filled or contain 'NA' for optional fields. Check row:\n ${row}"

            // Check no 'empty' rows
            if (r1.matches('NA') && r2.matches('NA') && bam.matches('NA')) exit 1, "[nf-core/eager] error: A row in your TSV appears to have all files defined as NA. See '--help' flag and documentation under 'running the pipeline' for more information. Check row for: ${samplename}"

            // Ensure BAMs aren't submitted with PE
            if (!bam.matches('NA') && seqtype.matches('PE')) exit 1, "[nf-core/eager] error: BAM input rows in TSV cannot be set as PE, only SE. See '--help' flag and documentation under 'running the pipeline' for more information. Check row for: ${samplename}"

            // Check valid UDG treatment
            if (!udg.matches('none') && !udg.matches('half') && !udg.matches('full')) exit 1, "[nf-core/eager] error: UDG treatment can only be 'none', 'half' or 'full'. See '--help' flag and documentation under 'running the pipeline' for more information. You have '${udg}'"

            // Check valid colour chemistry
            if (!colour.matches('2') && !colour.matches('4')) exit 1, "[nf-core/eager] error: Colour chemistry in TSV can either be 2 (e.g. NextSeq/NovaSeq) or 4 (e.g. HiSeq/MiSeq)"

            //  Ensure that we do not accept incompatible chemistry setup
            if (!seqtype.matches('PE') && !seqtype.matches('SE')) exit 1, "[nf-core/eager] error:  SeqType for one or more rows in TSV is neither SE nor PE! see '--help' flag and documentation under 'running the pipeline' for more information. You have: '${seqtype}'"
            
           // So we don't accept existing files that are wrong format: e.g. fasta or sam
            if ( !r1.matches('NA') && !has_extension(r1, "fastq.gz") && !has_extension(r1, "fq.gz") && !has_extension(r1, "fastq") && !has_extension(r1, "fq")) exit 1, "[nf-core/eager] error: A specified R1 file either has a non-recognizable FASTQ extension or is not NA. See '--help' flag and documentation under 'running the pipeline' for more information. Check: ${r1}"
            if ( !r2.matches('NA') && !has_extension(r2, "fastq.gz") && !has_extension(r2, "fq.gz") && !has_extension(r2, "fastq") && !has_extension(r2, "fq")) exit 1, "[nf-core/eager] error: A specified R2 file either has a non-recognizable FASTQ extension or is not NA. See '--help' flag and documentation under 'running the pipeline' for more information. Check: ${r2}"
            if ( !bam.matches('NA') && !has_extension(bam, "bam")) exit 1, "[nf-core/eager] error: A specified R1 file either has a non-recognizable BAM extension or is not NA. See '--help' flag and documentation under 'running the pipeline' for more information. Check: ${bam}"
            
            [ samplename, libraryid, lane, colour, seqtype, organism, strandedness, udg, r1, r2, bam ]

        }

    }

// Check if a row has the expected number of item
def checkNumberOfItem(row, number) {
    if (row.size() != number) exit 1, "[nf-core/eager] error:  Invalid TSV input - malformed row (e.g. missing column) in ${row}, see '--help' flag and documentation under 'running the pipeline' for more information"
    return true
}

// Return file if it exists
def return_file(it) {
    if (!file(it).exists()) exit 1, "[nf-core/eager] error: Cannot find supplied FASTQ or BAM input file. If using input method TSV set to NA if no file required. See '--help' flag and documentation under 'running the pipeline' for more information. Check file: ${it}" 
    return file(it)
}

// Check file extension
def has_extension(it, extension) {
    it.toString().toLowerCase().endsWith(extension.toLowerCase())
}

// Extract FastQs from Path
// Create a channel of FASTQs from a directory pattern: "my_samples/*/"
// All FASTQ files in subdirectories are collected and emitted;
// they must have _R1_ and/or _R2_ in their names.
def retrieve_input_paths(input, colour_chem, pe_se, ds_ss, udg_treat, bam_in) {

  if ( !bam_in ) {
        if( pe_se ) {
            log.info "Generating single-end FASTQ data TSV"
            Channel
                .fromFilePairs( input, size: 1 )
                .filter { it =~/.*.fastq.gz|.*.fq.gz|.*.fastq|.*.fq/ }
                .ifEmpty { exit 1, "[nf-core/eager] error:  Your specified FASTQ read files did not end in: '.fastq.gz', '.fq.gz', '.fastq', or '.fq'. Did you forget --bam?" }
                .map { row -> [ row[0], [ row[1][0] ] ] }
                .ifEmpty { exit 1, "[nf-core/eager] error:  --input was empty - no input files supplied!" }
                .into { ch_reads_for_faketsv; ch_reads_for_validate }

                // Check we don't have any duplicated sample names due to fromFilePairs behaviour of calculating sample name from anything before R1/R2 glob
                ch_reads_for_validate
                  .groupTuple()
                  .map{
                    if ( validate_size(it[1], 1) ) { null } else { exit 1, "[nf-core/eager] error: You have supplied non-unique sample names (text before R1/R2 indication). Did you accidentally supply paired-end data?  see '--help' flag and documentation under 'running the pipeline' for more information. Check duplicates of: ${it[0]}" } 
                  }

        } else if (!pe_se ){
            log.info "Generating paired-end FASTQ data TSV"

            Channel
                .fromFilePairs( input )
                .filter { it =~/.*.fastq.gz|.*.fq.gz|.*.fastq|.*.fq/ }
                .ifEmpty { exit 1, "[nf-core/eager] error: Files could not be found. Do the specified FASTQ read files end in: '.fastq.gz', '.fq.gz', '.fastq', or '.fq'? Did you forget --single_end?" }
                .map { row -> [ row[0], [ row[1][0], row[1][1] ] ] }
                .ifEmpty { exit 1, "[nf-core/eager] error: --input was empty - no input files supplied!" }
                .into { ch_reads_for_faketsv; ch_reads_for_validate }

                // Check we don't have any duplicated sample names due to fromFilePairs behaviour of calculating sample name from anything before R1/R2 glob
                ch_reads_for_validate
                  .groupTuple()
                  .map{
                    if ( validate_size(it[1], 1) ) { null } else { exit 1, "[nf-core/eager] error: You have supplied non-unique sample names (text before R1/R2 indication). See '--help' flag and documentation under 'running the pipeline' for more information. Check duplicates of: ${it[0]}" } 
                  }

        } 

    } else if ( bam_in ) {
              log.info "Generating BAM data TSV"

         Channel
            .fromFilePairs( input, size: 1 )
            .filter { it =~/.*.bam/ }
            .map { row -> [ row[0], [ row[1][0] ] ] }
            .ifEmpty { exit 1, "[nf-core/eager] error: Cannot find any bam file matching: ${input}" }
            .set { ch_reads_for_faketsv }

    }

ch_reads_for_faketsv
  .map{

      def samplename = it[0]
      def libraryid  = it[0]
      def lane = 0
      def colour = "${colour_chem}"
      def seqtype = pe_se ? 'SE' : 'PE'
      def organism = 'NA'
      def strandedness = ds_ss ? 'single' : 'double'
      def udg = udg_treat
      def r1 = !bam_in ? return_file(it[1][0]) : 'NA'
      def r2 = !bam_in && !pe_se ? return_file(it[1][1]) : 'NA'
      def bam = bam_in && pe_se ? return_file(it[1][0]) : 'NA'

      [ samplename, libraryid, lane, colour, seqtype, organism, strandedness, udg, r1, r2, bam ]
  }
  .ifEmpty {exit 1, "[nf-core/eager] error: Invalid file paths with --input"}

}

// Function to check length of collection in a channel closure is as expected (e.g. with .map())
def validate_size(collection, size){
    if ( collection.size() != size ) { return false } else { return true }
}

def checkHostname() {
    def c_reset = params.monochrome_logs ? '' : "\033[0m"
    def c_white = params.monochrome_logs ? '' : "\033[0;37m"
    def c_red = params.monochrome_logs ? '' : "\033[1;91m"
    def c_yellow_bold = params.monochrome_logs ? '' : "\033[1;93m"
    if (params.hostnames) {
        def hostname = 'hostname'.execute().text.trim()
        params.hostnames.each { prof, hnames ->
            hnames.each { hname ->
                if (hostname.contains(hname) && !workflow.profile.contains(prof)) {
                    log.error '====================================================\n' +
                            "  ${c_red}WARNING!${c_reset} You are running with `-profile $workflow.profile`\n" +
                            "  but your machine hostname is ${c_white}'$hostname'${c_reset}\n" +
                            "  ${c_yellow_bold}It's highly recommended that you use `-profile $prof${c_reset}`\n" +
                            '============================================================'
                }
            }
        }
    }
}<|MERGE_RESOLUTION|>--- conflicted
+++ resolved
@@ -27,116 +27,7 @@
 /* --         VALIDATE PARAMETERS              -- */
 ////////////////////////////////////////////////////+
 if (params.validate_params) {
-<<<<<<< HEAD
-    unexpectedParams = NfcoreSchema.validateParameters(params, json_schema, log)
-}
-
-// Info required for completion email and summary
-def multiqc_report      = []
-
-// Small console separator to make it easier to read errors after launch
-println ""
-
-
-
-////////////////////////////////////////////////////
-/* --          VALIDATE INPUTS                 -- */
-////////////////////////////////////////////////////
-
-/**FASTA input handling
-**/ 
-
-if (params.fasta) {
-    file(params.fasta, checkIfExists: true)
-    lastPath = params.fasta.lastIndexOf(File.separator)
-    lastExt = params.fasta.lastIndexOf(".")
-    fasta_base = params.fasta.substring(lastPath+1)
-    index_base = params.fasta.substring(lastPath+1,lastExt)
-    if (params.fasta.endsWith('.gz')) {
-        fasta_base = params.fasta.substring(lastPath+1,lastExt)
-        index_base = fasta_base.substring(0,fasta_base.lastIndexOf("."))
-
-    }
-} else {
-    exit 1, "[nf-core/eager] error: please specify --fasta with the path to your reference"
-}
-
-// Validate reference inputs
-if("${params.fasta}".endsWith(".gz")){
-    process unzip_reference{
-        tag "${zipped_fasta}"
-
-        input:
-        path zipped_fasta from file(params.fasta) // path doesn't like it if a string of an object is not prefaced with a root dir (/), so use file() to resolve string before parsing to `path` 
-
-        output:
-        path "$unzip" into ch_fasta_for_bwaindex,ch_fasta_for_bt2index,ch_fasta_for_faidx,ch_fasta_for_seqdict,ch_fasta_for_circulargenerator,ch_fasta_for_circularmapper,ch_fasta_for_damageprofiler,ch_fasta_for_qualimap,ch_fasta_for_pmdtools,ch_fasta_for_genotyping_ug,ch_fasta_for_genotyping_hc,ch_fasta_for_genotyping_freebayes,ch_fasta_for_genotyping_pileupcaller,ch_fasta_for_vcf2genome,ch_fasta_for_multivcfanalyzer,ch_fasta_for_genotyping_angsd,ch_fasta_for_damagerescaling
-
-        script:
-        unzip = zipped_fasta.toString() - '.gz'
-        """
-        pigz -f -d -p ${task.cpus} $zipped_fasta
-        """
-        }
-    } else {
-    fasta_for_indexing = Channel
-    .fromPath("${params.fasta}", checkIfExists: true)
-    .into{ ch_fasta_for_bwaindex; ch_fasta_for_bt2index; ch_fasta_for_faidx; ch_fasta_for_seqdict; ch_fasta_for_circulargenerator; ch_fasta_for_circularmapper; ch_fasta_for_damageprofiler; ch_fasta_for_qualimap; ch_fasta_for_pmdtools; ch_fasta_for_genotyping_ug; ch_fasta__for_genotyping_hc; ch_fasta_for_genotyping_hc; ch_fasta_for_genotyping_freebayes; ch_fasta_for_genotyping_pileupcaller; ch_fasta_for_vcf2genome; ch_fasta_for_multivcfanalyzer;ch_fasta_for_genotyping_angsd;ch_fasta_for_damagerescaling }
-}
-
-// Check that fasta index file path ends in '.fai'
-if (params.fasta_index && !params.fasta_index.endsWith(".fai")) {
-    exit 1, "The specified fasta index file (${params.fasta_index}) is not valid. Fasta index files should end in '.fai'."
-}
-
-// Check if genome exists in the config file. params.genomes is from igenomes.conf, params.genome specified by user
-if ( params.genome && !params.genomes.containsKey(params.genome)) {
-    exit 1, "[nf-core/eager] error: the provided genome '${params.genome}' is not available in the iGenomes file. Currently the available genomes are ${params.genomes.keySet().join(", ")}."
-}
-
-// Mapper validation
-if (params.mapper != 'bwaaln' && !params.mapper == 'circularmapper' && !params.mapper == 'bwamem' && !params.mapper == "bowtie2"){
-    exit 1, "[nf-core/eager] error: invalid mapper option. Options are: 'bwaaln', 'bwamem', 'circularmapper', 'bowtie2'. Default: 'bwaaln'. Found parameter: --mapper '${params.mapper}'."
-}
-
-if (params.mapper == 'bowtie2' && params.bt2_alignmode != 'local' && params.bt2_alignmode != 'end-to-end' ) {
-    exit 1, "[nf-core/eager] error: invalid bowtie2 alignment mode. Options: 'local', 'end-to-end'. Found parameter: --bt2_alignmode '${params.bt2_alignmode}'"
-}
-
-if (params.mapper == 'bowtie2' && params.bt2_sensitivity != 'no-preset' && params.bt2_sensitivity != 'very-fast' && params.bt2_sensitivity != 'fast' && params.bt2_sensitivity != 'sensitive' && params.bt2_sensitivity != 'very-sensitive' ) {
-    exit 1, "[nf-core/eager] error: invalid bowtie2 sensitivity mode. Options: 'no-preset', 'very-fast', 'fast', 'sensitive', 'very-sensitive'. Options are for both alignmodes Found parameter: --bt2_sensitivity '${params.bt2_sensitivity}'."
-}
-
-if (params.bt2n != 0 && params.bt2n != 1) {
-    exit 1, "[nf-core/eager] error: invalid bowtie2 --bt2n (-N) parameter. Options: 0, 1. Found parameter: --bt2n ${params.bt2n}."
-
-}
-
-// Index files provided? Then check whether they are correct and complete
-if( params.bwa_index != '' && (params.mapper == 'bwaaln' | params.mapper == 'bwamem' | params.mapper == 'circularmapper')){
-    Channel
-        .fromPath(params.bwa_index, checkIfExists: true)
-        .ifEmpty { exit 1, "[nf-core/eager] error: bwa indices not found in: ${index_base}." }
-        .into {bwa_index; bwa_index_bwamem}
-
-    bt2_index = Channel.empty()
-}
-
-if( params.bt2_index != '' && params.mapper == 'bowtie2' ){
-    lastPath = params.bt2_index.lastIndexOf(File.separator)
-    bt2_dir =  params.bt2_index.substring(0,lastPath+1)
-    bt2_base = params.bt2_index.substring(lastPath+1)
-
-    Channel
-        .fromPath(params.bt2_index, checkIfExists: true)
-        .ifEmpty { exit 1, "[nf-core/eager] error: bowtie2 indices not found in: ${bt2_dir}." }
-        .into {bt2_index; bt2_index_bwamem}
-
-    bwa_index = Channel.empty()
-    bwa_index_bwamem = Channel.empty()
-=======
     NfcoreSchema.validateParameters(params, json_schema, log)
->>>>>>> 9d451bd1
 }
 
 // Validate BAM input isn't set to paired_end
