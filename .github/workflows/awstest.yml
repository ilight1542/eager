--- conflicted
+++ resolved
@@ -11,32 +11,18 @@
     runs-on: ubuntu-latest
     steps:
       - name: Launch workflow via tower
-<<<<<<< HEAD
         uses: nf-core/tower-action@v2
-        
+
         with:
           workspace_id: ${{ secrets.TOWER_WORKSPACE_ID }}
           access_token: ${{ secrets.TOWER_ACCESS_TOKEN }}
-=======
-        uses: nf-core/tower-action@master
-        
-        with:
-          workspace_id: ${{ secrets.TOWER_WORKSPACE_ID }}
-          bearer_token: ${{ secrets.TOWER_BEARER_TOKEN }}
->>>>>>> d15a13fc
           compute_env: ${{ secrets.TOWER_COMPUTE_ENV }}
           pipeline: ${{ github.repository }}
           revision: ${{ github.sha }}
           workdir: s3://${{ secrets.AWS_S3_BUCKET }}/work/eager/work-${{ github.sha }}
           parameters: |
             {
-<<<<<<< HEAD
               "outdir": "s3://${{ secrets.AWS_S3_BUCKET }}/eager/results-test-${{ github.sha }}"
             }
           profiles: test,aws_tower
-          pre_run_script: 'export NXF_VER=21.10.3'
-=======
-              "outdir": "s3://${{ secrets.AWS_S3_BUCKET }}/eager/results-${{ github.sha }}"
-            }
-          profiles: '[ "test", "aws_tower" ]'
->>>>>>> d15a13fc
+          pre_run_script: 'export NXF_VER=21.10.3'