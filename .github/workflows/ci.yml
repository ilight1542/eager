--- conflicted
+++ resolved
@@ -20,11 +20,7 @@
     strategy:
       matrix:
         # Nextflow versions: check pipeline minimum and current latest
-<<<<<<< HEAD
-        nxf_ver: ['20.04.0', '21.03.0-edge']
-=======
-        nxf_ver: ['20.07.1', '']
->>>>>>> 72962906
+        nxf_ver: ['20.07.1', '21.03.0-edge']
     steps:
       - name: Check out pipeline code
         uses: actions/checkout@v2
