---
name: Bug report
about: Report something that is broken or incorrect
labels: bug
---

<!--
# nf-core/eager bug report

Hi there!

Thanks for telling us about a problem with the pipeline.
Please delete this text and anything that's not relevant from the template below:
-->

## Check Documentation

<<<<<<< HEAD
Have you checked in the following places for your error?:

- [ ] [Frequently Asked Questions](https://github.com/nf-core/eager/blob/master/docs/usage.md#troubleshooting-and-faqs)
      (for nf-core/eager specific information)
- [ ] [Troubleshooting](https://nf-co.re/usage/troubleshooting)
      (for nf-core specific information)
=======
I have checked the following places for your error:

- [ ] [nf-core website: troubleshooting](https://nf-co.re/usage/troubleshooting)
- [ ] [nf-core/eager pipeline documentation](https://nf-co.re/nf-core/eager/usage)
>>>>>>> 1937534d

## Description of the bug

<!-- A clear and concise description of what the bug is. -->

## Steps to reproduce

Steps to reproduce the behaviour:

1. Command line: `nextflow run ...`
2. See error: _Please provide your error message_

## Expected behaviour

<!-- A clear and concise description of what you expected to happen. -->

## Log files

<<<<<<< HEAD
1. Command line: <!-- [e.g. `nextflow run ...`] -->
2. The `.nextflow.log` file (which is a hidden file in whichever place you _ran_ the pipeline from - not necessarily in the output directory!)
3. See error: <!-- [Please provide your error message] -->
=======
Have you provided the following extra information/files:

- [ ] The command used to run the pipeline
- [ ] The `.nextflow.log` file <!-- this is a hidden file in the directory where you launched the pipeline -->
>>>>>>> 1937534d

## System

- Hardware: <!-- [e.g. HPC, Desktop, Cloud...] -->
- Executor: <!-- [e.g. slurm, local, awsbatch...] -->
- OS: <!-- [e.g. CentOS Linux, macOS, Linux Mint...] -->
- Version <!-- [e.g. 7, 10.13.6, 18.3...] -->

## Nextflow Installation

- Version: <!-- [e.g. 19.10.0] -->

## Container engine

- Engine: <!-- [e.g. Conda, Docker, Singularity or Podman] -->
- version: <!-- [e.g. 1.0.0] -->
- Image tag: <!-- [e.g. nfcore/eager:1.0.0] -->

## Additional context

<!-- Add any other context about the problem here. --><|MERGE_RESOLUTION|>--- conflicted
+++ resolved
@@ -15,19 +15,11 @@
 
 ## Check Documentation
 
-<<<<<<< HEAD
-Have you checked in the following places for your error?:
-
-- [ ] [Frequently Asked Questions](https://github.com/nf-core/eager/blob/master/docs/usage.md#troubleshooting-and-faqs)
-      (for nf-core/eager specific information)
-- [ ] [Troubleshooting](https://nf-co.re/usage/troubleshooting)
-      (for nf-core specific information)
-=======
 I have checked the following places for your error:
 
 - [ ] [nf-core website: troubleshooting](https://nf-co.re/usage/troubleshooting)
 - [ ] [nf-core/eager pipeline documentation](https://nf-co.re/nf-core/eager/usage)
->>>>>>> 1937534d
+      - nf-core/eager FAQ/troubleshooting can be found [here](https://nf-co.re/eager/usage#troubleshooting-and-faqs)
 
 ## Description of the bug
 
@@ -46,16 +38,11 @@
 
 ## Log files
 
-<<<<<<< HEAD
-1. Command line: <!-- [e.g. `nextflow run ...`] -->
-2. The `.nextflow.log` file (which is a hidden file in whichever place you _ran_ the pipeline from - not necessarily in the output directory!)
-3. See error: <!-- [Please provide your error message] -->
-=======
 Have you provided the following extra information/files:
 
 - [ ] The command used to run the pipeline
 - [ ] The `.nextflow.log` file <!-- this is a hidden file in the directory where you launched the pipeline -->
->>>>>>> 1937534d
+- [ ] The exact error: <!-- [Please provide your error message] -->
 
 ## System
 
