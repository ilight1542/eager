<<<<<<< HEAD
---
name: Feature request
about: Suggest an idea for this project

---

**Is your feature request related to a problem? Please describe.**
A clear and concise description of what the problem is. Example: I always need to extract unmapped reads from a BAM file after the pipeline run.

**Describe the solution you'd like**
A clear and concise description of what you want to happen. Example: Could you maybe add an option to extract unmapped reads directly after mapping to FastQ format so I can map these using a different method? 

**Describe alternatives you've considered**
A clear and concise description of any alternative solutions or features you've considered.

**Additional context**
Add any other context or screenshots about the feature request here.
=======
# nf-core/eager feature request

Hi there!

Thanks for suggesting a new feature for the pipeline!
Please delete this text and anything that's not relevant from the template below:

## Is your feature request related to a problem? Please describe

A clear and concise description of what the problem is.

Ex. I'm always frustrated when [...]

## Describe the solution you'd like

A clear and concise description of what you want to happen.

## Describe alternatives you've considered

A clear and concise description of any alternative solutions or features you've considered.

## Additional context

Add any other context about the feature request here.
>>>>>>> 1bfb8030
<|MERGE_RESOLUTION|>--- conflicted
+++ resolved
@@ -1,22 +1,3 @@
-<<<<<<< HEAD
----
-name: Feature request
-about: Suggest an idea for this project
-
----
-
-**Is your feature request related to a problem? Please describe.**
-A clear and concise description of what the problem is. Example: I always need to extract unmapped reads from a BAM file after the pipeline run.
-
-**Describe the solution you'd like**
-A clear and concise description of what you want to happen. Example: Could you maybe add an option to extract unmapped reads directly after mapping to FastQ format so I can map these using a different method? 
-
-**Describe alternatives you've considered**
-A clear and concise description of any alternative solutions or features you've considered.
-
-**Additional context**
-Add any other context or screenshots about the feature request here.
-=======
 # nf-core/eager feature request
 
 Hi there!
@@ -40,5 +21,4 @@
 
 ## Additional context
 
-Add any other context about the feature request here.
->>>>>>> 1bfb8030
+Add any other context about the feature request here.