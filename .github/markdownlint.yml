--- conflicted
+++ resolved
@@ -3,11 +3,7 @@
 line-length: false
 no-duplicate-header:
     siblings_only: true
-<<<<<<< HEAD
-no-inline-html: 
-=======
 no-inline-html:
->>>>>>> 1937534d
     allowed_elements:
         - img
         - p
