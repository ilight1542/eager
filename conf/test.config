--- conflicted
+++ resolved
@@ -1,7 +1,7 @@
 /*
-========================================================================================
+~~~~~~~~~~~~~~~~~~~~~~~~~~~~~~~~~~~~~~~~~~~~~~~~~~~~~~~~~~~~~~~~~~~~~~~~~~~~~~~~~~~~~~~~
     Nextflow config file for running minimal tests
-========================================================================================
+~~~~~~~~~~~~~~~~~~~~~~~~~~~~~~~~~~~~~~~~~~~~~~~~~~~~~~~~~~~~~~~~~~~~~~~~~~~~~~~~~~~~~~~~
     Defines input files and everything required to run a fast and simple pipeline test.
 
     Use as follows:
@@ -16,26 +16,14 @@
 
     // Limit resources so that this can run on GitHub Actions
     max_cpus   = 2
-<<<<<<< HEAD
     max_memory = '6.GB'
     max_time   = '6.h'
-=======
-    max_memory = 6.GB
-    max_time   = 6.h
->>>>>>> d15a13fc
 
     // Input data
     // TODO nf-core: Specify the paths to your test data on nf-core/test-datasets
     // TODO nf-core: Give any required params for the test so that command line flags are not needed
-<<<<<<< HEAD
-    input  = 'https://raw.githubusercontent.com/nf-core/test-datasets/viralrecon/samplesheet/samplesheet_test_illumina_amplicon.csv'
-
-    // Genome references
-    genome = 'R64-1-1'
-=======
     input  = 'https://raw.githubusercontent.com/nf-core/test-datasets/eager/testdata/Mammoth/samplesheet.tsv'
 
     // Genome references
     fasta = 'https://raw.githubusercontent.com/nf-core/test-datasets/eager/reference/Mammoth/Mammoth_MT_Krause.fasta'
->>>>>>> d15a13fc
 }