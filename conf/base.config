--- conflicted
+++ resolved
@@ -10,11 +10,6 @@
  */
 
 process {
-<<<<<<< HEAD
-=======
-
-  // TODO nf-core: Check the defaults for all processes
->>>>>>> 58877edf
   cpus = { check_max( 1 * task.attempt, 'cpus' ) }
   memory = { check_max( 8.GB * task.attempt, 'memory' ) }
   time = { check_max( 2.h * task.attempt, 'time' ) }
@@ -23,7 +18,6 @@
   maxRetries = 1
   maxErrors = '-1'
 
-<<<<<<< HEAD
   // Process-specific resource requirements (others leave at default, e.g. Fastqc)
   withName:get_software_versions {
     memory = { check_max( 2.GB, 'memory' ) }
@@ -70,11 +64,6 @@
   withName: damageprofiler {
     errorStrategy = 'ignore'
   }
-=======
-  // Process-specific resource requirements
-  // TODO nf-core: Customise requirements for specific processes.
-  // See https://www.nextflow.io/docs/latest/config.html#config-process-selectors
->>>>>>> 58877edf
 }
 
 params {
