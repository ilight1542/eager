--- conflicted
+++ resolved
@@ -11,19 +11,13 @@
 
 process {
   cpus = { check_max( 1 * task.attempt, 'cpus' ) }
-<<<<<<< HEAD
-  memory = { check_max( 4.GB * task.attempt, 'memory' ) }
-  time = { check_max( 2.h * task.attempt, 'time' ) }
-=======
   memory = { check_max( 7.GB * task.attempt, 'memory' ) }
   time = { check_max( 4.h * task.attempt, 'time' ) }
->>>>>>> 1bfb8030
 
   errorStrategy = { task.exitStatus in [143,137,104,134,139] ? 'retry' : 'finish' }
   maxRetries = 3
   maxErrors = '-1'
 
-<<<<<<< HEAD
   // Generic resource requirements - s(ingle)c(ore)/m(ulti)c(ore)
 
   withLabel:'sc_tiny'{
@@ -103,34 +97,4 @@
   max_cpus = 16
   max_time = 240.h
   igenomes_base = 's3://ngi-igenomes/igenomes/'
-=======
-  // Process-specific resource requirements
-  // NOTE - Only one of the labels below are used in the fastqc process in the main script.
-  //        If possible, it would be nice to keep the same label naming convention when
-  //        adding in your processes.
-  // TODO nf-core: Customise requirements for specific processes.
-  // See https://www.nextflow.io/docs/latest/config.html#config-process-selectors
-  withLabel:process_low {
-    cpus = { check_max( 2 * task.attempt, 'cpus' ) }
-    memory = { check_max( 14.GB * task.attempt, 'memory' ) }
-    time = { check_max( 6.h * task.attempt, 'time' ) }
-  }
-  withLabel:process_medium {
-    cpus = { check_max( 6 * task.attempt, 'cpus' ) }
-    memory = { check_max( 42.GB * task.attempt, 'memory' ) }
-    time = { check_max( 8.h * task.attempt, 'time' ) }
-  }
-  withLabel:process_high {
-    cpus = { check_max( 12 * task.attempt, 'cpus' ) }
-    memory = { check_max( 84.GB * task.attempt, 'memory' ) }
-    time = { check_max( 10.h * task.attempt, 'time' ) }
-  }
-  withLabel:process_long {
-    time = { check_max( 20.h * task.attempt, 'time' ) }
-  }
-  withName:get_software_versions {
-    cache = false
-  }
-  
->>>>>>> 1bfb8030
 }