/*
~~~~~~~~~~~~~~~~~~~~~~~~~~~~~~~~~~~~~~~~~~~~~~~~~~~~~~~~~~~~~~~~~~~~~~~~~~~~~~~~~~~~~~~~
    Config file for defining DSL2 per module options and publishing paths
~~~~~~~~~~~~~~~~~~~~~~~~~~~~~~~~~~~~~~~~~~~~~~~~~~~~~~~~~~~~~~~~~~~~~~~~~~~~~~~~~~~~~~~~
    Available keys to override module options:
        ext.args   = Additional arguments appended to command in module.
        ext.args2  = Second set of arguments appended to command in module (multi-tool modules).
        ext.args3  = Third set of arguments appended to command in module (multi-tool modules).
        ext.prefix = File name prefix for output files.
----------------------------------------------------------------------------------------
*/

process {

    publishDir = [
        path: { "${params.outdir}/${task.process.tokenize(':')[-1].tokenize('_')[0].toLowerCase()}" },
        mode: params.publish_dir_mode,
        saveAs: { filename -> filename.equals('versions.yml') ? null : filename }
    ]

    withName: SAMPLESHEET_CHECK {
        publishDir = [
            path: { "${params.outdir}/pipeline_info" },
            mode: params.publish_dir_mode,
            saveAs: { filename -> filename.equals('versions.yml') ? null : filename }
        ]
    }

    withName: FASTQC {
        ext.args = '--quiet'
        publishDir = [
            path: { "${params.outdir}/preprocessing/fastqc_raw/" },
            mode: params.publish_dir_mode,
        ]
    }

    withName: FASTQC_PROCESSED {
        ext.args = '--quiet'
        publishDir = [
            path: { "${params.outdir}/preprocessing/fastqc_processed/" },
            mode: params.publish_dir_mode,
        ]
    }


    withName: CUSTOM_DUMPSOFTWAREVERSIONS {
        publishDir = [
            path: { "${params.outdir}/pipeline_info" },
            mode: params.publish_dir_mode,
            pattern: '*_versions.yml'
        ]
    }

    withName: SAMTOOLS_FAIDX {
        publishDir = [
            path: { "${params.outdir}/reference/${meta.id}/" },
            mode: params.publish_dir_mode,
            pattern: '*.fai',
            enabled: params.save_reference
        ]
    }

    withName: PICARD_CREATESEQUENCEDICTIONARY {
        publishDir = [
            path: { "${params.outdir}/reference/${meta.id}/" },
            mode: params.publish_dir_mode,
            pattern: '*.dict',
            enabled: params.save_reference
        ]
    }

    withName: BOWTIE2_BUILD {
        publishDir = [
            path: { "${params.outdir}/reference/${meta.id}/" },
            mode: params.publish_dir_mode,
            pattern: 'bowtie2/',
            enabled: params.save_reference
        ]
    }

    withName: BWA_INDEX {
        publishDir = [
            path: { "${params.outdir}/reference/${meta.id}/" },
            mode: params.publish_dir_mode,
            pattern: 'bwa/',
            enabled: params.save_reference
        ]
    }

    withName: FASTP_SINGLE {
        ext.args   = [
            // TRIMMING OPTIONS
            params.preprocessing_trim5p != 0 ? "--trim_front1 ${params.preprocessing_trim5p}" : "",
            params.preprocessing_trim3p != 0 ? "--trim_tail1 ${params.preprocessing_trim3p}" : "",
            params.preprocessing_skipadaptertrim ? "--disable_adapter_trimming" : params.preprocessing_adapterlist ? "" : params.preprocessing_adapter1 ? "--adapter_sequence ${params.preprocessing_adapter1}" : "",  // adding adapter list happens at module input channel level
            // FILTERING OPTIONS
            "--length_required ${params.preprocessing_minlength}",
            params.preprocessing_fastp_complexityfilter ? "--low_complexity_filter --complexity_threshold ${params.preprocessing_fastp_complexityfilter_threshold}" : ""
        ].join(' ').trim()
        ext.prefix = { "${meta.id}_${meta.library_id}" }
        publishDir = [
            [
                path: { "${params.outdir}/preprocessing" },
                mode: params.publish_dir_mode,
                pattern: '*.fastq.gz',
                enabled: params.preprocessing_savepreprocessedreads
            ],
            [
                path: { "${params.outdir}/preprocessing" },
                mode: params.publish_dir_mode,
                pattern: '*.{log,html,json}'
            ]
        ]
    }

    withName: FASTP_PAIRED {
        ext.args   = [
            // COLLAPSING OPTIONS - option to retain singletons
            params.preprocessing_excludeunmerged ? "" : "--include_unmerged",
            // TRIMMING OPTIONS
            params.preprocessing_trim5p != 0 ? "--trim_front1 ${params.preprocessing_trim5p} --trim_front2 ${params.preprocessing_trim5p}" : "",
            params.preprocessing_trim3p != 0 ? "--trim_tail1 ${params.preprocessing_trim3p} --trim_tail2 ${params.preprocessing_trim3p}" : "",
            params.preprocessing_skipadaptertrim ? "--disable_adapter_trimming" : params.preprocessing_adapterlist ? "" : params.preprocessing_adapter1 ? "--adapter_sequence ${params.preprocessing_adapter1}" : "",  // adding adapter list happens at module input channel level
            params.preprocessing_skipadaptertrim ? "" : params.preprocessing_adapterlist ? "" : params.preprocessing_adapter2 ? "--adapter_sequence_r2 ${params.preprocessing_adapter2}" : "",  // adding adapter list happens at module input channel level
            // FILTERING OPTIONS--disable_adapter_trimming
            "--length_required ${params.preprocessing_minlength}",
            params.preprocessing_fastp_complexityfilter ? "--low_complexity_filter --complexity_threshold ${params.preprocessing_fastp_complexityfilter_threshold}" : ""
        ].join(' ').trim()
        ext.prefix = { "${meta.id}_${meta.library_id}" }
        publishDir = [
            [
                path: { "${params.outdir}/preprocessing" },
                mode: params.publish_dir_mode,
                pattern: '*.fastq.gz',
                enabled: params.preprocessing_savepreprocessedreads
            ],
            [
                path: { "${params.outdir}/preprocessing" },
                mode: params.publish_dir_mode,
                pattern: '*.{log,html,json}'
            ]
        ]
    }

    withName: ADAPTERREMOVAL_SINGLE {
        ext.args   = [
            // trimming options - note: adding adapter list happens at module input channel level
            params.preprocessing_skipadaptertrim ? "--adapter1 ''" : params.preprocessing_adapterlist ? "" : params.preprocessing_adapter1 ? "--adapter1 ${params.preprocessing_adapter1}" : "", // adding adapter list happens at module input channel level
            params.preprocessing_skipadaptertrim ? "--adapter2 ''" : params.preprocessing_adapterlist ? "" : params.preprocessing_adapter2 ? "--adapter2 ${params.preprocessing_adapter2}" : "",
            "--minadapteroverlap ${params.preprocessing_adapterremoval_adapteroverlap}",
            params.preprocessing_adapterremoval_preserve5p ? "--preserve5p" : "",
            params.preprocessing_trim5p != 0 ? "--trim5p ${params.preprocessing_trim5p}" : "",
            params.preprocessing_trim3p != 0 ? "--trim3p ${params.preprocessing_trim3p}" : "",
            !params.preprocessing_adapterremoval_skipqualitytrimming ? "--trimqualities --minquality ${params.preprocessing_adapterremoval_trimbasequalitymin}" : "",
            !params.preprocessing_adapterremoval_skipntrimming ? "--trimns" : "",
            "--qualitymax ${params.preprocessing_adapterremoval_qualitymax}",
            // filtering options
            "--minlength ${params.preprocessing_minlength}"
        ].join(' ').trim()
        ext.prefix = { "${meta.id}_${meta.library_id}" }
        publishDir = [
            [
                path: { "${params.outdir}/preprocessing" },
                mode: params.publish_dir_mode,
                pattern: '*.fastq.gz',
                enabled: params.preprocessing_savepreprocessedreads
            ],
            [
                path: { "${params.outdir}/preprocessing" },
                mode: params.publish_dir_mode,
                pattern: '*.settings'
            ]
        ]
    }

    withName: ADAPTERREMOVAL_PAIRED {
        ext.args   = [
            // COLLAPSING OPTIONS
            params.preprocessing_skippairmerging ? "" : "--collapse",
            // TRIMMING OPTIONS  - note: adding adapter list happens at module input channel level
            params.preprocessing_skipadaptertrim ? "--adapter1 ''" : params.preprocessing_adapterlist ? "" : params.preprocessing_adapter1 ? "--adapter1 ${params.preprocessing_adapter1}" : "",
            params.preprocessing_skipadaptertrim ? "--adapter2 ''" : params.preprocessing_adapterlist ? "" : params.preprocessing_adapter2 ? "--adapter2 ${params.preprocessing_adapter2}" : "",
            "--minadapteroverlap ${params.preprocessing_adapterremoval_adapteroverlap}",
            params.preprocessing_adapterremoval_preserve5p ? "--preserve5p" : "",
            params.preprocessing_trim5p != 0 ? "--trim5p ${params.preprocessing_trim5p}" : "",
            params.preprocessing_trim3p != 0 ? "--trim3p ${params.preprocessing_trim3p}" : "",
            !params.preprocessing_adapterremoval_skipqualitytrimming ? "--trimqualities --minquality ${params.preprocessing_adapterremoval_trimbasequalitymin}" : "",
            !params.preprocessing_adapterremoval_skipntrimming ? "--trimns" : "",
            "--qualitymax ${params.preprocessing_adapterremoval_qualitymax}",
            // FILTERING OPTIONS
            "--minlength ${params.preprocessing_minlength}"
        ].join(' ').trim()
        ext.prefix = { "${meta.id}_${meta.library_id}" }
        publishDir = [
            [
                path: { "${params.outdir}/preprocessing" },
                mode: params.publish_dir_mode,
                pattern: '*.fastq.gz',
                enabled: params.preprocessing_savepreprocessedreads
            ],
            [
                path: { "${params.outdir}/preprocessing" },
                mode: params.publish_dir_mode,
                pattern: '*.settings'
            ]
        ]
    }

    withName: CAT_FASTQ {
        publishDir = [
                path: { "${params.outdir}/preprocessing" },
                mode: params.publish_dir_mode,
                pattern: '*.fastq.gz',
                enabled: params.preprocessing_savepreprocessedreads
            ]

    }

    withName: BWA_ALN {
        ext.args = { "-n ${params.mapping_bwaaln_n} -k ${params.mapping_bwaaln_k} -l ${params.mapping_bwaaln_l} -o ${params.mapping_bwaaln_o}" }
        publishDir = [
            path: { "${params.outdir}/mapping/" },
            mode: params.publish_dir_mode,
            pattern: '*{.sai}',
            enabled: false
        ]
    }

    withName: 'BWA_SAMSE|BWA_SAMPE' {
        ext.args = { "-r '@RG\\tID:ILLUMINA-${meta.library_id}\\tSM:${meta.sample_id}\\tPL:illumina\\tPU:ILLUMINA-${meta.library_id}-${meta.strandedness}'" }
        publishDir = [
            enabled: false
        ]
    }

    withName: ".*MAP:FASTQ_ALIGN_BWAALN:SAMTOOLS_INDEX" {
        ext.args = { params.fasta_largeref ? "-c" : "" }
        publishDir = [
            enabled: false
        ]
    }

    withName: ".*MAP:SAMTOOLS_MERGE" {
        publishDir = [
            enabled: false
        ]
    }

        withName: ".*MAP:SAMTOOLS_SORT" {
        ext.prefix = { "${meta.id}_${meta.library_id}" }
        publishDir = [
            path: { "${params.outdir}/mapping/" },
            mode: params.publish_dir_mode,
            pattern: '*.{bam}'
        ]
    }

    withName: ".*MAP:SAMTOOLS_INDEX" {
        ext.prefix = { "${meta.id}_${meta.library_id}" }
        ext.args = { params.fasta_largeref ? "-c" : "" }
        publishDir = [
            path: { "${params.outdir}/mapping/" },
            mode: params.publish_dir_mode,
            pattern: '*.{bai,csi}'
        ]
    }

<<<<<<< HEAD
    withName: SAMTOOLS_FLAGSTAT_MAPPED {
=======
    withName: ".*MAP:SAMTOOLS_FLAGSTAT" {
        ext.prefix = { "${meta.id}_${meta.library_id}" }
>>>>>>> 21964607
        publishDir = [
            path: { "${params.outdir}/mapping/" },
            mode: params.publish_dir_mode,
            pattern: '*.flagstat'
        ]
    }

<<<<<<< HEAD
    withName: FILTER_BAM_FRAGMENT_LENGTH {
        publishDir = [
            path: { "${params.outdir}/bam_filtering/" },
            mode: params.publish_dir_mode,
            pattern: '*.filtered.bam',
            enabled: params.bamfiltering_savefilteredbams
        ]
        ext.args = "-l ${params.bamfiltering_minreadlength}"
        ext.prefix = { "${meta.id}_${meta.library_id}" }

    }

    withName: SAMTOOLS_FASTQ_UNMAPPED {
        publishDir = [
            path: { "${params.outdir}/bam_filtering/" },
            mode: params.publish_dir_mode,
            pattern: '*.fastq.gz',
            enabled: params.bamfiltering_generateunmappedfastq
        ]
        ext.args = [
            '-f 4',
        ].join(' ').trim()
        ext.prefix = { "${meta.id}_${meta.library_id}_unmapped" }
    }

    withName: SAMTOOLS_VIEW {
        publishDir = [
            path: { "${params.outdir}/bam_filtering/" },
            mode: params.publish_dir_mode,
            pattern: '*.bam',
            enabled: params.bamfiltering_savefilteredbams
        ]
        ext.args = [
            "-q ${params.bamfiltering_mappingquality}",
            params.bamfiltering_retainunmappedgenomicbam ? '' : '-F 4',
        ].join(' ').trim()
        ext.prefix = { "${meta.id}_${meta.library_id}_filtered" }

    }

    withName: 'SAMTOOLS_LENGTH_FILTER_INDEX|SAMTOOLS_FILTER_INDEX' {
        ext.args = { params.fasta_largeref ? "-c" : "" }
        publishDir = [
            path: { "${params.outdir}/bam_filtering/" },
            mode: params.publish_dir_mode,
            pattern: '*.{bai,csi}'
        ]
    }

    withName: SAMTOOLS_FASTQ_MAPPED {
        publishDir = [
            path: { "${params.outdir}/bam_filtering/" },
            mode: params.publish_dir_mode,
            pattern: '*.fastq.gz',
            enabled: params.bamfiltering_generatemappedfastq
        ]
        ext.args = [
            params.metagenomicscreening_input == 'all' ? '' : '-F 4',
        ].join(' ').trim()
        ext.prefix = { "${meta.id}_${meta.library_id}_mapped" }
    }

    withName: SAMTOOLS_FLAGSTAT_FILTERED {
        publishDir = [
            path: { "${params.outdir}/bam_filtering/" },
=======
    withName: PICARD_MARKDUPLICATES {
        ext.prefix = { "${meta.id}_${meta.library_id}_${meta.genomic_region}.MarkDuplicates" }
        ext.args = [
            "--REMOVE_DUPLICATES",
            "--VALIDATION_STRINGENCY SILENT",
            "--ASSUME_SORTED"
        ].join(' ').trim()
        publishDir = [
            enabled: false
        ]
    }

    withName: DEDUP {
        ext.args = "--merged"
        ext.prefix = { "${meta.id}_${meta.library_id}_${meta.genomic_region}.DeDup" }
        publishDir = [
            enabled: false
        ]
    }

    withName: ".*DEDUPLICATE:BUILD_INTERVALS" {
        publishDir = [
            enabled: false
        ]
    }

    withName: ".*DEDUPLICATE:SAMTOOLS_SORT" {
        ext.prefix = { "${meta.id}_${meta.library_id}_dedupped" }
        publishDir = [
            path: { "${params.outdir}/deduplication/" },
            mode: params.publish_dir_mode,
            pattern: '*.bam'
        ]
    }

    withName: ".*DEDUPLICATE:SAMTOOLS_INDEX" {
        ext.prefix = { "${meta.id}_${meta.library_id}_dedupped" }
        ext.args = { params.fasta_largeref ? "-c" : "" }
        publishDir = [
            path: { "${params.outdir}/deduplication/" },
            mode: params.publish_dir_mode,
            pattern: '*.bai'
        ]
    }

    withName: ".*DEDUPLICATE:SAMTOOLS_FLAGSTAT" {
        ext.prefix = { "${meta.id}_${meta.library_id}_dedupped" }
        publishDir = [
            path: { "${params.outdir}/deduplication/" },
>>>>>>> 21964607
            mode: params.publish_dir_mode,
            pattern: '*.flagstat'
        ]
    }
<<<<<<< HEAD

}
=======
}
>>>>>>> 21964607
<|MERGE_RESOLUTION|>--- conflicted
+++ resolved
@@ -265,12 +265,8 @@
         ]
     }
 
-<<<<<<< HEAD
     withName: SAMTOOLS_FLAGSTAT_MAPPED {
-=======
-    withName: ".*MAP:SAMTOOLS_FLAGSTAT" {
-        ext.prefix = { "${meta.id}_${meta.library_id}" }
->>>>>>> 21964607
+        ext.prefix = { "${meta.id}_${meta.library_id}" }
         publishDir = [
             path: { "${params.outdir}/mapping/" },
             mode: params.publish_dir_mode,
@@ -278,7 +274,6 @@
         ]
     }
 
-<<<<<<< HEAD
     withName: FILTER_BAM_FRAGMENT_LENGTH {
         publishDir = [
             path: { "${params.outdir}/bam_filtering/" },
@@ -344,7 +339,11 @@
     withName: SAMTOOLS_FLAGSTAT_FILTERED {
         publishDir = [
             path: { "${params.outdir}/bam_filtering/" },
-=======
+            mode: params.publish_dir_mode,
+            pattern: '*.flagstat'
+        ]
+    }
+
     withName: PICARD_MARKDUPLICATES {
         ext.prefix = { "${meta.id}_${meta.library_id}_${meta.genomic_region}.MarkDuplicates" }
         ext.args = [
@@ -394,14 +393,8 @@
         ext.prefix = { "${meta.id}_${meta.library_id}_dedupped" }
         publishDir = [
             path: { "${params.outdir}/deduplication/" },
->>>>>>> 21964607
             mode: params.publish_dir_mode,
             pattern: '*.flagstat'
         ]
     }
-<<<<<<< HEAD
-
-}
-=======
-}
->>>>>>> 21964607
+}