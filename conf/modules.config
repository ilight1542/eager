--- conflicted
+++ resolved
@@ -448,7 +448,6 @@
         ]
     }
 
-<<<<<<< HEAD
     withName: PRINSEQPLUSPLUS {
         ext.args =  [
                 params.metagenomics_prinseq_mode == 'dust' ? "-lc_dust=${params.metagenomics_prinseq_dustscore}" : "-lc_entropy=${params.metagenomics_complexity_entropy}",
@@ -459,13 +458,8 @@
             [
                 path: { "${params.outdir}/metagenomic_complexity_filter/" },
                 mode: params.publish_dir_mode,
-                pattern: '*{_good_out.fastq.gz,_good_out_R1.fastq.gz,_good_out_R2.fastq.gz}',
+                pattern: '*{_good_out.fastq.gz,_good_out_R1.fastq.gz,_good_out_R2.fastq.gz,log}',
                 enabled: params.metagenomics_complexity_savefastq
-            ],
-            [
-                path: { "${params.outdir}/metagenomic_complexity_filter/" },
-                mode: params.publish_dir_mode,
-                pattern: '*.log'
             ]
         ]
     }
@@ -476,13 +470,14 @@
         publishDir = [
             path: { "${params.outdir}/metagenomic_complexity_filter/" },
             mode: params.publish_dir_mode,
-            pattern: '*.{fastq.gz, log}',
+            pattern: '*.{fastq.gz,log}',
             enabled: params.metagenomics_complexity_savefastq
-=======
+        ]
+    }
+
     withName: MTNUCRATIO {
         publishDir = [
             enabled: false
->>>>>>> bfc7b4f6
         ]
     }
 }