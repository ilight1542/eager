/*
~~~~~~~~~~~~~~~~~~~~~~~~~~~~~~~~~~~~~~~~~~~~~~~~~~~~~~~~~~~~~~~~~~~~~~~~~~~~~~~~~~~~~~~~
    Config file for defining DSL2 per module options and publishing paths
~~~~~~~~~~~~~~~~~~~~~~~~~~~~~~~~~~~~~~~~~~~~~~~~~~~~~~~~~~~~~~~~~~~~~~~~~~~~~~~~~~~~~~~~
    Available keys to override module options:
        ext.args   = Additional arguments appended to command in module.
        ext.args2  = Second set of arguments appended to command in module (multi-tool modules).
        ext.args3  = Third set of arguments appended to command in module (multi-tool modules).
        ext.prefix = File name prefix for output files.
----------------------------------------------------------------------------------------
*/

process {

    publishDir = [
        path: { "${params.outdir}/${task.process.tokenize(':')[-1].tokenize('_')[0].toLowerCase()}" },
        mode: params.publish_dir_mode,
        saveAs: { filename -> filename.equals('versions.yml') ? null : filename }
    ]

    withName: SAMPLESHEET_CHECK {
        publishDir = [
            path: { "${params.outdir}/pipeline_info" },
            mode: params.publish_dir_mode,
            saveAs: { filename -> filename.equals('versions.yml') ? null : filename }
        ]
    }

    withName: FASTQC {
        ext.args = '--quiet'
        publishDir = [
            path: { "${params.outdir}/preprocessing/fastqc_raw/" },
            mode: params.publish_dir_mode,
        ]
    }

    withName: FASTQC_PROCESSED {
        ext.args = '--quiet'
        publishDir = [
            path: { "${params.outdir}/preprocessing/fastqc_processed/" },
            mode: params.publish_dir_mode,
        ]
    }

    withName: FALCO {
        ext.args = '--quiet'
        publishDir = [
            path: { "${params.outdir}/preprocessing/falco_raw/" },
            mode: params.publish_dir_mode,
        ]
    }

    withName: FALCO_PROCESSED {
        ext.args = '--quiet'
        publishDir = [
            path: { "${params.outdir}/preprocessing/falco_processed/" },
            mode: params.publish_dir_mode,
        ]
    }

    withName: CUSTOM_DUMPSOFTWAREVERSIONS {
        publishDir = [
            path: { "${params.outdir}/pipeline_info" },
            mode: params.publish_dir_mode,
            pattern: '*_versions.yml'
        ]
    }

    withName: SAMTOOLS_FAIDX {
        publishDir = [
            path: { "${params.outdir}/reference/${meta.id}/" },
            mode: params.publish_dir_mode,
            pattern: '*.fai',
            enabled: params.save_reference
        ]
    }

    withName: PICARD_CREATESEQUENCEDICTIONARY {
        publishDir = [
            path: { "${params.outdir}/reference/${meta.id}/" },
            mode: params.publish_dir_mode,
            pattern: '*.dict',
            enabled: params.save_reference
        ]
    }

    withName: BOWTIE2_BUILD {
        publishDir = [
            path: { "${params.outdir}/reference/${meta.id}/" },
            mode: params.publish_dir_mode,
            pattern: 'bowtie2/',
            enabled: params.save_reference
        ]
    }

    withName: BWA_INDEX {
        publishDir = [
            path: { "${params.outdir}/reference/${meta.id}/" },
            mode: params.publish_dir_mode,
            pattern: 'bwa/',
            enabled: params.save_reference
        ]
    }

    withName: FASTP_SINGLE {
        ext.args   = [
            // TRIMMING OPTIONS
            params.preprocessing_trim5p != 0 ? "--trim_front1 ${params.preprocessing_trim5p}" : "",
            params.preprocessing_trim3p != 0 ? "--trim_tail1 ${params.preprocessing_trim3p}" : "",
            params.preprocessing_skipadaptertrim ? "--disable_adapter_trimming" : params.preprocessing_adapterlist ? "" : params.preprocessing_adapter1 ? "--adapter_sequence ${params.preprocessing_adapter1}" : "",  // adding adapter list happens at module input channel level
            // FILTERING OPTIONS
            "--length_required ${params.preprocessing_minlength}",
            params.preprocessing_fastp_complexityfilter ? "--low_complexity_filter --complexity_threshold ${params.preprocessing_fastp_complexityfilter_threshold}" : ""
        ].join(' ').trim()
        ext.prefix = { "${meta.id}_${meta.library_id}" }
        publishDir = [
            [
                path: { "${params.outdir}/preprocessing" },
                mode: params.publish_dir_mode,
                pattern: '*.fastq.gz',
                enabled: params.preprocessing_savepreprocessedreads
            ],
            [
                path: { "${params.outdir}/preprocessing" },
                mode: params.publish_dir_mode,
                pattern: '*.{log,html,json}'
            ]
        ]
    }

    withName: FASTP_PAIRED {
        ext.args   = [
            // COLLAPSING OPTIONS - option to retain singletons
            params.preprocessing_excludeunmerged ? "" : "--include_unmerged",
            // TRIMMING OPTIONS
            params.preprocessing_trim5p != 0 ? "--trim_front1 ${params.preprocessing_trim5p} --trim_front2 ${params.preprocessing_trim5p}" : "",
            params.preprocessing_trim3p != 0 ? "--trim_tail1 ${params.preprocessing_trim3p} --trim_tail2 ${params.preprocessing_trim3p}" : "",
            params.preprocessing_skipadaptertrim ? "--disable_adapter_trimming" : params.preprocessing_adapterlist ? "" : params.preprocessing_adapter1 ? "--adapter_sequence ${params.preprocessing_adapter1}" : "",  // adding adapter list happens at module input channel level
            params.preprocessing_skipadaptertrim ? "" : params.preprocessing_adapterlist ? "" : params.preprocessing_adapter2 ? "--adapter_sequence_r2 ${params.preprocessing_adapter2}" : "",  // adding adapter list happens at module input channel level
            // FILTERING OPTIONS--disable_adapter_trimming
            "--length_required ${params.preprocessing_minlength}",
            params.preprocessing_fastp_complexityfilter ? "--low_complexity_filter --complexity_threshold ${params.preprocessing_fastp_complexityfilter_threshold}" : ""
        ].join(' ').trim()
        ext.prefix = { "${meta.id}_${meta.library_id}" }
        publishDir = [
            [
                path: { "${params.outdir}/preprocessing" },
                mode: params.publish_dir_mode,
                pattern: '*.fastq.gz',
                enabled: params.preprocessing_savepreprocessedreads
            ],
            [
                path: { "${params.outdir}/preprocessing" },
                mode: params.publish_dir_mode,
                pattern: '*.{log,html,json}'
            ]
        ]
    }

    withName: ADAPTERREMOVAL_SINGLE {
        ext.args   = [
            // trimming options - note: adding adapter list happens at module input channel level
            params.preprocessing_skipadaptertrim ? "--adapter1 ''" : params.preprocessing_adapterlist ? "" : params.preprocessing_adapter1 ? "--adapter1 ${params.preprocessing_adapter1}" : "", // adding adapter list happens at module input channel level
            params.preprocessing_skipadaptertrim ? "--adapter2 ''" : params.preprocessing_adapterlist ? "" : params.preprocessing_adapter2 ? "--adapter2 ${params.preprocessing_adapter2}" : "",
            "--minadapteroverlap ${params.preprocessing_adapterremoval_adapteroverlap}",
            params.preprocessing_adapterremoval_preserve5p ? "--preserve5p" : "",
            params.preprocessing_trim5p != 0 ? "--trim5p ${params.preprocessing_trim5p}" : "",
            params.preprocessing_trim3p != 0 ? "--trim3p ${params.preprocessing_trim3p}" : "",
            !params.preprocessing_adapterremoval_skipqualitytrimming ? "--trimqualities --minquality ${params.preprocessing_adapterremoval_trimbasequalitymin}" : "",
            !params.preprocessing_adapterremoval_skipntrimming ? "--trimns" : "",
            "--qualitymax ${params.preprocessing_adapterremoval_qualitymax}",
            // filtering options
            "--minlength ${params.preprocessing_minlength}"
        ].join(' ').trim()
        ext.prefix = { "${meta.id}_${meta.library_id}" }
        publishDir = [
            [
                path: { "${params.outdir}/preprocessing" },
                mode: params.publish_dir_mode,
                pattern: '*.fastq.gz',
                enabled: params.preprocessing_savepreprocessedreads
            ],
            [
                path: { "${params.outdir}/preprocessing" },
                mode: params.publish_dir_mode,
                pattern: '*.settings'
            ]
        ]
    }

    withName: ADAPTERREMOVAL_PAIRED {
        ext.args   = [
            // COLLAPSING OPTIONS
            params.preprocessing_skippairmerging ? "" : "--collapse",
            // TRIMMING OPTIONS  - note: adding adapter list happens at module input channel level
            params.preprocessing_skipadaptertrim ? "--adapter1 ''" : params.preprocessing_adapterlist ? "" : params.preprocessing_adapter1 ? "--adapter1 ${params.preprocessing_adapter1}" : "",
            params.preprocessing_skipadaptertrim ? "--adapter2 ''" : params.preprocessing_adapterlist ? "" : params.preprocessing_adapter2 ? "--adapter2 ${params.preprocessing_adapter2}" : "",
            "--minadapteroverlap ${params.preprocessing_adapterremoval_adapteroverlap}",
            params.preprocessing_adapterremoval_preserve5p ? "--preserve5p" : "",
            params.preprocessing_trim5p != 0 ? "--trim5p ${params.preprocessing_trim5p}" : "",
            params.preprocessing_trim3p != 0 ? "--trim3p ${params.preprocessing_trim3p}" : "",
            !params.preprocessing_adapterremoval_skipqualitytrimming ? "--trimqualities --minquality ${params.preprocessing_adapterremoval_trimbasequalitymin}" : "",
            !params.preprocessing_adapterremoval_skipntrimming ? "--trimns" : "",
            "--qualitymax ${params.preprocessing_adapterremoval_qualitymax}",
            // FILTERING OPTIONS
            "--minlength ${params.preprocessing_minlength}"
        ].join(' ').trim()
        ext.prefix = { "${meta.id}_${meta.library_id}" }
        publishDir = [
            [
                path: { "${params.outdir}/preprocessing" },
                mode: params.publish_dir_mode,
                pattern: '*.fastq.gz',
                enabled: params.preprocessing_savepreprocessedreads
            ],
            [
                path: { "${params.outdir}/preprocessing" },
                mode: params.publish_dir_mode,
                pattern: '*.settings'
            ]
        ]
    }

    withName: CAT_FASTQ {
        publishDir = [
                path: { "${params.outdir}/preprocessing" },
                mode: params.publish_dir_mode,
                pattern: '*.fastq.gz',
                enabled: params.preprocessing_savepreprocessedreads
            ]

    }

    withName: BWA_ALN {
        ext.args = { "-n ${params.mapping_bwaaln_n} -k ${params.mapping_bwaaln_k} -l ${params.mapping_bwaaln_l} -o ${params.mapping_bwaaln_o}" }
        publishDir = [
            path: { "${params.outdir}/mapping/" },
            mode: params.publish_dir_mode,
            pattern: '*{.sai}',
            enabled: false
        ]
    }

    withName: 'BWA_SAMSE|BWA_SAMPE' {
        ext.args = { "-r '@RG\\tID:ILLUMINA-${meta.library_id}\\tSM:${meta.sample_id}\\tPL:illumina\\tPU:ILLUMINA-${meta.library_id}-${meta.strandedness}'" }
        publishDir = [
            enabled: false
        ]
    }

    withName: ".*MAP:FASTQ_ALIGN_BWAALN:SAMTOOLS_INDEX" {
        ext.args = { params.fasta_largeref ? "-c" : "" }
        publishDir = [
            enabled: false
        ]
    }

    withName: ".*MAP:SAMTOOLS_MERGE" {
        publishDir = [
            enabled: false
        ]
    }

        withName: ".*MAP:SAMTOOLS_SORT" {
        ext.prefix = { "${meta.id}_${meta.library_id}" }
        publishDir = [
            path: { "${params.outdir}/mapping/" },
            mode: params.publish_dir_mode,
            pattern: '*.{bam}'
        ]
    }

    withName: ".*MAP:SAMTOOLS_INDEX" {
        ext.prefix = { "${meta.id}_${meta.library_id}" }
        ext.args = { params.fasta_largeref ? "-c" : "" }
        publishDir = [
            path: { "${params.outdir}/mapping/" },
            mode: params.publish_dir_mode,
            pattern: '*.{bai,csi}'
        ]
    }

    withName: SAMTOOLS_FLAGSTAT_MAPPED {
        ext.prefix = { "${meta.id}_${meta.library_id}" }
        publishDir = [
            path: { "${params.outdir}/mapping/" },
            mode: params.publish_dir_mode,
            pattern: '*.flagstat'
        ]
    }

    withName: FILTER_BAM_FRAGMENT_LENGTH {
        publishDir = [
            path: { "${params.outdir}/bam_filtering/" },
            mode: params.publish_dir_mode,
            pattern: '*.filtered.bam',
            enabled: params.bamfiltering_savefilteredbams
        ]
        ext.args = "-l ${params.bamfiltering_minreadlength}"
        ext.prefix = { "${meta.id}_${meta.library_id}" }

    }

    withName: SAMTOOLS_FASTQ_UNMAPPED {
        publishDir = [
            path: { "${params.outdir}/bam_filtering/" },
            mode: params.publish_dir_mode,
            pattern: '*.fastq.gz',
            enabled: params.bamfiltering_generateunmappedfastq
        ]
        ext.args = [
            '-f 4',
        ].join(' ').trim()
        ext.prefix = { "${meta.id}_${meta.library_id}_unmapped" }
    }

    withName: SAMTOOLS_VIEW {
        publishDir = [
            path: { "${params.outdir}/bam_filtering/" },
            mode: params.publish_dir_mode,
            pattern: '*.bam',
            enabled: params.bamfiltering_savefilteredbams
        ]
        ext.args = [
            "-q ${params.bamfiltering_mappingquality}",
            params.bamfiltering_retainunmappedgenomicbam ? '' : "-F ${params.bamfilter_genomicbamfilterflag}",
        ].join(' ').trim()
        ext.prefix = { "${meta.id}_${meta.library_id}_filtered" }

    }

    withName: 'SAMTOOLS_LENGTH_FILTER_INDEX|SAMTOOLS_FILTER_INDEX' {
        ext.args = { params.fasta_largeref ? "-c" : "" }
        publishDir = [
            path: { "${params.outdir}/bam_filtering/" },
            mode: params.publish_dir_mode,
            pattern: '*.{bai,csi}'
        ]
    }

    withName: SAMTOOLS_FASTQ_MAPPED {
        publishDir = [
            path: { "${params.outdir}/bam_filtering/" },
            mode: params.publish_dir_mode,
            pattern: '*.fastq.gz',
            enabled: params.bamfiltering_generatemappedfastq
        ]
        ext.args = [
            params.metagenomicscreening_input == 'all' ? '' : '-F 4',
        ].join(' ').trim()
        ext.prefix = { "${meta.id}_${meta.library_id}_mapped" }
    }

    withName: SAMTOOLS_FLAGSTAT_FILTERED {
        publishDir = [
            path: { "${params.outdir}/bam_filtering/" },
            mode: params.publish_dir_mode,
            pattern: '*.flagstat'
        ]
    }

    withName: PICARD_MARKDUPLICATES {
        ext.prefix = { "${meta.id}_${meta.library_id}_${meta.genomic_region}.MarkDuplicates" }
        ext.args = [
            "--REMOVE_DUPLICATES",
            "--VALIDATION_STRINGENCY SILENT",
            "--ASSUME_SORTED"
        ].join(' ').trim()
        publishDir = [
            enabled: false
        ]
    }

    withName: DEDUP {
        ext.args = "--merged"
        ext.prefix = { "${meta.id}_${meta.library_id}_${meta.genomic_region}.DeDup" }
        publishDir = [
            enabled: false
        ]
    }

    withName: ".*DEDUPLICATE:BUILD_INTERVALS" {
        publishDir = [
            enabled: false
        ]
    }

    withName: ".*DEDUPLICATE:SAMTOOLS_SORT" {
        ext.prefix = { "${meta.id}_${meta.library_id}_dedupped" }
        publishDir = [
            path: { "${params.outdir}/deduplication/" },
            mode: params.publish_dir_mode,
            pattern: '*.bam'
        ]
    }

    withName: ".*DEDUPLICATE:SAMTOOLS_INDEX" {
        ext.prefix = { "${meta.id}_${meta.library_id}_dedupped" }
        ext.args = { params.fasta_largeref ? "-c" : "" }
        publishDir = [
            path: { "${params.outdir}/deduplication/" },
            mode: params.publish_dir_mode,
            pattern: '*.bai'
        ]
    }

    withName: ".*DEDUPLICATE:SAMTOOLS_FLAGSTAT" {
        ext.prefix = { "${meta.id}_${meta.library_id}_dedupped" }
        publishDir = [
            path: { "${params.outdir}/deduplication/" },
            mode: params.publish_dir_mode,
            pattern: '*.flagstat'
        ]
    }

<<<<<<< HEAD
    withName: PRINSEQPLUSPLUS {
        ext.args =  [
                params.metagenomics_complexity_prinseqplusplus_mode == 'dust' ? "-lc_dust=${params.metagenomics_complexity_prinseqplusplus_dustscore}" : "-lc_entropy=${params.metagenomics_complexity_entropy}",
                "-trim_qual_left=0 -trim_qual_left=0 -trim_qual_window=0 -trim_qual_step=0",
            ].join(' ').trim()
        ext.prefix = { "${meta.id}_${meta.run_accession}" }
        publishDir = [
            [
                path: { "${params.outdir}/prinseqplusplus/" },
                mode: params.publish_dir_mode,
                pattern: '*{_good_out.fastq.gz,_good_out_R1.fastq.gz,_good_out_R2.fastq.gz}',
                enabled: params.save_complexityfiltered_reads
            ],
            [
                path: { "${params.outdir}/prinseqplusplus/" },
                mode: params.publish_dir_mode,
                pattern: '*.log'
            ]
=======
    withName: ".*BBMAP_BBDUK" {
        ext.prefix = { "${meta.id}_${meta.library_id}_complexity" }
        ext.args = { params.metagenomics_bbduk_entropy ? "entropymask=f entropy=${params.metagenomics_bbduk_entropy}" : "" }
        publishDir = [
            path: { "${params.outdir}/metagenomic_complexity_filter/" },
            mode: params.publish_dir_mode,
            pattern: '*.fastq.gz',
            enabled: params.metagenomics_complexity_generatefastq
>>>>>>> abbe3dd4
        ]
    }
}<|MERGE_RESOLUTION|>--- conflicted
+++ resolved
@@ -413,7 +413,6 @@
         ]
     }
 
-<<<<<<< HEAD
     withName: PRINSEQPLUSPLUS {
         ext.args =  [
                 params.metagenomics_complexity_prinseqplusplus_mode == 'dust' ? "-lc_dust=${params.metagenomics_complexity_prinseqplusplus_dustscore}" : "-lc_entropy=${params.metagenomics_complexity_entropy}",
@@ -432,7 +431,9 @@
                 mode: params.publish_dir_mode,
                 pattern: '*.log'
             ]
-=======
+        ]
+    }
+
     withName: ".*BBMAP_BBDUK" {
         ext.prefix = { "${meta.id}_${meta.library_id}_complexity" }
         ext.args = { params.metagenomics_bbduk_entropy ? "entropymask=f entropy=${params.metagenomics_bbduk_entropy}" : "" }
@@ -441,7 +442,6 @@
             mode: params.publish_dir_mode,
             pattern: '*.fastq.gz',
             enabled: params.metagenomics_complexity_generatefastq
->>>>>>> abbe3dd4
         ]
     }
 }