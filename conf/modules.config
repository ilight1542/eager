--- conflicted
+++ resolved
@@ -448,7 +448,6 @@
         ]
     }
 
-<<<<<<< HEAD
     withName: PRINSEQPLUSPLUS {
         ext.args =  [
                 params.metagenomics_prinseq_mode == 'dust' ? "-lc_dust=${params.metagenomics_prinseq_dustscore}" : "-lc_entropy=${params.metagenomics_complexity_entropy}",
@@ -481,7 +480,7 @@
             enabled: false
         ]
     }
-=======
+
     withName: MALT_RUN {
         ext.args = [
             "-m ${params.metagenomics_profiling_malt_mode}",
@@ -529,7 +528,4 @@
             pattern: '*.{biom,txt}'
         ]
     }
-
-
->>>>>>> b09072f6
 }