--- conflicted
+++ resolved
@@ -3,22 +3,6 @@
     "homePage": "https://github.com/nf-core/eager",
     "repos": {
         "nf-core/modules": {
-<<<<<<< HEAD
-            "git_url": "https://github.com/nf-core/modules.git",
-            "modules": {
-                "custom/dumpsoftwareversions": {
-                    "git_sha": "e745e167c1020928ef20ea1397b6b4d230681b4d",
-                    "branch": "master"
-                },
-                "fastqc": {
-                    "git_sha": "e745e167c1020928ef20ea1397b6b4d230681b4d",
-                    "branch": "master"
-                },
-                "multiqc": {
-                    "git_sha": "e745e167c1020928ef20ea1397b6b4d230681b4d",
-                    "branch": "master"
-                }
-=======
             "bowtie2/build": {
                 "git_sha": "e745e167c1020928ef20ea1397b6b4d230681b4d"
             },
@@ -42,7 +26,6 @@
             },
             "samtools/faidx": {
                 "git_sha": "897c33d5da084b61109500ee44c01da2d3e4e773"
->>>>>>> 63fa9e03
             }
         }
     }
