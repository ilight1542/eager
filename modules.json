{
    "name": "nf-core/eager",
    "homePage": "https://github.com/nf-core/eager",
    "repos": {
        "https://github.com/nf-core/modules.git": {
            "modules": {
                "nf-core": {
                    "adapterremoval": {
                        "branch": "master",
                        "git_sha": "c8e35eb2055c099720a75538d1b8adb3fb5a464c",
                        "installed_by": ["modules"]
                    },
                    "bbmap/bbduk": {
                        "branch": "master",
                        "git_sha": "0f8a77ff00e65eaeebc509b8156eaa983192474b",
                        "installed_by": ["modules"]
                    },
                    "bowtie2/build": {
                        "branch": "master",
                        "git_sha": "c8e35eb2055c099720a75538d1b8adb3fb5a464c",
                        "installed_by": ["modules"]
                    },
                    "bwa/aln": {
                        "branch": "master",
                        "git_sha": "c8e35eb2055c099720a75538d1b8adb3fb5a464c",
                        "installed_by": ["fastq_align_bwaaln"]
                    },
                    "bwa/index": {
                        "branch": "master",
                        "git_sha": "c8e35eb2055c099720a75538d1b8adb3fb5a464c",
                        "installed_by": ["modules"]
                    },
                    "bwa/mem": {
                        "branch": "master",
                        "git_sha": "c8e35eb2055c099720a75538d1b8adb3fb5a464c",
                        "installed_by": ["fastq_align_bwa"]
                    },
                    "bwa/sampe": {
                        "branch": "master",
                        "git_sha": "c8e35eb2055c099720a75538d1b8adb3fb5a464c",
                        "installed_by": ["fastq_align_bwaaln"]
                    },
                    "bwa/samse": {
                        "branch": "master",
                        "git_sha": "c8e35eb2055c099720a75538d1b8adb3fb5a464c",
                        "installed_by": ["fastq_align_bwaaln"]
                    },
                    "cat/fastq": {
                        "branch": "master",
                        "git_sha": "c8e35eb2055c099720a75538d1b8adb3fb5a464c",
                        "installed_by": ["modules"]
                    },
                    "custom/dumpsoftwareversions": {
                        "branch": "master",
                        "git_sha": "c8e35eb2055c099720a75538d1b8adb3fb5a464c",
                        "installed_by": ["modules"]
                    },
                    "dedup": {
                        "branch": "master",
                        "git_sha": "c8e35eb2055c099720a75538d1b8adb3fb5a464c",
                        "installed_by": ["modules"]
                    },
                    "falco": {
                        "branch": "master",
                        "git_sha": "c8e35eb2055c099720a75538d1b8adb3fb5a464c",
                        "installed_by": ["modules"]
                    },
                    "fastp": {
                        "branch": "master",
                        "git_sha": "c8e35eb2055c099720a75538d1b8adb3fb5a464c",
                        "installed_by": ["modules"]
                    },
                    "fastqc": {
                        "branch": "master",
                        "git_sha": "c8e35eb2055c099720a75538d1b8adb3fb5a464c",
                        "installed_by": ["modules"]
                    },
                    "gunzip": {
                        "branch": "master",
                        "git_sha": "c8e35eb2055c099720a75538d1b8adb3fb5a464c",
                        "installed_by": ["modules"]
                    },
<<<<<<< HEAD
                    "mtnucratio": {
=======
                    "kraken2/kraken2": {
                        "branch": "master",
                        "git_sha": "7c695e0147df1157413e06246d9b0094617d3e6b",
                        "installed_by": ["modules"]
                    },
                    "krakenuniq/preloadedkrakenuniq": {
                        "branch": "master",
                        "git_sha": "a6eb17f65b3ee5761c25c075a6166c9f76733cee",
                        "installed_by": ["modules"]
                    },
                    "malt/run": {
                        "branch": "master",
                        "git_sha": "75027bf77472b1f4fd2cdd7e46f83119dfb0f2c6",
                        "installed_by": ["modules"]
                    },
                    "maltextract": {
                        "branch": "master",
                        "git_sha": "0f8a77ff00e65eaeebc509b8156eaa983192474b",
                        "installed_by": ["modules"]
                    },
                    "metaphlan3/metaphlan3": {
>>>>>>> b09072f6
                        "branch": "master",
                        "git_sha": "c8e35eb2055c099720a75538d1b8adb3fb5a464c",
                        "installed_by": ["modules"]
                    },
                    "multiqc": {
                        "branch": "master",
                        "git_sha": "ee80d14721e76e2e079103b8dcd5d57129e584ba",
                        "installed_by": ["modules"]
                    },
                    "picard/createsequencedictionary": {
                        "branch": "master",
                        "git_sha": "c8e35eb2055c099720a75538d1b8adb3fb5a464c",
                        "installed_by": ["modules"]
                    },
                    "picard/markduplicates": {
                        "branch": "master",
                        "git_sha": "c8e35eb2055c099720a75538d1b8adb3fb5a464c",
                        "installed_by": ["modules"]
                    },
                    "prinseqplusplus": {
                        "branch": "master",
                        "git_sha": "c8e35eb2055c099720a75538d1b8adb3fb5a464c",
                        "installed_by": ["modules"]
                    },
                    "preseq/ccurve": {
                        "branch": "master",
                        "git_sha": "c8e35eb2055c099720a75538d1b8adb3fb5a464c",
                        "installed_by": ["modules"]
                    },
                    "preseq/lcextrap": {
                        "branch": "master",
                        "git_sha": "0f8a77ff00e65eaeebc509b8156eaa983192474b",
                        "installed_by": ["modules"]
                    },
                    "samtools/faidx": {
                        "branch": "master",
                        "git_sha": "c8e35eb2055c099720a75538d1b8adb3fb5a464c",
                        "installed_by": ["modules"]
                    },
                    "samtools/fastq": {
                        "branch": "master",
                        "git_sha": "f7552d46aad5411343134cac5e4bfe1a66cb3872",
                        "installed_by": ["modules"]
                    },
                    "samtools/flagstat": {
                        "branch": "master",
                        "git_sha": "c8e35eb2055c099720a75538d1b8adb3fb5a464c",
                        "installed_by": ["modules"]
                    },
                    "samtools/idxstats": {
                        "branch": "master",
                        "git_sha": "c8e35eb2055c099720a75538d1b8adb3fb5a464c",
                        "installed_by": ["modules"]
                    },
                    "samtools/index": {
                        "branch": "master",
                        "git_sha": "c8e35eb2055c099720a75538d1b8adb3fb5a464c",
                        "installed_by": ["bam_split_by_region", "fastq_align_bwaaln"]
                    },
                    "samtools/merge": {
                        "branch": "master",
                        "git_sha": "c8e35eb2055c099720a75538d1b8adb3fb5a464c",
                        "installed_by": ["modules"]
                    },
                    "samtools/sort": {
                        "branch": "master",
                        "git_sha": "c8e35eb2055c099720a75538d1b8adb3fb5a464c",
                        "installed_by": ["modules"]
                    },
                    "samtools/view": {
                        "branch": "master",
                        "git_sha": "c8e35eb2055c099720a75538d1b8adb3fb5a464c",
                        "installed_by": ["modules", "bam_split_by_region"]
                    }
                }
            },
            "subworkflows": {
                "nf-core": {
                    "bam_split_by_region": {
                        "branch": "master",
                        "git_sha": "cb519b4da8bc644f5dd4820d83d7f7416d519d26",
                        "installed_by": ["subworkflows"]
                    },
                    "fastq_align_bwaaln": {
                        "branch": "master",
                        "git_sha": "9aa47d46aa13d96d78c1d26528cf6aaa44fb2db5",
                        "installed_by": ["subworkflows"]
                    }
                }
            }
        }
    }
}<|MERGE_RESOLUTION|>--- conflicted
+++ resolved
@@ -80,9 +80,11 @@
                         "git_sha": "c8e35eb2055c099720a75538d1b8adb3fb5a464c",
                         "installed_by": ["modules"]
                     },
-<<<<<<< HEAD
                     "mtnucratio": {
-=======
+                        "branch": "master",
+                        "git_sha": "7c695e0147df1157413e06246d9b0094617d3e6b",
+                        "installed_by": ["modules"]
+                    },
                     "kraken2/kraken2": {
                         "branch": "master",
                         "git_sha": "7c695e0147df1157413e06246d9b0094617d3e6b",
@@ -104,7 +106,6 @@
                         "installed_by": ["modules"]
                     },
                     "metaphlan3/metaphlan3": {
->>>>>>> b09072f6
                         "branch": "master",
                         "git_sha": "c8e35eb2055c099720a75538d1b8adb3fb5a464c",
                         "installed_by": ["modules"]
