{
    "name": "nf-core/eager",
    "homePage": "https://github.com/nf-core/eager",
    "repos": {
        "nf-core/modules": {
            "bowtie2/build": {
                "git_sha": "e20e57f90b6787ac9a010a980cf6ea98bd990046"
            },
            "bwa/index": {
                "git_sha": "e20e57f90b6787ac9a010a980cf6ea98bd990046"
            },
            "custom/dumpsoftwareversions": {
<<<<<<< HEAD
                "git_sha": "e20e57f90b6787ac9a010a980cf6ea98bd990046"
            },
            "fastqc": {
                "git_sha": "e20e57f90b6787ac9a010a980cf6ea98bd990046"
            },
            "gatk4/createsequencedictionary": {
                "git_sha": "e20e57f90b6787ac9a010a980cf6ea98bd990046"
            },
            "gunzip": {
                "git_sha": "e20e57f90b6787ac9a010a980cf6ea98bd990046"
            },
            "multiqc": {
                "git_sha": "d1f33be04f5d3e402398707037f56f13166df4fe"
            },
            "samtools/faidx": {
                "git_sha": "e20e57f90b6787ac9a010a980cf6ea98bd990046"
=======
                "git_sha": "e745e167c1020928ef20ea1397b6b4d230681b4d"
            },
            "fastqc": {
                "git_sha": "e745e167c1020928ef20ea1397b6b4d230681b4d"
            },
            "multiqc": {
                "git_sha": "e745e167c1020928ef20ea1397b6b4d230681b4d"
>>>>>>> f22f93ca
            }
        }
    }
}<|MERGE_RESOLUTION|>--- conflicted
+++ resolved
@@ -10,11 +10,13 @@
                 "git_sha": "e20e57f90b6787ac9a010a980cf6ea98bd990046"
             },
             "custom/dumpsoftwareversions": {
-<<<<<<< HEAD
-                "git_sha": "e20e57f90b6787ac9a010a980cf6ea98bd990046"
+                "git_sha": "e745e167c1020928ef20ea1397b6b4d230681b4d"
             },
             "fastqc": {
-                "git_sha": "e20e57f90b6787ac9a010a980cf6ea98bd990046"
+                "git_sha": "e745e167c1020928ef20ea1397b6b4d230681b4d"
+            },
+            "multiqc": {
+                "git_sha": "e745e167c1020928ef20ea1397b6b4d230681b4d"
             },
             "gatk4/createsequencedictionary": {
                 "git_sha": "e20e57f90b6787ac9a010a980cf6ea98bd990046"
@@ -22,20 +24,8 @@
             "gunzip": {
                 "git_sha": "e20e57f90b6787ac9a010a980cf6ea98bd990046"
             },
-            "multiqc": {
-                "git_sha": "d1f33be04f5d3e402398707037f56f13166df4fe"
-            },
             "samtools/faidx": {
                 "git_sha": "e20e57f90b6787ac9a010a980cf6ea98bd990046"
-=======
-                "git_sha": "e745e167c1020928ef20ea1397b6b4d230681b4d"
-            },
-            "fastqc": {
-                "git_sha": "e745e167c1020928ef20ea1397b6b4d230681b4d"
-            },
-            "multiqc": {
-                "git_sha": "e745e167c1020928ef20ea1397b6b4d230681b4d"
->>>>>>> f22f93ca
             }
         }
     }
