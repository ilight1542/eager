{
    "name": "nf-core/eager",
    "homePage": "https://github.com/nf-core/eager",
    "repos": {
        "https://github.com/nf-core/modules.git": {
            "modules": {
                "nf-core": {
                    "adapterremoval": {
                        "branch": "master",
                        "git_sha": "c8e35eb2055c099720a75538d1b8adb3fb5a464c",
                        "installed_by": ["modules"]
                    },
                    "bowtie2/build": {
                        "branch": "master",
                        "git_sha": "c8e35eb2055c099720a75538d1b8adb3fb5a464c",
                        "installed_by": ["modules"]
                    },
                    "bwa/aln": {
                        "branch": "master",
                        "git_sha": "c8e35eb2055c099720a75538d1b8adb3fb5a464c",
                        "installed_by": ["fastq_align_bwaaln"]
                    },
                    "bwa/index": {
                        "branch": "master",
                        "git_sha": "c8e35eb2055c099720a75538d1b8adb3fb5a464c",
                        "installed_by": ["modules"]
                    },
                    "bwa/sampe": {
                        "branch": "master",
                        "git_sha": "c8e35eb2055c099720a75538d1b8adb3fb5a464c",
                        "installed_by": ["fastq_align_bwaaln"]
                    },
                    "bwa/samse": {
                        "branch": "master",
                        "git_sha": "c8e35eb2055c099720a75538d1b8adb3fb5a464c",
                        "installed_by": ["fastq_align_bwaaln"]
                    },
                    "cat/fastq": {
                        "branch": "master",
                        "git_sha": "c8e35eb2055c099720a75538d1b8adb3fb5a464c",
                        "installed_by": ["modules"]
                    },
                    "custom/dumpsoftwareversions": {
                        "branch": "master",
                        "git_sha": "c8e35eb2055c099720a75538d1b8adb3fb5a464c",
                        "installed_by": ["modules"]
                    },
                    "dedup": {
                        "branch": "master",
                        "git_sha": "c8e35eb2055c099720a75538d1b8adb3fb5a464c",
                        "installed_by": ["modules"]
                    },
                    "fastp": {
                        "branch": "master",
                        "git_sha": "c8e35eb2055c099720a75538d1b8adb3fb5a464c",
                        "installed_by": ["modules"]
                    },
                    "fastqc": {
                        "branch": "master",
                        "git_sha": "c8e35eb2055c099720a75538d1b8adb3fb5a464c",
                        "installed_by": ["modules"]
                    },
                    "gunzip": {
                        "branch": "master",
                        "git_sha": "c8e35eb2055c099720a75538d1b8adb3fb5a464c",
                        "installed_by": ["modules"]
                    },
                    "multiqc": {
                        "branch": "master",
                        "git_sha": "c8e35eb2055c099720a75538d1b8adb3fb5a464c",
                        "installed_by": ["modules"]
                    },
                    "picard/createsequencedictionary": {
                        "branch": "master",
                        "git_sha": "c8e35eb2055c099720a75538d1b8adb3fb5a464c",
                        "installed_by": ["modules"]
                    },
                    "picard/markduplicates": {
                        "branch": "master",
                        "git_sha": "c8e35eb2055c099720a75538d1b8adb3fb5a464c",
                        "installed_by": ["modules"]
                    },
                    "samtools/faidx": {
                        "branch": "master",
                        "git_sha": "c8e35eb2055c099720a75538d1b8adb3fb5a464c",
                        "installed_by": ["modules"]
                    },
                    "samtools/flagstat": {
                        "branch": "master",
                        "git_sha": "c8e35eb2055c099720a75538d1b8adb3fb5a464c",
                        "installed_by": ["modules"]
                    },
                    "samtools/idxstats": {
                        "branch": "master",
                        "git_sha": "c8e35eb2055c099720a75538d1b8adb3fb5a464c",
                        "installed_by": ["modules"]
                    },
                    "samtools/index": {
                        "branch": "master",
                        "git_sha": "c8e35eb2055c099720a75538d1b8adb3fb5a464c",
<<<<<<< HEAD
                        "installed_by": ["bam_split_by_region", "fastq_align_bwaaln"]
                    },
                    "samtools/merge": {
                        "branch": "master",
                        "git_sha": "c8e35eb2055c099720a75538d1b8adb3fb5a464c",
                        "installed_by": ["modules"]
                    },
                    "samtools/sort": {
                        "branch": "master",
                        "git_sha": "c8e35eb2055c099720a75538d1b8adb3fb5a464c",
                        "installed_by": ["modules"]
                    },
                    "samtools/view": {
                        "branch": "master",
                        "git_sha": "c8e35eb2055c099720a75538d1b8adb3fb5a464c",
                        "installed_by": ["modules", "bam_split_by_region"]
=======
                        "installed_by": ["fastq_align_bwaaln"]
>>>>>>> f4bc7d91
                    }
                }
            },
            "subworkflows": {
                "nf-core": {
                    "bam_split_by_region": {
                        "branch": "master",
                        "git_sha": "cb519b4da8bc644f5dd4820d83d7f7416d519d26",
                        "installed_by": ["subworkflows"]
                    },
                    "fastq_align_bwaaln": {
                        "branch": "master",
                        "git_sha": "9aa47d46aa13d96d78c1d26528cf6aaa44fb2db5",
                        "installed_by": ["subworkflows"]
                    }
                }
            }
        }
    }
}<|MERGE_RESOLUTION|>--- conflicted
+++ resolved
@@ -98,7 +98,6 @@
                     "samtools/index": {
                         "branch": "master",
                         "git_sha": "c8e35eb2055c099720a75538d1b8adb3fb5a464c",
-<<<<<<< HEAD
                         "installed_by": ["bam_split_by_region", "fastq_align_bwaaln"]
                     },
                     "samtools/merge": {
@@ -115,9 +114,6 @@
                         "branch": "master",
                         "git_sha": "c8e35eb2055c099720a75538d1b8adb3fb5a464c",
                         "installed_by": ["modules", "bam_split_by_region"]
-=======
-                        "installed_by": ["fastq_align_bwaaln"]
->>>>>>> f4bc7d91
                     }
                 }
             },
