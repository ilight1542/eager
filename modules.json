{
    "name": "nf-core/eager",
    "homePage": "https://github.com/nf-core/eager",
    "repos": {
        "https://github.com/nf-core/modules.git": {
            "modules": {
                "nf-core": {
                    "adapterremoval": {
                        "branch": "master",
                        "git_sha": "ce7cf27e377fdacf7ebe8e75903ec70405ea1659",
                        "installed_by": ["modules"]
                    },
                    "bowtie2/build": {
                        "branch": "master",
                        "git_sha": "e797efb47b0d3b2124753beb55dc83ab9512bceb",
                        "installed_by": ["modules"],
                        "patch": "modules/nf-core/bowtie2/build/bowtie2-build.diff"
                    },
                    "bwa/aln": {
                        "branch": "master",
                        "git_sha": "653588be2a4aadab487b530643dbc9baf7a485c4",
                        "installed_by": ["fastq_align_bwaaln"]
                    },
                    "bwa/index": {
                        "branch": "master",
                        "git_sha": "9518fa4f65f3fb8cde24fde7d40333b39ec8fd65",
                        "installed_by": ["modules"],
                        "patch": "modules/nf-core/bwa/index/bwa-index.diff"
                    },
                    "bwa/sampe": {
                        "branch": "master",
                        "git_sha": "653588be2a4aadab487b530643dbc9baf7a485c4",
                        "installed_by": ["fastq_align_bwaaln"]
                    },
                    "bwa/samse": {
                        "branch": "master",
                        "git_sha": "653588be2a4aadab487b530643dbc9baf7a485c4",
                        "installed_by": ["fastq_align_bwaaln"]
                    },
                    "cat/fastq": {
                        "branch": "master",
<<<<<<< HEAD
                        "git_sha": "c8e35eb2055c099720a75538d1b8adb3fb5a464c",
=======
                        "git_sha": "5e34754d42cd2d5d248ca8673c0a53cdf5624905",
                        "installed_by": ["modules"],
                        "patch": "modules/nf-core/bwa/index/bwa-index.diff"
                    },
                    "custom/dumpsoftwareversions": {
                        "branch": "master",
                        "git_sha": "8022c68e7403eecbd8ba9c49496f69f8c49d50f0",
                        "installed_by": ["modules"]
                    },
                    "fastp": {
                        "branch": "master",
                        "git_sha": "1e49f31e93c56a3832833eef90a02d3cde5a3f7e",
>>>>>>> d3ad09da
                        "installed_by": ["modules"]
                    },
                    "fastqc": {
                        "branch": "master",
                        "git_sha": "c8e35eb2055c099720a75538d1b8adb3fb5a464c",
<<<<<<< HEAD
=======
                        "installed_by": ["modules"]
                    },
                    "gunzip": {
                        "branch": "master",
                        "git_sha": "5e34754d42cd2d5d248ca8673c0a53cdf5624905",
>>>>>>> d3ad09da
                        "installed_by": ["modules"]
                    },
                    "multiqc": {
                        "branch": "master",
                        "git_sha": "c8e35eb2055c099720a75538d1b8adb3fb5a464c",
                        "installed_by": ["modules"]
                    },
                    "picard/createsequencedictionary": {
                        "branch": "master",
                        "git_sha": "5e34754d42cd2d5d248ca8673c0a53cdf5624905",
                        "installed_by": ["modules"]
                    },
                    "samtools/faidx": {
                        "branch": "master",
                        "git_sha": "c8e35eb2055c099720a75538d1b8adb3fb5a464c",
                        "installed_by": ["modules"]
                    },
                    "samtools/flagstat": {
                        "branch": "master",
                        "git_sha": "cf5b9c30a2adacc581793afb79fae5f5b50bed01",
                        "installed_by": ["modules"]
                    },
                    "samtools/index": {
                        "branch": "master",
                        "git_sha": "cf5b9c30a2adacc581793afb79fae5f5b50bed01",
                        "installed_by": ["fastq_align_bwaaln"]
                    }
                }
            },
            "subworkflows": {
                "nf-core": {
                    "fastq_align_bwaaln": {
                        "branch": "master",
                        "git_sha": "9aa47d46aa13d96d78c1d26528cf6aaa44fb2db5",
                        "installed_by": ["subworkflows"]
                    }
                }
            }
        }
    }
}<|MERGE_RESOLUTION|>--- conflicted
+++ resolved
@@ -39,12 +39,8 @@
                     },
                     "cat/fastq": {
                         "branch": "master",
-<<<<<<< HEAD
-                        "git_sha": "c8e35eb2055c099720a75538d1b8adb3fb5a464c",
-=======
                         "git_sha": "5e34754d42cd2d5d248ca8673c0a53cdf5624905",
                         "installed_by": ["modules"],
-                        "patch": "modules/nf-core/bwa/index/bwa-index.diff"
                     },
                     "custom/dumpsoftwareversions": {
                         "branch": "master",
@@ -54,20 +50,16 @@
                     "fastp": {
                         "branch": "master",
                         "git_sha": "1e49f31e93c56a3832833eef90a02d3cde5a3f7e",
->>>>>>> d3ad09da
                         "installed_by": ["modules"]
                     },
                     "fastqc": {
                         "branch": "master",
                         "git_sha": "c8e35eb2055c099720a75538d1b8adb3fb5a464c",
-<<<<<<< HEAD
-=======
                         "installed_by": ["modules"]
                     },
                     "gunzip": {
                         "branch": "master",
                         "git_sha": "5e34754d42cd2d5d248ca8673c0a53cdf5624905",
->>>>>>> d3ad09da
                         "installed_by": ["modules"]
                     },
                     "multiqc": {
