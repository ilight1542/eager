sudo: required
language: python
jdk: openjdk8
services: docker
python: '3.6'
cache: pip
matrix:
  fast_finish: true

before_install:
  # PRs to master are only ok if coming from dev branch
  - '[ $TRAVIS_PULL_REQUEST = "false" ] || [ $TRAVIS_BRANCH != "master" ] || ([ $TRAVIS_PULL_REQUEST_SLUG = $TRAVIS_REPO_SLUG ] && ([ $TRAVIS_PULL_REQUEST_BRANCH = "dev" ] || [ $TRAVIS_PULL_REQUEST_BRANCH = "patch" ]))'
  # Pull the docker image first so the test doesn't wait for this
  - docker pull nfcore/eager:dev
  # Fake the tag locally so that the pipeline runs properly
  # Looks weird when this is :dev to :dev, but makes sense when testing code for a release (:dev to :1.0.1)
  - docker tag nfcore/eager:dev nfcore/eager:dev

install:
  # Install Nextflow
  - mkdir /tmp/nextflow && cd /tmp/nextflow
  - wget -qO- get.nextflow.io | bash
  - sudo ln -s /tmp/nextflow/nextflow /usr/local/bin/nextflow
  # Install nf-core/tools
  - pip install --upgrade pip
  - pip install nf-core
  # Install Conda 
  - wget https://repo.continuum.io/miniconda/Miniconda3-latest-Linux-x86_64.sh
  - bash Miniconda3-latest-Linux-x86_64.sh -b -f -p $HOME/miniconda
  - export PATH="$HOME/miniconda/bin:$PATH"
  # Reset
  - mkdir ${TRAVIS_BUILD_DIR}/tests && cd ${TRAVIS_BUILD_DIR}/tests
  # Install markdownlint-cli
  - sudo apt-get install npm && npm install -g markdownlint-cli

env:
  - NXF_VER='19.04.0' NXF_ANSI_LOG=0 RUN_NAME="eager-${TRAVIS_PULL_REQUEST_BRANCH}-${TRAVIS_JOB_NUMBER}" TOWER='' # Specify a minimum NF version that should be tested and work
  - NXF_VER='' NXF_ANSI_LOG=0 RUN_NAME="eager-${TRAVIS_PULL_REQUEST_BRANCH}-${TRAVIS_JOB_NUMBER}" TOWER='-with-tower' TOWER_ACCESS_TOKEN="1c1f493bc2703472d6f1b9f6fb9e9d117abab7b1" NXF_ANSI_LOG=0 # Plus: get the latest NF version and check that it works

script:
  # Lint the pipeline code
  - nf-core lint ${TRAVIS_BUILD_DIR}
<<<<<<< HEAD
  # Run the basic pipeline with the test profile
  - nextflow run ${TRAVIS_BUILD_DIR} -profile test,docker --pairedEnd --saveReference
  # Test using PMD tools
  - nextflow run ${TRAVIS_BUILD_DIR} -profile test,docker --run_pmdtools --pairedEnd
  # Run the basic pipeline with single end data (pretending its single end actually)
  - nextflow run ${TRAVIS_BUILD_DIR} -profile test,docker --singleEnd --bwa_index results/reference_genome/bwa_index/BWAIndex/Mammoth_MT_Krause.fasta
  # Run the basic pipeline with paired end data without collapsing
  - nextflow run ${TRAVIS_BUILD_DIR} -profile test,docker --pairedEnd --skip_collapse --saveReference
  # Run the basic pipeline with paired end data without trimming CURRENTLY DISABLED UNTIL CORRECT TEST DATA AVALIABLE
  #- nextflow run ${TRAVIS_BUILD_DIR} -profile test,docker --pairedEnd --skip_trim --saveReference
  # Run the basic pipeline with preserve5p end option
  - nextflow run ${TRAVIS_BUILD_DIR} -profile test,docker --pairedEnd --preserve5p
    # Run the basic pipeline with preserve5p end option
  - nextflow run ${TRAVIS_BUILD_DIR} -profile test,docker --pairedEnd --mergedonly
    # Run the basic pipeline with preserve5p end and merged reads only options
  - nextflow run ${TRAVIS_BUILD_DIR} -profile test,docker --pairedEnd --preserve5p --mergedonly
   # Run the basic pipeline with paired end data without adapterRemoval
  - nextflow run ${TRAVIS_BUILD_DIR} -profile test,docker --pairedEnd --skip_adapterremoval --saveReference
   # Run the basic pipeline with output unmapped reads as fastq
  - nextflow run ${TRAVIS_BUILD_DIR} -profile test,docker --pairedEnd --strip_input_fastq
  # Run the same pipeline testing optional step: fastp, complexity 
  - nextflow run ${TRAVIS_BUILD_DIR} -profile test,docker --pairedEnd --complexity_filter --bwa_index results/reference_genome/bwa_index/BWAIndex/Mammoth_MT_Krause.fasta
  # Test BAM Trimming
  - nextflow run ${TRAVIS_BUILD_DIR} -profile test,docker --pairedEnd --trim_bam --bwa_index results/reference_genome/bwa_index/BWAIndex/Mammoth_MT_Krause.fasta
  # Test running with CircularMapper
  - nextflow run ${TRAVIS_BUILD_DIR} -profile test,docker --pairedEnd --mapper 'circularmapper' --circulartarget 'NC_007596.2'
  # Test running with BWA Mem
  - nextflow run ${TRAVIS_BUILD_DIR} -profile test,docker --pairedEnd --mapper 'bwamem' --bwa_index results/reference_genome/bwa_index/BWAIndex/Mammoth_MT_Krause.fasta
  # Test with zipped reference input
  - nextflow run ${TRAVIS_BUILD_DIR} -profile test,docker --pairedEnd --fasta 'https://raw.githubusercontent.com/nf-core/test-datasets/eager2/reference/Test.fasta.gz'
  # Run the basic pipeline with the bam input profile, skip AdapterRemoval as no --convertBam
  - nextflow run ${TRAVIS_BUILD_DIR} -profile testbam,docker --bam --skip_adapterremoval
  # Run the basic pipeline with the bam input profile, convert to FASTQC for adapterremoval test
  - nextflow run ${TRAVIS_BUILD_DIR} -profile testbam,docker --bam --run_convertbam
  # Run the basic pipeline with FastA reference with `fna` extension
  - nextflow run ${TRAVIS_BUILD_DIR} -profile test_fna,docker --pairedEnd --saveReference
  # Test using pre-computed indices from a separate run beforehand
  - nextflow run ${TRAVIS_BUILD_DIR} -profile test_fna,docker --pairedEnd --bwa_index results/reference_genome/bwa_index/BWAIndex/Mammoth_MT_Krause.fna --fasta_index results/reference_genome/fasta_index/Mammoth_MT_Krause.fna.fai --seq_dict results/reference_genome/seq_dict/Mammoth_MT_Krause.dict 
  # Test running GATK unified genotyper
  - nextflow run ${TRAVIS_BUILD_DIR} -profile test_fna,docker --pairedEnd  --dedupper 'dedup' --trim_bam --run_pmdtools --run_genotyping --genotyping_tool 'ug' --gatk_out_mode 'EMIT_ALL_SITES' --gatk_ug_genotype_model 'SNP'
  # Test running GATK HaplotypeCaller
  - nextflow run ${TRAVIS_BUILD_DIR} -profile test_fna,docker --pairedEnd  --dedupper 'dedup' --trim_bam --run_pmdtools --run_genotyping --genotyping_tool 'hc' --gatk_out_mode 'EMIT_ALL_SITES' --gatk_hc_emitrefconf 'BP_RESOLUTION'
  - nextflow run ${TRAVIS_BUILD_DIR} -profile test_bam,docker --skip_fastqc --skip_adapterremoval --skip_mapping --skip_deduplication --skip_qualimap --singleEnd --run_genotyping --genotyping_tool 'ug' --genotyping_source 'raw'
  # Test running GATK UnifiedGenotyper and MultiVCFAnalyzer
  - nextflow run ${TRAVIS_BUILD_DIR} -profile test_fna,docker --pairedEnd  --dedupper 'dedup' --trim_bam --run_pmdtools --run_genotyping --genotyping_tool 'ug' --gatk_out_mode 'EMIT_ALL_SITES' --gatk_ug_genotype_model 'SNP' --run_multivcfanalyzer
=======
  # REFERENCE: Run the basic pipeline with the test profile
  - nextflow run ${TRAVIS_BUILD_DIR} -name "$RUN_NAME-basic" -profile test,docker --pairedEnd --saveReference $TOWER
  # REFERENCE: Run the basic pipeline with single end data (pretending its single end actually) and all prepared index files
  - nextflow run ${TRAVIS_BUILD_DIR} -name "$RUN_NAME-singleEnd" -profile test,docker --singleEnd $TOWER
  # REFERENCE: Run the basic pipeline with FastA reference with `fna` extension
  - nextflow run ${TRAVIS_BUILD_DIR} -name "$RUN_NAME-fna_ref" -profile test_fna,docker --pairedEnd --saveReference $TOWER
  # REFERENCE: Test using pre-computed indices from a separate run beforehand
  - nextflow run ${TRAVIS_BUILD_DIR} -name "$RUN_NAME-preindex_ref" -profile test_fna,docker --pairedEnd --bwa_index results/reference_genome/bwa_index/BWAIndex/Mammoth_MT_Krause.fna --fasta_index results/reference_genome/fasta_index/Mammoth_MT_Krause.fna.fai --seq_dict results/reference_genome/seq_dict/Mammoth_MT_Krause.dict $TOWER
  # REFERENCE: Test with zipped reference input
  - nextflow run ${TRAVIS_BUILD_DIR} -name "$RUN_NAME-gz_ref" -profile test,docker --pairedEnd --fasta 'https://github.com/jfy133/test-datasets/raw/eager/reference/Mammoth/Mammoth_MT_Krause.fasta.gz' $TOWER
  # FASTP: Run the same pipeline testing optional steps of fastp, complexity 
  - nextflow run ${TRAVIS_BUILD_DIR} -name "$RUN_NAME-fastp" -profile test,docker --pairedEnd --complexity_filter $TOWER
  # ADAPTERREMOVAL: Run the basic pipeline with paired end data without collapsing
  - nextflow run ${TRAVIS_BUILD_DIR} -name "$RUN_NAME-skip_collapse" -profile test,docker --pairedEnd --skip_collapse $TOWER
  # ADAPTERREMOVAL: Run the basic pipeline with paired end data without trimming, but still merge
  - nextflow run ${TRAVIS_BUILD_DIR} -name "$RUN_NAME-pretrim" -profile test_pretrim,docker --pairedEnd --skip_trim $TOWER
  # ADAPTERREMOVAL: Run the basic pipeline with paired end data without adapterRemoval
  - nextflow run ${TRAVIS_BUILD_DIR} -name "$RUN_NAME-skip_adapterremoval" -profile test,docker --pairedEnd --skip_adapterremoval $TOWER
  # ADAPTERREMOVAL: Run the basic pipeline with preserve5p end option
  - nextflow run ${TRAVIS_BUILD_DIR} -name "$RUN_NAME-preserve5p" -profile test,docker --pairedEnd --preserve5p $TOWER
  # ADAPTERREMOVAL: Run the basic pipeline with merged only option
  - nextflow run ${TRAVIS_BUILD_DIR} -name "$RUN_NAME-mergedonly" -profile test,docker --pairedEnd --mergedonly $TOWER
  # ADAPTERREMOVAL: Run the basic pipeline with preserve5p end and merged reads only options
  - nextflow run ${TRAVIS_BUILD_DIR} -name "$RUN_NAME-preserve5p_mergedonly" -profile test,docker --pairedEnd --preserve5p --mergedonly $TOWER
  # MAPPER_CIRCULARMAPPER: Test running with CircularMapper
  - nextflow run ${TRAVIS_BUILD_DIR} -name "$RUN_NAME-circularmapper" -profile test,docker --pairedEnd --mapper 'circularmapper' --circulartarget 'NC_007596.2' $TOWER
  # MAPPER_BWAMEM: Test running with BWA Mem
  - nextflow run ${TRAVIS_BUILD_DIR} -name "$RUN_NAME-bwa_mem" -profile test,docker --pairedEnd --mapper 'bwamem' $TOWER
  # STRIP_FASTQ: Run the basic pipeline with output unmapped reads as fastq
  - nextflow run ${TRAVIS_BUILD_DIR} -name "$RUN_NAME-stripfastq" -profile test,docker --pairedEnd --strip_input_fastq $TOWER
  # BAM_FILTERING: Run basic mapping pipeline with mapping quality filtering, and unmapped export
  - nextflow run ${TRAVIS_BUILD_DIR} -name "$RUN_NAME-unmapped_export" -profile test,docker --pairedEnd --run_bam_filtering --bam_mapping_quality_threshold 37 --bam_discard_umapped --bam_unmapped_type 'fastq' $TOWER
  # GENOTYPING_HC: Test running GATK HaplotypeCaller
  - nextflow run ${TRAVIS_BUILD_DIR} -name "$RUN_NAME-haplotypercaller" -profile test_fna,docker --pairedEnd  --dedupper 'dedup' --run_genotyping --genotyping_tool 'hc' --gatk_out_mode 'EMIT_ALL_SITES' --gatk_hc_emitrefconf 'BP_RESOLUTION' $TOWER
  # GENOTYPING_FB: Test running FreeBayes
  - nextflow run ${TRAVIS_BUILD_DIR} -name "$RUN_NAME-freebayes" -profile test,docker --pairedEnd  --dedupper 'dedup' --run_genotyping --genotyping_tool 'freebayes' $TOWER
  # SKIPPING: Test checking all skip steps work i.e. input bam, skipping straight to genotyping
  - nextflow run ${TRAVIS_BUILD_DIR} -name "$RUN_NAME-skipping_logic" -profile test_bam,docker --bam --singleEnd --skip_fastqc --skip_adapterremoval --skip_mapping --skip_deduplication --skip_qualimap --skip_preseq --skip_damage_calculation --run_genotyping --genotyping_tool 'freebayes' $TOWER
  # TRIM_BAM/PMD/GENOTYPING_UG/MULTIVCFANALYZER: Test running PMDTools, TrimBam, GATK UnifiedGenotyper and MultiVCFAnalyzer
  - nextflow run ${TRAVIS_BUILD_DIR} -name "$RUN_NAME-pmd_trimbam_unifiedgenotyper_multivcfanalyzer" -profile test,docker --pairedEnd  --dedupper 'dedup' --run_trim_bam --run_pmdtools --run_genotyping --genotyping_source 'trimmed' --genotyping_tool 'ug' --gatk_out_mode 'EMIT_ALL_SITES' --gatk_ug_genotype_model 'SNP' --run_multivcfanalyzer $TOWER
  # GENOTYPING_UG/PMD/MULTIVCFANALYZER: Test running GATK UnifiedGenotyper and MultiVCFAnalyzer, additional VCFS
  - nextflow run ${TRAVIS_BUILD_DIR} -name "$RUN_NAME-multivcfanalyzer_additionalvcfs" -profile test,docker --pairedEnd  --dedupper 'dedup' --run_genotyping --genotyping_tool 'ug' --gatk_out_mode 'EMIT_ALL_SITES' --gatk_ug_genotype_model 'SNP' --run_multivcfanalyzer --additional_vcf_files 'https://raw.githubusercontent.com/jfy133/test-datasets/eager/testdata/Mammoth/vcf/JK2772_CATCAGTGAGTAGA_L008_R1_001.fastq.gz.tengrand.fq.combined.fq.mapped_rmdup.bam.unifiedgenotyper.vcf.gz' --write_allele_frequencies $TOWER
  # BAM_INPUT: Run the basic pipeline with the bam input profile, skip AdapterRemoval as no convertBam
  - nextflow run ${TRAVIS_BUILD_DIR} -name "$RUN_NAME-baminput_noConvertBam" -profile test_bam,docker --bam --skip_adapterremoval --run_convertbam $TOWER
  # BAM_INPUT: Run the basic pipeline with the bam input profile, convert to FASTQ for adapterremoval test and downstream
  - nextflow run ${TRAVIS_BUILD_DIR} -name "$RUN_NAME-baminput_convertbam_basic" -profile test_bam,docker --bam --run_convertbam $TOWER
  # [DISABLED UNTIL BED FILE AVAILABLE - 2h RUN TIME WITHOUT] - SEXDETERMINAION: Run the basic pipeline with the bam input profile, but don't convert BAM, skip everything but sex determination
  #- nextflow run ${TRAVIS_BUILD_DIR} -profile test_humanbam,docker --bam --skip_fastqc --skip_adapterremoval --skip_mapping --skip_deduplication --skip_qualimap --singleEnd --run_sexdeterrmine $TOWER
  # [DISABLED UNTIL SMALL HUMAN REFERENCE AVALIABLE - REQUIRES HUMAN FASTA] - NUCLEAR INPUT
  #- nextflow run ${TRAVIS_BUILD_DIR} -profile test_humanbam,docker --bam --skip_fastqc --skip_adapterremoval --skip_mapping --skip_deduplication --skip_qualimap --singleEnd --run_nuclearcontamination $TOWER
>>>>>>> 55e13a7f
<|MERGE_RESOLUTION|>--- conflicted
+++ resolved
@@ -40,53 +40,6 @@
 script:
   # Lint the pipeline code
   - nf-core lint ${TRAVIS_BUILD_DIR}
-<<<<<<< HEAD
-  # Run the basic pipeline with the test profile
-  - nextflow run ${TRAVIS_BUILD_DIR} -profile test,docker --pairedEnd --saveReference
-  # Test using PMD tools
-  - nextflow run ${TRAVIS_BUILD_DIR} -profile test,docker --run_pmdtools --pairedEnd
-  # Run the basic pipeline with single end data (pretending its single end actually)
-  - nextflow run ${TRAVIS_BUILD_DIR} -profile test,docker --singleEnd --bwa_index results/reference_genome/bwa_index/BWAIndex/Mammoth_MT_Krause.fasta
-  # Run the basic pipeline with paired end data without collapsing
-  - nextflow run ${TRAVIS_BUILD_DIR} -profile test,docker --pairedEnd --skip_collapse --saveReference
-  # Run the basic pipeline with paired end data without trimming CURRENTLY DISABLED UNTIL CORRECT TEST DATA AVALIABLE
-  #- nextflow run ${TRAVIS_BUILD_DIR} -profile test,docker --pairedEnd --skip_trim --saveReference
-  # Run the basic pipeline with preserve5p end option
-  - nextflow run ${TRAVIS_BUILD_DIR} -profile test,docker --pairedEnd --preserve5p
-    # Run the basic pipeline with preserve5p end option
-  - nextflow run ${TRAVIS_BUILD_DIR} -profile test,docker --pairedEnd --mergedonly
-    # Run the basic pipeline with preserve5p end and merged reads only options
-  - nextflow run ${TRAVIS_BUILD_DIR} -profile test,docker --pairedEnd --preserve5p --mergedonly
-   # Run the basic pipeline with paired end data without adapterRemoval
-  - nextflow run ${TRAVIS_BUILD_DIR} -profile test,docker --pairedEnd --skip_adapterremoval --saveReference
-   # Run the basic pipeline with output unmapped reads as fastq
-  - nextflow run ${TRAVIS_BUILD_DIR} -profile test,docker --pairedEnd --strip_input_fastq
-  # Run the same pipeline testing optional step: fastp, complexity 
-  - nextflow run ${TRAVIS_BUILD_DIR} -profile test,docker --pairedEnd --complexity_filter --bwa_index results/reference_genome/bwa_index/BWAIndex/Mammoth_MT_Krause.fasta
-  # Test BAM Trimming
-  - nextflow run ${TRAVIS_BUILD_DIR} -profile test,docker --pairedEnd --trim_bam --bwa_index results/reference_genome/bwa_index/BWAIndex/Mammoth_MT_Krause.fasta
-  # Test running with CircularMapper
-  - nextflow run ${TRAVIS_BUILD_DIR} -profile test,docker --pairedEnd --mapper 'circularmapper' --circulartarget 'NC_007596.2'
-  # Test running with BWA Mem
-  - nextflow run ${TRAVIS_BUILD_DIR} -profile test,docker --pairedEnd --mapper 'bwamem' --bwa_index results/reference_genome/bwa_index/BWAIndex/Mammoth_MT_Krause.fasta
-  # Test with zipped reference input
-  - nextflow run ${TRAVIS_BUILD_DIR} -profile test,docker --pairedEnd --fasta 'https://raw.githubusercontent.com/nf-core/test-datasets/eager2/reference/Test.fasta.gz'
-  # Run the basic pipeline with the bam input profile, skip AdapterRemoval as no --convertBam
-  - nextflow run ${TRAVIS_BUILD_DIR} -profile testbam,docker --bam --skip_adapterremoval
-  # Run the basic pipeline with the bam input profile, convert to FASTQC for adapterremoval test
-  - nextflow run ${TRAVIS_BUILD_DIR} -profile testbam,docker --bam --run_convertbam
-  # Run the basic pipeline with FastA reference with `fna` extension
-  - nextflow run ${TRAVIS_BUILD_DIR} -profile test_fna,docker --pairedEnd --saveReference
-  # Test using pre-computed indices from a separate run beforehand
-  - nextflow run ${TRAVIS_BUILD_DIR} -profile test_fna,docker --pairedEnd --bwa_index results/reference_genome/bwa_index/BWAIndex/Mammoth_MT_Krause.fna --fasta_index results/reference_genome/fasta_index/Mammoth_MT_Krause.fna.fai --seq_dict results/reference_genome/seq_dict/Mammoth_MT_Krause.dict 
-  # Test running GATK unified genotyper
-  - nextflow run ${TRAVIS_BUILD_DIR} -profile test_fna,docker --pairedEnd  --dedupper 'dedup' --trim_bam --run_pmdtools --run_genotyping --genotyping_tool 'ug' --gatk_out_mode 'EMIT_ALL_SITES' --gatk_ug_genotype_model 'SNP'
-  # Test running GATK HaplotypeCaller
-  - nextflow run ${TRAVIS_BUILD_DIR} -profile test_fna,docker --pairedEnd  --dedupper 'dedup' --trim_bam --run_pmdtools --run_genotyping --genotyping_tool 'hc' --gatk_out_mode 'EMIT_ALL_SITES' --gatk_hc_emitrefconf 'BP_RESOLUTION'
-  - nextflow run ${TRAVIS_BUILD_DIR} -profile test_bam,docker --skip_fastqc --skip_adapterremoval --skip_mapping --skip_deduplication --skip_qualimap --singleEnd --run_genotyping --genotyping_tool 'ug' --genotyping_source 'raw'
-  # Test running GATK UnifiedGenotyper and MultiVCFAnalyzer
-  - nextflow run ${TRAVIS_BUILD_DIR} -profile test_fna,docker --pairedEnd  --dedupper 'dedup' --trim_bam --run_pmdtools --run_genotyping --genotyping_tool 'ug' --gatk_out_mode 'EMIT_ALL_SITES' --gatk_ug_genotype_model 'SNP' --run_multivcfanalyzer
-=======
   # REFERENCE: Run the basic pipeline with the test profile
   - nextflow run ${TRAVIS_BUILD_DIR} -name "$RUN_NAME-basic" -profile test,docker --pairedEnd --saveReference $TOWER
   # REFERENCE: Run the basic pipeline with single end data (pretending its single end actually) and all prepared index files
@@ -137,4 +90,3 @@
   #- nextflow run ${TRAVIS_BUILD_DIR} -profile test_humanbam,docker --bam --skip_fastqc --skip_adapterremoval --skip_mapping --skip_deduplication --skip_qualimap --singleEnd --run_sexdeterrmine $TOWER
   # [DISABLED UNTIL SMALL HUMAN REFERENCE AVALIABLE - REQUIRES HUMAN FASTA] - NUCLEAR INPUT
   #- nextflow run ${TRAVIS_BUILD_DIR} -profile test_humanbam,docker --bam --skip_fastqc --skip_adapterremoval --skip_mapping --skip_deduplication --skip_qualimap --singleEnd --run_nuclearcontamination $TOWER
->>>>>>> 55e13a7f
