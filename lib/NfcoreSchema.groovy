--- conflicted
+++ resolved
@@ -325,17 +325,10 @@
             for (param in group_params.keySet()) {
                 def type = '[' + group_params.get(param).type + ']'
                 def description = group_params.get(param).description
-<<<<<<< HEAD
-                def defaultValue = group_params.get(param).default ? "  [default: " + group_params.get(param).default.toString() + "]" : ''
-                output += "    \u001B[1m--" +  param.padRight(max_chars) + "\u001B[1m" + type.padRight(10) + description + defaultValue + '\n'
-            }
-            output += '\n'
-=======
                 def defaultValue = group_params.get(param).default ? "  [default: " + group_params.get(param).default.toString() + "]" : '' 
                 output += "    \u001B[1m--" +  param.padRight(max_chars) + "\u001B[1m" + type.padRight(10) + description + defaultValue + '\n'
                 }
             output += "\n"
->>>>>>> 1461dfd2
         }
         output += dashed_line(params.monochrome_logs)
         output += '\n\n' + dashed_line(params.monochrome_logs)
