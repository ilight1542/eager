//
// This file holds several functions used to perform JSON parameter validation, help and summary rendering for the nf-core pipeline template.
//

import org.everit.json.schema.Schema
import org.everit.json.schema.loader.SchemaLoader
import org.everit.json.schema.ValidationException
import org.json.JSONObject
import org.json.JSONTokener
import org.json.JSONArray
import groovy.json.JsonSlurper
import groovy.json.JsonBuilder

class NfcoreSchema {

    //
    // Resolve Schema path relative to main workflow directory
    //
    public static String getSchemaPath(workflow, schema_filename='nextflow_schema.json') {
        return "${workflow.projectDir}/${schema_filename}"
    }

    //
    // Function to loop over all parameters defined in schema and check
    // whether the given parameters adhere to the specifications
    //
    /* groovylint-disable-next-line UnusedPrivateMethodParameter */
    public static void validateParameters(workflow, params, log, schema_filename='nextflow_schema.json') {
        def has_error = false
        //=====================================================================//
        // Check for nextflow core params and unexpected params
        def json = new File(getSchemaPath(workflow, schema_filename=schema_filename)).text
        def Map schemaParams = (Map) new JsonSlurper().parseText(json).get('definitions')
        def nf_params = [
            // Options for base `nextflow` command
            'bg',
            'c',
            'C',
            'config',
            'd',
            'D',
            'dockerize',
            'h',
            'log',
            'q',
            'quiet',
            'syslog',
            'v',
            'version',

            // Options for `nextflow run` command
            'ansi',
            'ansi-log',
            'bg',
            'bucket-dir',
            'c',
            'cache',
            'config',
            'dsl2',
            'dump-channels',
            'dump-hashes',
            'E',
            'entry',
            'latest',
            'lib',
            'main-script',
            'N',
            'name',
            'offline',
            'params-file',
            'pi',
            'plugins',
            'poll-interval',
            'pool-size',
            'profile',
            'ps',
            'qs',
            'queue-size',
            'r',
            'resume',
            'revision',
            'stdin',
            'stub',
            'stub-run',
            'test',
            'w',
            'with-charliecloud',
            'with-conda',
            'with-dag',
            'with-docker',
            'with-mpi',
            'with-notification',
            'with-podman',
            'with-report',
            'with-singularity',
            'with-timeline',
            'with-tower',
            'with-trace',
            'with-weblog',
            'without-docker',
            'without-podman',
            'work-dir'
        ]
        def unexpectedParams = []

        // Collect expected parameters from the schema
        def expectedParams = []
        def enums = [:]
        for (group in schemaParams) {
            for (p in group.value['properties']) {
                expectedParams.push(p.key)
                if (group.value['properties'][p.key].containsKey('enum')) {
                    enums[p.key] = group.value['properties'][p.key]['enum']
                }
            }
        }

        for (specifiedParam in params.keySet()) {
            // nextflow params
            if (nf_params.contains(specifiedParam)) {
                log.error "ERROR: You used a core Nextflow option with two hyphens: '--${specifiedParam}'. Please resubmit with '-${specifiedParam}'"
                has_error = true
            }
            // unexpected params
            def params_ignore = params.schema_ignore_params.split(',') + 'schema_ignore_params'
            def expectedParamsLowerCase = expectedParams.collect{ it.replace("-", "").toLowerCase() }
            def specifiedParamLowerCase = specifiedParam.replace("-", "").toLowerCase()
            def isCamelCaseBug = (specifiedParam.contains("-") && !expectedParams.contains(specifiedParam) && expectedParamsLowerCase.contains(specifiedParamLowerCase))
            if (!expectedParams.contains(specifiedParam) && !params_ignore.contains(specifiedParam) && !isCamelCaseBug) {
                // Temporarily remove camelCase/camel-case params #1035
                def unexpectedParamsLowerCase = unexpectedParams.collect{ it.replace("-", "").toLowerCase()}
                if (!unexpectedParamsLowerCase.contains(specifiedParamLowerCase)){
                    unexpectedParams.push(specifiedParam)
                }
            }
        }

        //=====================================================================//
        // Validate parameters against the schema
        InputStream input_stream = new File(getSchemaPath(workflow, schema_filename=schema_filename)).newInputStream()
        JSONObject raw_schema = new JSONObject(new JSONTokener(input_stream))

        // Remove anything that's in params.schema_ignore_params
        raw_schema = removeIgnoredParams(raw_schema, params)

        Schema schema = SchemaLoader.load(raw_schema)

        // Clean the parameters
        def cleanedParams = cleanParameters(params)

        // Convert to JSONObject
        def jsonParams = new JsonBuilder(cleanedParams)
        JSONObject params_json = new JSONObject(jsonParams.toString())

        // Validate
        try {
            schema.validate(params_json)
        } catch (ValidationException e) {
            println ''
            log.error 'ERROR: Validation of pipeline parameters failed!'
            JSONObject exceptionJSON = e.toJSON()
<<<<<<< HEAD
            printExceptions(exceptionJSON, params_json, log, enums)
=======
            printExceptions(exceptionJSON, params_json, log)
>>>>>>> d15a13fc
            println ''
            has_error = true
        }

        // Check for unexpected parameters
        if (unexpectedParams.size() > 0) {
            Map colors = NfcoreTemplate.logColours(params.monochrome_logs)
            println ''
            def warn_msg = 'Found unexpected parameters:'
            for (unexpectedParam in unexpectedParams) {
                warn_msg = warn_msg + "\n* --${unexpectedParam}: ${params[unexpectedParam].toString()}"
            }
            log.warn warn_msg
            log.info "- ${colors.dim}Ignore this warning: params.schema_ignore_params = \"${unexpectedParams.join(',')}\" ${colors.reset}"
            println ''
        }

        if (has_error) {
            System.exit(1)
        }
    }

    //
    // Beautify parameters for --help
    //
    public static String paramsHelp(workflow, params, command, schema_filename='nextflow_schema.json') {
        Map colors = NfcoreTemplate.logColours(params.monochrome_logs)
        Integer num_hidden = 0
        String output  = ''
        output        += 'Typical pipeline command:\n\n'
        output        += "  ${colors.cyan}${command}${colors.reset}\n\n"
        Map params_map = paramsLoad(getSchemaPath(workflow, schema_filename=schema_filename))
        Integer max_chars  = paramsMaxChars(params_map) + 1
        Integer desc_indent = max_chars + 14
        Integer dec_linewidth = 160 - desc_indent
        for (group in params_map.keySet()) {
            Integer num_params = 0
            String group_output = colors.underlined + colors.bold + group + colors.reset + '\n'
            def group_params = params_map.get(group)  // This gets the parameters of that particular group
            for (param in group_params.keySet()) {
                if (group_params.get(param).hidden && !params.show_hidden_params) {
                    num_hidden += 1
                    continue;
                }
                def type = '[' + group_params.get(param).type + ']'
                def description = group_params.get(param).description
                def defaultValue = group_params.get(param).default != null ? " [default: " + group_params.get(param).default.toString() + "]" : ''
                def description_default = description + colors.dim + defaultValue + colors.reset
                // Wrap long description texts
                // Loosely based on https://dzone.com/articles/groovy-plain-text-word-wrap
                if (description_default.length() > dec_linewidth){
                    List olines = []
                    String oline = "" // " " * indent
                    description_default.split(" ").each() { wrd ->
                        if ((oline.size() + wrd.size()) <= dec_linewidth) {
                            oline += wrd + " "
                        } else {
                            olines += oline
                            oline = wrd + " "
                        }
                    }
                    olines += oline
                    description_default = olines.join("\n" + " " * desc_indent)
                }
                group_output += "  --" +  param.padRight(max_chars) + colors.dim + type.padRight(10) + colors.reset + description_default + '\n'
                num_params += 1
            }
            group_output += '\n'
            if (num_params > 0){
                output += group_output
            }
        }
        if (num_hidden > 0){
            output += colors.dim + "!! Hiding $num_hidden params, use --show_hidden_params to show them !!\n" + colors.reset
        }
        output += NfcoreTemplate.dashedLine(params.monochrome_logs)
        return output
    }

    //
    // Groovy Map summarising parameters/workflow options used by the pipeline
    //
    public static LinkedHashMap paramsSummaryMap(workflow, params, schema_filename='nextflow_schema.json') {
        // Get a selection of core Nextflow workflow options
        def Map workflow_summary = [:]
        if (workflow.revision) {
            workflow_summary['revision'] = workflow.revision
        }
        workflow_summary['runName']      = workflow.runName
        if (workflow.containerEngine) {
            workflow_summary['containerEngine'] = workflow.containerEngine
        }
        if (workflow.container) {
            workflow_summary['container'] = workflow.container
        }
        workflow_summary['launchDir']    = workflow.launchDir
        workflow_summary['workDir']      = workflow.workDir
        workflow_summary['projectDir']   = workflow.projectDir
        workflow_summary['userName']     = workflow.userName
        workflow_summary['profile']      = workflow.profile
        workflow_summary['configFiles']  = workflow.configFiles.join(', ')

        // Get pipeline parameters defined in JSON Schema
        def Map params_summary = [:]
<<<<<<< HEAD
=======
        def blacklist  = ['hostnames']
>>>>>>> d15a13fc
        def params_map = paramsLoad(getSchemaPath(workflow, schema_filename=schema_filename))
        for (group in params_map.keySet()) {
            def sub_params = new LinkedHashMap()
            def group_params = params_map.get(group)  // This gets the parameters of that particular group
            for (param in group_params.keySet()) {
                if (params.containsKey(param)) {
                    def params_value = params.get(param)
                    def schema_value = group_params.get(param).default
                    def param_type   = group_params.get(param).type
                    if (schema_value != null) {
                        if (param_type == 'string') {
                            if (schema_value.contains('$projectDir') || schema_value.contains('${projectDir}')) {
                                def sub_string = schema_value.replace('\$projectDir', '')
                                sub_string     = sub_string.replace('\${projectDir}', '')
                                if (params_value.contains(sub_string)) {
                                    schema_value = params_value
                                }
                            }
                            if (schema_value.contains('$params.outdir') || schema_value.contains('${params.outdir}')) {
                                def sub_string = schema_value.replace('\$params.outdir', '')
                                sub_string     = sub_string.replace('\${params.outdir}', '')
                                if ("${params.outdir}${sub_string}" == params_value) {
                                    schema_value = params_value
                                }
                            }
                        }
                    }

                    // We have a default in the schema, and this isn't it
                    if (schema_value != null && params_value != schema_value) {
                        sub_params.put(param, params_value)
                    }
                    // No default in the schema, and this isn't empty
                    else if (schema_value == null && params_value != "" && params_value != null && params_value != false) {
                        sub_params.put(param, params_value)
                    }
                }
            }
            params_summary.put(group, sub_params)
        }
        return [ 'Core Nextflow options' : workflow_summary ] << params_summary
    }

    //
    // Beautify parameters for summary and return as string
    //
    public static String paramsSummaryLog(workflow, params) {
        Map colors = NfcoreTemplate.logColours(params.monochrome_logs)
        String output  = ''
        def params_map = paramsSummaryMap(workflow, params)
        def max_chars  = paramsMaxChars(params_map)
        for (group in params_map.keySet()) {
            def group_params = params_map.get(group)  // This gets the parameters of that particular group
            if (group_params) {
                output += colors.bold + group + colors.reset + '\n'
                for (param in group_params.keySet()) {
                    output += "  " + colors.blue + param.padRight(max_chars) + ": " + colors.green +  group_params.get(param) + colors.reset + '\n'
                }
                output += '\n'
            }
        }
        output += "!! Only displaying parameters that differ from the pipeline defaults !!\n"
        output += NfcoreTemplate.dashedLine(params.monochrome_logs)
        return output
    }

    //
    // Loop over nested exceptions and print the causingException
    //
<<<<<<< HEAD
    private static void printExceptions(ex_json, params_json, log, enums, limit=5) {
=======
    private static void printExceptions(ex_json, params_json, log) {
>>>>>>> d15a13fc
        def causingExceptions = ex_json['causingExceptions']
        if (causingExceptions.length() == 0) {
            def m = ex_json['message'] =~ /required key \[([^\]]+)\] not found/
            // Missing required param
            if (m.matches()) {
                log.error "* Missing required parameter: --${m[0][1]}"
            }
            // Other base-level error
            else if (ex_json['pointerToViolation'] == '#') {
                log.error "* ${ex_json['message']}"
            }
            // Error with specific param
            else {
                def param = ex_json['pointerToViolation'] - ~/^#\//
                def param_val = params_json[param].toString()
<<<<<<< HEAD
                if (enums.containsKey(param)) {
                    def error_msg = "* --${param}: '${param_val}' is not a valid choice (Available choices"
                    if (enums[param].size() > limit) {
                        log.error "${error_msg} (${limit} of ${enums[param].size()}): ${enums[param][0..limit-1].join(', ')}, ... )"
                    } else {
                        log.error "${error_msg}: ${enums[param].join(', ')})"
                    }
                } else {
                    log.error "* --${param}: ${ex_json['message']} (${param_val})"
                }
            }
        }
        for (ex in causingExceptions) {
            printExceptions(ex, params_json, log, enums)
=======
                log.error "* --${param}: ${ex_json['message']} (${param_val})"
            }
        }
        for (ex in causingExceptions) {
            printExceptions(ex, params_json, log)
>>>>>>> d15a13fc
        }
    }

    //
    // Remove an element from a JSONArray
    //
    private static JSONArray removeElement(json_array, element) {
        def list = []
        int len = json_array.length()
        for (int i=0;i<len;i++){
            list.add(json_array.get(i).toString())
        }
        list.remove(element)
        JSONArray jsArray = new JSONArray(list)
        return jsArray
    }

    //
    // Remove ignored parameters
    //
    private static JSONObject removeIgnoredParams(raw_schema, params) {
        // Remove anything that's in params.schema_ignore_params
        params.schema_ignore_params.split(',').each{ ignore_param ->
            if(raw_schema.keySet().contains('definitions')){
                raw_schema.definitions.each { definition ->
                    for (key in definition.keySet()){
                        if (definition[key].get("properties").keySet().contains(ignore_param)){
                            // Remove the param to ignore
                            definition[key].get("properties").remove(ignore_param)
                            // If the param was required, change this
                            if (definition[key].has("required")) {
                                def cleaned_required = removeElement(definition[key].required, ignore_param)
                                definition[key].put("required", cleaned_required)
                            }
                        }
                    }
                }
            }
            if(raw_schema.keySet().contains('properties') && raw_schema.get('properties').keySet().contains(ignore_param)) {
                raw_schema.get("properties").remove(ignore_param)
            }
            if(raw_schema.keySet().contains('required') && raw_schema.required.contains(ignore_param)) {
                def cleaned_required = removeElement(raw_schema.required, ignore_param)
                raw_schema.put("required", cleaned_required)
            }
        }
        return raw_schema
    }

    //
    // Clean and check parameters relative to Nextflow native classes
    //
    private static Map cleanParameters(params) {
        def new_params = params.getClass().newInstance(params)
        for (p in params) {
            // remove anything evaluating to false
            if (!p['value']) {
                new_params.remove(p.key)
            }
            // Cast MemoryUnit to String
            if (p['value'].getClass() == nextflow.util.MemoryUnit) {
                new_params.replace(p.key, p['value'].toString())
            }
            // Cast Duration to String
            if (p['value'].getClass() == nextflow.util.Duration) {
                new_params.replace(p.key, p['value'].toString().replaceFirst(/d(?!\S)/, "day"))
            }
            // Cast LinkedHashMap to String
            if (p['value'].getClass() == LinkedHashMap) {
                new_params.replace(p.key, p['value'].toString())
            }
        }
        return new_params
    }

    //
    // This function tries to read a JSON params file
    //
    private static LinkedHashMap paramsLoad(String json_schema) {
        def params_map = new LinkedHashMap()
        try {
            params_map = paramsRead(json_schema)
        } catch (Exception e) {
            println "Could not read parameters settings from JSON. $e"
            params_map = new LinkedHashMap()
        }
        return params_map
    }

    //
    // Method to actually read in JSON file using Groovy.
    // Group (as Key), values are all parameters
    //    - Parameter1 as Key, Description as Value
    //    - Parameter2 as Key, Description as Value
    //    ....
    // Group
    //    -
    private static LinkedHashMap paramsRead(String json_schema) throws Exception {
        def json = new File(json_schema).text
        def Map schema_definitions = (Map) new JsonSlurper().parseText(json).get('definitions')
        def Map schema_properties = (Map) new JsonSlurper().parseText(json).get('properties')
        /* Tree looks like this in nf-core schema
        * definitions <- this is what the first get('definitions') gets us
                group 1
                    title
                    description
                        properties
                        parameter 1
                            type
                            description
                        parameter 2
                            type
                            description
                group 2
                    title
                    description
                        properties
                        parameter 1
                            type
                            description
        * properties <- parameters can also be ungrouped, outside of definitions
                parameter 1
                    type
                    description
        */

        // Grouped params
        def params_map = new LinkedHashMap()
        schema_definitions.each { key, val ->
            def Map group = schema_definitions."$key".properties // Gets the property object of the group
            def title = schema_definitions."$key".title
            def sub_params = new LinkedHashMap()
            group.each { innerkey, value ->
                sub_params.put(innerkey, value)
            }
            params_map.put(title, sub_params)
        }

        // Ungrouped params
        def ungrouped_params = new LinkedHashMap()
        schema_properties.each { innerkey, value ->
            ungrouped_params.put(innerkey, value)
        }
        params_map.put("Other parameters", ungrouped_params)

        return params_map
    }

    //
    // Get maximum number of characters across all parameter names
    //
    private static Integer paramsMaxChars(params_map) {
        Integer max_chars = 0
        for (group in params_map.keySet()) {
            def group_params = params_map.get(group)  // This gets the parameters of that particular group
            for (param in group_params.keySet()) {
                if (param.size() > max_chars) {
                    max_chars = param.size()
                }
            }
        }
        return max_chars
    }
}<|MERGE_RESOLUTION|>--- conflicted
+++ resolved
@@ -27,7 +27,7 @@
     /* groovylint-disable-next-line UnusedPrivateMethodParameter */
     public static void validateParameters(workflow, params, log, schema_filename='nextflow_schema.json') {
         def has_error = false
-        //=====================================================================//
+        //~~~~~~~~~~~~~~~~~~~~~~~~~~~~~~~~~~~~~~~~~~~~~~~~~~~~~~~~~~~~~~~~~~~~~//
         // Check for nextflow core params and unexpected params
         def json = new File(getSchemaPath(workflow, schema_filename=schema_filename)).text
         def Map schemaParams = (Map) new JsonSlurper().parseText(json).get('definitions')
@@ -135,7 +135,7 @@
             }
         }
 
-        //=====================================================================//
+        //~~~~~~~~~~~~~~~~~~~~~~~~~~~~~~~~~~~~~~~~~~~~~~~~~~~~~~~~~~~~~~~~~~~~~//
         // Validate parameters against the schema
         InputStream input_stream = new File(getSchemaPath(workflow, schema_filename=schema_filename)).newInputStream()
         JSONObject raw_schema = new JSONObject(new JSONTokener(input_stream))
@@ -159,11 +159,7 @@
             println ''
             log.error 'ERROR: Validation of pipeline parameters failed!'
             JSONObject exceptionJSON = e.toJSON()
-<<<<<<< HEAD
             printExceptions(exceptionJSON, params_json, log, enums)
-=======
-            printExceptions(exceptionJSON, params_json, log)
->>>>>>> d15a13fc
             println ''
             has_error = true
         }
@@ -268,10 +264,6 @@
 
         // Get pipeline parameters defined in JSON Schema
         def Map params_summary = [:]
-<<<<<<< HEAD
-=======
-        def blacklist  = ['hostnames']
->>>>>>> d15a13fc
         def params_map = paramsLoad(getSchemaPath(workflow, schema_filename=schema_filename))
         for (group in params_map.keySet()) {
             def sub_params = new LinkedHashMap()
@@ -341,11 +333,7 @@
     //
     // Loop over nested exceptions and print the causingException
     //
-<<<<<<< HEAD
     private static void printExceptions(ex_json, params_json, log, enums, limit=5) {
-=======
-    private static void printExceptions(ex_json, params_json, log) {
->>>>>>> d15a13fc
         def causingExceptions = ex_json['causingExceptions']
         if (causingExceptions.length() == 0) {
             def m = ex_json['message'] =~ /required key \[([^\]]+)\] not found/
@@ -361,7 +349,6 @@
             else {
                 def param = ex_json['pointerToViolation'] - ~/^#\//
                 def param_val = params_json[param].toString()
-<<<<<<< HEAD
                 if (enums.containsKey(param)) {
                     def error_msg = "* --${param}: '${param_val}' is not a valid choice (Available choices"
                     if (enums[param].size() > limit) {
@@ -376,13 +363,6 @@
         }
         for (ex in causingExceptions) {
             printExceptions(ex, params_json, log, enums)
-=======
-                log.error "* --${param}: ${ex_json['message']} (${param_val})"
-            }
-        }
-        for (ex in causingExceptions) {
-            printExceptions(ex, params_json, log)
->>>>>>> d15a13fc
         }
     }
 
