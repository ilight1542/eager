FROM nfcore/base:1.14
LABEL authors="The nf-core/eager community" \
      description="Docker image containing all software requirements for the nf-core/eager pipeline"

# Install the conda environment
COPY environment.yml /
RUN conda env create --quiet -f /environment.yml && conda clean -a

# Add conda installation dir to PATH (instead of doing 'conda activate')
<<<<<<< HEAD
ENV PATH /opt/conda/envs/nf-core-eager-2.4dev/bin:$PATH

# Dump the details of the installed packages to a file for posterity
RUN conda env export --name nf-core-eager-2.4dev > nf-core-eager-2.4dev.yml
=======
ENV PATH /opt/conda/envs/nf-core-eager-2.3.5/bin:$PATH

# Dump the details of the installed packages to a file for posterity
RUN conda env export --name nf-core-eager-2.3.5 > nf-core-eager-2.3.5.yml
>>>>>>> b54f41ca
<|MERGE_RESOLUTION|>--- conflicted
+++ resolved
@@ -7,14 +7,7 @@
 RUN conda env create --quiet -f /environment.yml && conda clean -a
 
 # Add conda installation dir to PATH (instead of doing 'conda activate')
-<<<<<<< HEAD
 ENV PATH /opt/conda/envs/nf-core-eager-2.4dev/bin:$PATH
 
 # Dump the details of the installed packages to a file for posterity
 RUN conda env export --name nf-core-eager-2.4dev > nf-core-eager-2.4dev.yml
-=======
-ENV PATH /opt/conda/envs/nf-core-eager-2.3.5/bin:$PATH
-
-# Dump the details of the installed packages to a file for posterity
-RUN conda env export --name nf-core-eager-2.3.5 > nf-core-eager-2.3.5.yml
->>>>>>> b54f41ca
