FROM nfcore/base:1.13.2
LABEL authors="The nf-core/eager community" \
      description="Docker image containing all software requirements for the nf-core/eager pipeline"

# Install the conda environment
COPY environment.yml /
RUN conda env create --quiet -f /environment.yml && conda clean -a

# Add conda installation dir to PATH (instead of doing 'conda activate')
ENV PATH /opt/conda/envs/nf-core-eager-2.3.3dev/bin:$PATH

# Dump the details of the installed packages to a file for posterity
<<<<<<< HEAD
RUN conda env export --name nf-core-eager-2.3.3dev > nf-core-eager-2.3.3dev.yml
=======
RUN conda env export --name nf-core-eager-2.3.3dev > nf-core-eager-2.3.3dev.yml

# Instruct R processes to use these empty files instead of clashing with a local version
RUN touch .Rprofile
RUN touch .Renviron
>>>>>>> 72962906
<|MERGE_RESOLUTION|>--- conflicted
+++ resolved
@@ -10,12 +10,8 @@
 ENV PATH /opt/conda/envs/nf-core-eager-2.3.3dev/bin:$PATH
 
 # Dump the details of the installed packages to a file for posterity
-<<<<<<< HEAD
-RUN conda env export --name nf-core-eager-2.3.3dev > nf-core-eager-2.3.3dev.yml
-=======
 RUN conda env export --name nf-core-eager-2.3.3dev > nf-core-eager-2.3.3dev.yml
 
 # Instruct R processes to use these empty files instead of clashing with a local version
 RUN touch .Rprofile
-RUN touch .Renviron
->>>>>>> 72962906
+RUN touch .Renviron