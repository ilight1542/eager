<<<<<<< HEAD
FROM nfcore/base:1.8

LABEL description="Docker image containing all requirements for nf-core/eager pipeline"
COPY environment.yml /
RUN conda env create -f /environment.yml && conda clean -a
RUN conda env export --name nf-core-eager-2.1.0dev > nf-core-eager-2.1.0dev.yml
ENV PATH /opt/conda/envs/nf-core-eager-2.1.0dev/bin:$PATH
=======
FROM nfcore/base:1.9
LABEL authors="Alexander Peltzer, Stephen Clayton, James A. Fellows Yates, Maxime Borry, Thiseas C. Lamnidis, Zandra Fagernäs" \
      description="Docker image containing all software requirements for the nf-core/eager pipeline"

# Install the conda environment
COPY environment.yml /
RUN conda env create -f /environment.yml && conda clean -a

# Add conda installation dir to PATH (instead of doing 'conda activate')
ENV PATH /opt/conda/envs/nf-core-eager-2.1.0dev/bin:$PATH

# Dump the details of the installed packages to a file for posterity
RUN conda env export --name nf-core-eager-2.1.0dev > nf-core-eager-2.1.0dev.yml
>>>>>>> 1bfb8030
<|MERGE_RESOLUTION|>--- conflicted
+++ resolved
@@ -1,23 +1,9 @@
-<<<<<<< HEAD
-FROM nfcore/base:1.8
+FROM nfcore/base:1.9
+LABEL authors="Alexander Peltzer, Stephen Clayton, James A. Fellows Yates, Maxime Borry, Thiseas C. Lamnidis, Zandra Fagernäs" \
+      description="Docker image containing all software requirements for the nf-core/eager pipeline"
 
 LABEL description="Docker image containing all requirements for nf-core/eager pipeline"
 COPY environment.yml /
 RUN conda env create -f /environment.yml && conda clean -a
 RUN conda env export --name nf-core-eager-2.1.0dev > nf-core-eager-2.1.0dev.yml
-ENV PATH /opt/conda/envs/nf-core-eager-2.1.0dev/bin:$PATH
-=======
-FROM nfcore/base:1.9
-LABEL authors="Alexander Peltzer, Stephen Clayton, James A. Fellows Yates, Maxime Borry, Thiseas C. Lamnidis, Zandra Fagernäs" \
-      description="Docker image containing all software requirements for the nf-core/eager pipeline"
-
-# Install the conda environment
-COPY environment.yml /
-RUN conda env create -f /environment.yml && conda clean -a
-
-# Add conda installation dir to PATH (instead of doing 'conda activate')
-ENV PATH /opt/conda/envs/nf-core-eager-2.1.0dev/bin:$PATH
-
-# Dump the details of the installed packages to a file for posterity
-RUN conda env export --name nf-core-eager-2.1.0dev > nf-core-eager-2.1.0dev.yml
->>>>>>> 1bfb8030
+ENV PATH /opt/conda/envs/nf-core-eager-2.1.0dev/bin:$PATH