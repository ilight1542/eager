//
// Index input reference as required
//

include { GUNZIP                          } from "../../modules/nf-core/gunzip/main"
include { BWA_INDEX                       } from "../../modules/nf-core/bwa/index/main"
include { BOWTIE2_BUILD                   } from "../../modules/nf-core/bowtie2/build/main"
include { SAMTOOLS_FAIDX                  } from "../../modules/nf-core/samtools/faidx/main"
include { PICARD_CREATESEQUENCEDICTIONARY } from "../../modules/nf-core/picard/createsequencedictionary/main"
// TODO missing: circulargeneraotr?

workflow REFERENCE_INDEXING_MULTI {

    take:
    samplesheet // file: /path/to/name.{csv,tsv}

    main:
    ch_versions = Channel.empty()
<<<<<<< HEAD

    // TODO geneal: try with fai/dict files also in referneces.csv
    // TODO versions!
=======
    // TODO FINISH!
>>>>>>> 75d7c3da

    // Parse CSV and detect files to load
    if ( samplesheet.extension == "tsv" ){
        ch_splitsamplesheet_for_branch = samplesheet
                                            .splitCsv ( header:true, sep:"\t" )
        // TODO copy over from csv
    } else {
        ch_splitsamplesheet_for_branch = Channel.fromPath(samplesheet)
                                            .splitCsv ( header:true )
                                            .dump(tag: "splitcsv")
                                            .map {
                                                row ->
                                                    def meta            = [:]
                                                    meta.id             = row["reference_name"]
                                                    def fasta           = file(row["fasta"], checkIfExists: true) // mandatory parameter!
                                                    def fai             = row["fai"] != "" ? file(row["fai"], checkIfExists: true) : ""
                                                    def dict            = row["dict"] != "" ? file(row["dict"], checkIfExists: true) : ""
                                                    def mapper_index    = row["mapper_index"] != "" ? file(row["mapper_index"], checkIfExists: true) : ""
                                                    def circular_target = row["circular_target"]
                                                    def mitochondrion   = row["mitochondrion"]
                                                    [ meta, fasta, fai, dict, mapper_index, circular_target, mitochondrion ]
                                            }
    }

    //
    // DECOMPRESSION
    //

    // Detect if fasta is gzipped or not
    ch_fasta_for_gunzip = ch_splitsamplesheet_for_branch
                            .dump(tag: "ch_splitsamplesheet_for_branch")
                            .branch {
                                meta, fasta, fai, dict, mapper_index, circular_target, mitochondrion ->
                                    forgunzip: fasta.extension == "gz"
                                    skip: true
                            }

    // Pull out name/file to match cardinality for GUNZIP module
    ch_gunzip_input = ch_fasta_for_gunzip
        .forgunzip
        .multiMap {
            meta, fasta, fai, dict, mapper_index, circular_target, mitochondrion ->
                gunzip:    [ meta, fasta ]
                remainder: [ meta, fai, dict, mapper_index, circular_target, mitochondrion ]
        }


    GUNZIP ( ch_gunzip_input.gunzip )

    // Mix back gunzipped fasta with remaining files, and then mix back with pre-gunzipped references
    ch_gunzippedfasta_formix = GUNZIP.out.gunzip.join( ch_gunzip_input.remainder ).dump(tag: "ch_gunzippedfasta_formix")
    ch_fasta_for_faiindexing = ch_fasta_for_gunzip.skip.mix(ch_gunzippedfasta_formix).dump(tag: "prepped")

    //
    // INDEXING: fai
    //

    // Separate out non-faidxed references
    ch_fasta_for_faidx = ch_fasta_for_faiindexing
        .branch {
            meta, fasta, fai, dict, mapper_index, circular_target, mitochondrion ->
                forfaidx: fai == ""
                skip: true
        }

    // Split channel to ensure cardindality matching
    ch_faidx_input = ch_fasta_for_faidx
        .forfaidx
        .multiMap {
            meta, fasta, fai, dict, mapper_index, circular_target, mitochondrion ->
                faidx:      [ meta, fasta ]
                remainder:  [ meta, fasta, dict, mapper_index, circular_target, mitochondrion ] // we drop fai here as we are going to make it
        }

    SAMTOOLS_FAIDX ( ch_faidx_input.faidx )

    // Rejoin output channel with main reference indicies channel elements
    // TODO this FAIDX was producing a nested ID for some reason, should work out why:  [['id':['id':'mammoth']], so we can drop the first map
    ch_faidxed_formix =  SAMTOOLS_FAIDX.out.fai
                            .map {
                                meta, fai ->
                                [ meta['id'], fai ]
                            }
                            .dump(tag: "ch_faidx_input_remainder")
                            .join( ch_faidx_input.remainder)
                            .dump(tag: "ch_faidx_input_remainder_join")
                            .map {
                                meta, fai, fasta, dict, mapper_index, circular_target, mitochondrion ->

                                [ meta, fasta, fai, dict, mapper_index, circular_target, mitochondrion ]
                            }
                            .dump(tag: "ch_faidx_input_remainder_map")

    // Mix back newly faidx'd references with the pre-indexed ones
    ch_faidxed_formix.dump(tag: "ch_faidxed_formix")
    ch_fasta_for_dictindexing = ch_fasta_for_faidx.skip.mix(ch_faidxed_formix).dump(tag: "ch_fasta_for_faidx_skip_mix")

    //
    // INDEXING: dict
    //

    ch_fasta_for_dict = ch_fasta_for_dictindexing
        .dump(tag: "ch_fasta_for_dictindexing")
        .branch {
            meta, fasta, fai, dict, mapper_index, circular_target, mitochondrion ->
                fordict: dict == ""
                skip: true
        }

    ch_dict_input = ch_fasta_for_dict
        .fordict
        .dump(tag: "ch_fasta_for_dict_fordict")
        .multiMap {
            meta, fasta, fai, dict, mapper_index, circular_target, mitochondrion ->
                dict:      [ meta, fasta ]
                remainder:  [ meta, fasta, fai, mapper_index, circular_target, mitochondrion ]
        }

    PICARD_CREATESEQUENCEDICTIONARY ( ch_dict_input.dict )

    ch_dicted_formix =  PICARD_CREATESEQUENCEDICTIONARY.out.reference_dict
                            .dump(tag: "picard_createsequencedictionary_out_reference_dict")
                            .join( ch_dict_input.remainder.dump(tag: "ch_dict_input_remainder") )
                            .dump(tag: "ch_dict_input_remainder_join")
                            .map {
                                meta, dict, fasta, fai, mapper_index, circular_target, mitochondrion ->

                                [ meta, fasta, fai, dict, mapper_index, circular_target, mitochondrion ]
                            }
                            .dump(tag: "ch_dict_input_remainder_map")

    ch_dict_formapperindexing = ch_fasta_for_dict.skip.dump(tag: "ch_fasta_for_dict_skip").mix(ch_dicted_formix).dump(tag: "ch_fasta_for_dict_skip_mix")


    // // Generate mapper indicies if not supplied, and if supplied generate meta
    // if ( params.mapping_tool == "bwaaln" ){

    //     if ( !fasta_mapperindexdir ) {
    //         ch_fasta_mapperindexdir = BWA_INDEX ( ch_ungz_ref ).index
    //     } else {
    //         ch_fasta_mapperindexdir = Channel.fromPath(fasta_mapperindexdir).map{[[id: clean_name], it ]}
    //     }

    // } else if ( params.mapping_tool == "bowtie2" ) {

    //     if ( !fasta_mapperindexdir ) {
    //         ch_fasta_mapperindexdir = BOWTIE2_BUILD ( ch_ungz_ref ).index
    //     } else {
    //         ch_fasta_mapperindexdir = Channel.fromPath(fasta_mapperindexdir).map{[[id: clean_name], it ]}
    //     }

    // }


    // TODO: document that the "base name" of all indicies must be the same, i.e. correspond to the FASTA

    // Join all together into a single map. Include failOnMismatch as a check if
    // a user supplies indicies with different "base" names.
    // ch_reference_for_mapping = ch_ungz_ref.join(ch_fasta_fai, failOnMismatch: true).join(ch_fasta_dict, failOnMismatch: true).join(ch_fasta_mapperindexdir, failOnMismatch: true)

    emit:
    reference = Channel.empty() //ch_reference_for_mapping // [ meta, fasta, fai, dict, mapindex ]
    versions = ch_versions
}

// def create_index_channel(LinkedHashMap row) {
//     def meta = [:]
//     // TODO create spanning main metadata
//     meta.reference_id = row.reference_name
//     meta.file_type    =

//     // MOVE FILE TYPE TO META AND TRANSPOSE TO SINGLE FILES?


//     def array = []
//     if (!file(row.bam).exists()) {
//         exit 1, "[nf-core/eager] error: Please check input samplesheet. BAM file does not exist!\nFile: ${row.bam}"
//     } else {
//         array = [ meta, file(row.bam) ]
//     }
//     return array
// }<|MERGE_RESOLUTION|>--- conflicted
+++ resolved
@@ -16,13 +16,10 @@
 
     main:
     ch_versions = Channel.empty()
-<<<<<<< HEAD
 
     // TODO geneal: try with fai/dict files also in referneces.csv
     // TODO versions!
-=======
     // TODO FINISH!
->>>>>>> 75d7c3da
 
     // Parse CSV and detect files to load
     if ( samplesheet.extension == "tsv" ){
