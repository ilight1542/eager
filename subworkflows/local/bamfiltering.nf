//
// Filter BAMs for mapping quality, length, unmapped etc.
//

include { FILTER_BAM_FRAGMENT_LENGTH                      } from '../../modules/local/filter_bam_fragment_length'
include { SAMTOOLS_VIEW                                   } from '../../modules/nf-core/samtools/view/main'
include { SAMTOOLS_INDEX as SAMTOOLS_LENGTH_FILTER_INDEX  } from '../../modules/nf-core/samtools/index/main'
include { SAMTOOLS_INDEX as SAMTOOLS_FILTER_INDEX         } from '../../modules/nf-core/samtools/index/main'
include { SAMTOOLS_FLAGSTAT as SAMTOOLS_FLAGSTAT_FILTERED } from '../../modules/nf-core/samtools/flagstat/main'
include { SAMTOOLS_FASTQ as SAMTOOLS_FASTQ_UNMAPPED       } from '../../modules/nf-core/samtools/fastq/main'
include { SAMTOOLS_FASTQ as SAMTOOLS_FASTQ_MAPPED         } from '../../modules/nf-core/samtools/fastq/main'
include { CAT_FASTQ as CAT_FASTQ_UNMAPPED                 } from '../../modules/nf-core/cat/fastq'
include { CAT_FASTQ as CAT_FASTQ_MAPPED                   } from '../../modules/nf-core/cat/fastq'


workflow FILTER_BAM {

    take:
    bam // [ [meta], [bam], [bai] ]

    main:
    ch_versions       = Channel.empty()
    ch_multiqc_files  = Channel.empty()

    //
    // GENOMICS BAM GENERATION
    //

    // Solution to the Wang-Schiffels Problem: Generate length filtered BAM of mapped reads
    // - While it would be slightly more efficient to do this prior length filter
    //   as samtools will be faster, so would reduce data size into slower script,
    //   length_filter doesn't include indexing

    if ( params.bamfiltering_minreadlength != 0  ) {
        FILTER_BAM_FRAGMENT_LENGTH ( bam )
        ch_versions = ch_versions.mix( FILTER_BAM_FRAGMENT_LENGTH.out.versions.first() )

        SAMTOOLS_LENGTH_FILTER_INDEX ( FILTER_BAM_FRAGMENT_LENGTH.out.bam )
        ch_versions = ch_versions.mix( SAMTOOLS_LENGTH_FILTER_INDEX.out.versions.first() )

        ch_bam_for_qualityfilter = FILTER_BAM_FRAGMENT_LENGTH.out.bam.join( SAMTOOLS_LENGTH_FILTER_INDEX.out.bai )

    } else {
        ch_bam_for_qualityfilter = bam
    }

    // Generate BAM file of quality filtered and mapped-only reads,
    // optionally retaining unmapped reads, defined in modules.config

    SAMTOOLS_VIEW ( ch_bam_for_qualityfilter, [], [] ) // fasta isn't needed until we support CRAM
    ch_versions = ch_versions.mix( SAMTOOLS_VIEW.out.versions.first() )

    SAMTOOLS_FILTER_INDEX ( SAMTOOLS_VIEW.out.bam )
    ch_versions = ch_versions.mix( SAMTOOLS_FILTER_INDEX.out.versions.first() )

    ch_bam_for_genomics = SAMTOOLS_VIEW.out.bam.join( SAMTOOLS_FILTER_INDEX.out.bai )

    // Only run if we actually remove mapped reads
    if ( params.bamfiltering_mappingquality != 0 || params.bamfiltering_minreadlength != 0  ) {
        SAMTOOLS_FLAGSTAT_FILTERED ( ch_bam_for_genomics )
        ch_versions      = ch_versions.mix( SAMTOOLS_FLAGSTAT_FILTERED.out.versions.first() )
        ch_multiqc_files = ch_multiqc_files.mix( SAMTOOLS_FLAGSTAT_FILTERED.out.flagstat )
    }

    //
    // Metagenomics FASTQ generation for metagenomics (or just generation)
    // - FASTQ generation is now separate from BAM filtering -
    //    no length/quality filtering applies to metagenomic bam
    //

    // Generate unmapped bam (no additional filtering) if the unmapped bam OR unmapped for metagneomics selected
<<<<<<< HEAD
    if ( params.bamfiltering_generateunmappedfastq || ( params.run_metagenomics_screening && params.metagenomics_input == 'unmapped' ) ) {
=======
    if ( params.bamfiltering_generateunmappedfastq || ( params.run_metagenomics_screening && params.metagenomics_screening_input == 'unmapped' ) ) {
>>>>>>> 6b3f8953
        SAMTOOLS_FASTQ_UNMAPPED ( bam.map{[ it[0], it[1] ]}, false )
        ch_versions = ch_versions.mix( SAMTOOLS_FASTQ_UNMAPPED.out.versions.first() )
    }

    // Solution to the Andrades Valtueña-Light Problem: mapped bam for metagenomics (with options for quality- and length filtered)

<<<<<<< HEAD
    if ( params.bamfiltering_generatemappedfastq ||  ( params.run_metagenomics_screening && ( params.metagenomics_input == 'mapped' || params.metagenomics_input == 'all' ) ) ) {
=======
    if ( params.bamfiltering_generatemappedfastq ||  ( params.run_metagenomics_screening && ( params.metagenomics_screening_input == 'mapped' || params.metagenomics_screening_input == 'all' ) ) ) {
>>>>>>> 6b3f8953
        SAMTOOLS_FASTQ_MAPPED ( bam.map{[ it[0], it[1] ]}, false )
        ch_versions = ch_versions.mix( SAMTOOLS_FASTQ_MAPPED.out.versions.first() )
    }

<<<<<<< HEAD
    if ( ( params.run_metagenomics_screening && params.metagenomics_input == 'unmapped' ) && params.preprocessing_skippairmerging ) {
=======
    if ( ( params.run_metagenomics_screening && params.metagenomics_screening_input == 'unmapped' ) && params.preprocessing_skippairmerging ) {
>>>>>>> 6b3f8953
        ch_paired_fastq_for_cat = SAMTOOLS_FASTQ_UNMAPPED.out.fastq
                                    .mix(SAMTOOLS_FASTQ_UNMAPPED.out.singleton)
                                    .mix(SAMTOOLS_FASTQ_UNMAPPED.out.other)
                                    .groupTuple()
                                    .map {
                                        meta, fastqs ->
                                            def meta_new = meta.clone()
                                            meta_new['single_end'] = true
                                        [ meta_new, fastqs.flatten() ]
                                    }
        CAT_FASTQ_UNMAPPED ( ch_paired_fastq_for_cat )
    }

    // TODO: see request https://github.com/nf-core/eager/issues/945
<<<<<<< HEAD
    if ( ( params.run_metagenomics_screening && ( params.metagenomics_input == 'mapped' || params.metagenomics_input == 'all' ) ) && params.preprocessing_skippairmerging ) {
=======
    if ( ( params.run_metagenomics_screening && ( params.metagenomics_screening_input == 'mapped' || params.metagenomics_screening_input == 'all' ) ) && params.preprocessing_skippairmerging ) {
>>>>>>> 6b3f8953
        ch_paired_fastq_for_cat = SAMTOOLS_FASTQ_UNMAPPED.out.fastq
                                    .mix(SAMTOOLS_FASTQ_MAPPED.out.singleton)
                                    .mix(SAMTOOLS_FASTQ_MAPPED.out.other)
                                    .groupTuple()
                                    .map {
                                        meta, fastqs ->
                                            def meta_new = meta.clone()
                                            meta_new['single_end'] = true
                                        [ meta_new, fastqs.flatten() ]
                                    }
        CAT_FASTQ_MAPPED ( ch_paired_fastq_for_cat )
    }

    // Routing for metagenomic screening -> first accounting for paired-end mapping, then merged mapping, then no metagenomics
<<<<<<< HEAD
    if ( ( params.run_metagenomics_screening && params.metagenomics_input == 'unmapped' ) && params.preprocessing_skippairmerging ) {
        ch_fastq_for_metagenomics = CAT_FASTQ_UNMAPPED.out.reads
    } else if ( ( params.run_metagenomics_screening && ( params.metagenomics_input == 'mapped' || params.metagenomics_input == 'all' ) ) && params.preprocessing_skippairmerging ) {
        ch_fastq_for_metagenomics = CAT_FASTQ_UNMAPPED.out.reads
    } else if ( params.run_metagenomics_screening && params.metagenomics_input == 'unmapped' ) {
        ch_fastq_for_metagenomics = SAMTOOLS_FASTQ_UNMAPPED.out.other
    } else if ( params.run_metagenomics_screening && ( params.metagenomics_input == 'mapped' || params.metagenomics_input == 'all' )) {
=======
    if ( ( params.run_metagenomics_screening && params.metagenomics_screening_input == 'unmapped' ) && params.preprocessing_skippairmerging ) {
        ch_fastq_for_metagenomics = CAT_FASTQ_UNMAPPED.out.reads
    } else if ( ( params.run_metagenomics_screening && ( params.metagenomics_screening_input == 'mapped' || params.metagenomics_screening_input == 'all' ) ) && params.preprocessing_skippairmerging ) {
        ch_fastq_for_metagenomics = CAT_FASTQ_UNMAPPED.out.reads
    } else if ( params.run_metagenomics_screening && params.metagenomics_screening_input == 'unmapped' ) {
        ch_fastq_for_metagenomics = SAMTOOLS_FASTQ_UNMAPPED.out.other
    } else if ( params.run_metagenomics_screening && ( params.metagenomics_screening_input == 'mapped' || params.metagenomics_screening_input == 'all' )) {
>>>>>>> 6b3f8953
        ch_fastq_for_metagenomics = SAMTOOLS_FASTQ_MAPPED.out.other
    } else if ( !params.run_metagenomics_screening ) {
        ch_fastq_for_metagenomics = Channel.empty()
    }

    emit:
    genomics         = ch_bam_for_genomics
    metagenomics     = ch_fastq_for_metagenomics
    versions         = ch_versions
    mqc              = ch_multiqc_files

}<|MERGE_RESOLUTION|>--- conflicted
+++ resolved
@@ -69,31 +69,19 @@
     //
 
     // Generate unmapped bam (no additional filtering) if the unmapped bam OR unmapped for metagneomics selected
-<<<<<<< HEAD
     if ( params.bamfiltering_generateunmappedfastq || ( params.run_metagenomics_screening && params.metagenomics_input == 'unmapped' ) ) {
-=======
-    if ( params.bamfiltering_generateunmappedfastq || ( params.run_metagenomics_screening && params.metagenomics_screening_input == 'unmapped' ) ) {
->>>>>>> 6b3f8953
         SAMTOOLS_FASTQ_UNMAPPED ( bam.map{[ it[0], it[1] ]}, false )
         ch_versions = ch_versions.mix( SAMTOOLS_FASTQ_UNMAPPED.out.versions.first() )
     }
 
     // Solution to the Andrades Valtueña-Light Problem: mapped bam for metagenomics (with options for quality- and length filtered)
 
-<<<<<<< HEAD
     if ( params.bamfiltering_generatemappedfastq ||  ( params.run_metagenomics_screening && ( params.metagenomics_input == 'mapped' || params.metagenomics_input == 'all' ) ) ) {
-=======
-    if ( params.bamfiltering_generatemappedfastq ||  ( params.run_metagenomics_screening && ( params.metagenomics_screening_input == 'mapped' || params.metagenomics_screening_input == 'all' ) ) ) {
->>>>>>> 6b3f8953
         SAMTOOLS_FASTQ_MAPPED ( bam.map{[ it[0], it[1] ]}, false )
         ch_versions = ch_versions.mix( SAMTOOLS_FASTQ_MAPPED.out.versions.first() )
     }
 
-<<<<<<< HEAD
     if ( ( params.run_metagenomics_screening && params.metagenomics_input == 'unmapped' ) && params.preprocessing_skippairmerging ) {
-=======
-    if ( ( params.run_metagenomics_screening && params.metagenomics_screening_input == 'unmapped' ) && params.preprocessing_skippairmerging ) {
->>>>>>> 6b3f8953
         ch_paired_fastq_for_cat = SAMTOOLS_FASTQ_UNMAPPED.out.fastq
                                     .mix(SAMTOOLS_FASTQ_UNMAPPED.out.singleton)
                                     .mix(SAMTOOLS_FASTQ_UNMAPPED.out.other)
@@ -108,11 +96,7 @@
     }
 
     // TODO: see request https://github.com/nf-core/eager/issues/945
-<<<<<<< HEAD
     if ( ( params.run_metagenomics_screening && ( params.metagenomics_input == 'mapped' || params.metagenomics_input == 'all' ) ) && params.preprocessing_skippairmerging ) {
-=======
-    if ( ( params.run_metagenomics_screening && ( params.metagenomics_screening_input == 'mapped' || params.metagenomics_screening_input == 'all' ) ) && params.preprocessing_skippairmerging ) {
->>>>>>> 6b3f8953
         ch_paired_fastq_for_cat = SAMTOOLS_FASTQ_UNMAPPED.out.fastq
                                     .mix(SAMTOOLS_FASTQ_MAPPED.out.singleton)
                                     .mix(SAMTOOLS_FASTQ_MAPPED.out.other)
@@ -127,7 +111,6 @@
     }
 
     // Routing for metagenomic screening -> first accounting for paired-end mapping, then merged mapping, then no metagenomics
-<<<<<<< HEAD
     if ( ( params.run_metagenomics_screening && params.metagenomics_input == 'unmapped' ) && params.preprocessing_skippairmerging ) {
         ch_fastq_for_metagenomics = CAT_FASTQ_UNMAPPED.out.reads
     } else if ( ( params.run_metagenomics_screening && ( params.metagenomics_input == 'mapped' || params.metagenomics_input == 'all' ) ) && params.preprocessing_skippairmerging ) {
@@ -135,16 +118,8 @@
     } else if ( params.run_metagenomics_screening && params.metagenomics_input == 'unmapped' ) {
         ch_fastq_for_metagenomics = SAMTOOLS_FASTQ_UNMAPPED.out.other
     } else if ( params.run_metagenomics_screening && ( params.metagenomics_input == 'mapped' || params.metagenomics_input == 'all' )) {
-=======
-    if ( ( params.run_metagenomics_screening && params.metagenomics_screening_input == 'unmapped' ) && params.preprocessing_skippairmerging ) {
-        ch_fastq_for_metagenomics = CAT_FASTQ_UNMAPPED.out.reads
-    } else if ( ( params.run_metagenomics_screening && ( params.metagenomics_screening_input == 'mapped' || params.metagenomics_screening_input == 'all' ) ) && params.preprocessing_skippairmerging ) {
-        ch_fastq_for_metagenomics = CAT_FASTQ_UNMAPPED.out.reads
-    } else if ( params.run_metagenomics_screening && params.metagenomics_screening_input == 'unmapped' ) {
-        ch_fastq_for_metagenomics = SAMTOOLS_FASTQ_UNMAPPED.out.other
-    } else if ( params.run_metagenomics_screening && ( params.metagenomics_screening_input == 'mapped' || params.metagenomics_screening_input == 'all' )) {
->>>>>>> 6b3f8953
         ch_fastq_for_metagenomics = SAMTOOLS_FASTQ_MAPPED.out.other
+    } else if ( !params.run_metagenomics_screening ) {
     } else if ( !params.run_metagenomics_screening ) {
         ch_fastq_for_metagenomics = Channel.empty()
     }
