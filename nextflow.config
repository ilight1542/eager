/*
 * -------------------------------------------------
 *  nf-core/eager Nextflow config file
 * -------------------------------------------------
 * Default config options for all environments.
 */
// Global default params, used in configs
params {
  //Pipeline options
  //Input reads
  input = null
  colour_chemistry = 4
  single_stranded = false
  single_end = false
  bam = false
  
  //Input reference
  fasta = ''
  large_ref = false
  save_reference = false
  saveTrimmed = true
  saveAlignedIntermediates = false
  genome = false
  fasta_index = ''
  bwa_index = ''
  bt2_index = ''

  //Auxillary input data info and files
  snpcapture = false
  bedfile = ''
  seq_dict = ''

  //Output
  outdir = './results'
  
  //Skipping parts of the pipeline for impatient users
  skip_fastqc = false 
  skip_preseq = false
  skip_damage_calculation = false
  skip_qualimap = false
  skip_deduplication = false

  //If you want to convert a BAM input to FASTQ format for adapterememoval etc.
  run_convertinputbam = false

  //Skipping adapterremoval, trimming or collapsing defaults
  skip_adapterremoval = false
  skip_trim = false
  skip_adapterremoval = false

  //More defaults
  complexity_filter_poly_g = false
  complexity_filter_poly_g_min = 10
  trim_bam = false

  //Read clipping and merging parameters
  clip_forward_adaptor = "AGATCGGAAGAGCACACGTCTGAACTCCAGTCAC"
  clip_reverse_adaptor = "AGATCGGAAGAGCGTCGTGTAGGGAAAGAGTGTA"
  clip_readlength = 30
  clip_min_read_quality = 20
  min_adap_overlap = 1
  skip_collapse = false
  preserve5p = false
  mergedonly = false

  //Mapping algorithm
  mapper = 'bwaaln'
  bwaalnn = 0.04
  bwaalnk = 2
  bwaalnl = 1024 // From Schubert et al. 2012 (10.1186/1471-2164-13-178)
  circularextension = 500
  circulartarget = 'MT'
  circularfilter = false
  bt2_alignmode = 'local' // from Cahill 2018 (10.1093/molbev/msy018) and, Poullet and Orlando (10.3389/fevo.2020.00105)
  bt2_sensitivity = 'sensitive' // from Poullet and Orlando (10.3389/fevo.2020.00105)
  bt2_trim5 = 0
  bt2_trim3 = 0
  bt2n = 0 // Do not set Cahill 2018 recommendation of 1 here, so not to 'hide' overriding bowtie2 presets
  bt2l = 0

  //BAM Filtering steps (default = keep mapped and unmapped in BAM file)
  run_bam_filtering = false
  bam_discard_unmapped = false
  bam_unmapped_type = 'discard'
  bam_mapping_quality_threshold = 0

  //DamageProfiler settings
  damageprofiler_length = 100
  damageprofiler_threshold = 15
  damageprofiler_yaxis = 0.30

  //DeDuplication settings
  dedupper = 'dedup' //default value dedup
  dedup_all_merged = false

  //Preseq settings
  preseq_step_size = 1000

  //Bedtools settings
  run_bedtools_coverage = false 
  anno_file = ''

  //PMDTools settings
  run_pmdtools = false
  udg_type = 'none'
  pmdtools_range = 10
  pmdtools_threshold = 3
  pmdtools_reference_mask = ''
  pmdtools_max_reads = 10000

  //bamUtils trimbam settings
  run_trim_bam = false 
  bamutils_clip_left = 1 
  bamutils_clip_right = 1 
  bamutils_softclip = false 

  //Mapped read stripping from input FASTQ
  strip_input_fastq = false
  strip_mode = 'strip'

  //Genotyping options
  run_genotyping = false
  genotyping_tool = ''
  genotyping_source = "raw"
  gatk_ug_jar = ''
  gatk_ug_genotype_model = 'SNP'
  gatk_hc_emitrefconf = 'GVCF'
  gatk_call_conf = '30'
  gatk_ploidy = '2'
  gatk_downsample = '250'
  gatk_ug_out_mode = 'EMIT_VARIANTS_ONLY'
  gatk_hc_out_mode = 'EMIT_VARIANTS_ONLY'
  gatk_ug_keep_realign_bam = false
  gatk_dbsnp = ''
  gatk_ug_defaultbasequalities = ''
  // freebayes options
  freebayes_C = 1
  freebayes_g = 0
  freebayes_p = 2
  // Sequencetools pileupCaller
  pileupcaller_snpfile = ''
  pileupcaller_bedfile = ''
  pileupcaller_method = 'randomHaploid'
<<<<<<< HEAD
  // ANGSD Genotype Likelihoods
  angsd_glmodel = 'samtools'
  angsd_glformat = 'binary'
  angsd_createfasta = false
  angsd_fastamethod = 'random'
=======
  pileupcaller_transitions_mode = 'AllSites'
>>>>>>> 79981a4d

  //Consensus sequence generation
  run_vcf2genome = false
  vcf2genome_outfile = ''
  vcf2genome_header = ''
  vcf2genome_minc = 5
  vcf2genome_minq = 30
  vcf2genome_minfreq = 0.8

  //MultiVCFAnalyzer Options
  run_multivcfanalyzer = false
  write_allele_frequencies = false
  min_genotype_quality = 30
  min_base_coverage = 5
  min_allele_freq_hom = 0.9
  min_allele_freq_het = 0.9
  additional_vcf_files = ''
  reference_gff_annotations = 'NA'
  reference_gff_exclude = 'NA'
  snp_eff_results = 'NA'

  //mtnucratio
  run_mtnucratio = false
  mtnucratio_header = 'MT'

  //Sex.DetERRmine settings
  run_sexdeterrmine = false
  sexdeterrmine_bedfile = ''

  //Nuclear contamination based on chromosome X heterozygosity.
  run_nuclear_contamination = false
  contamination_chrom_name = 'X' // Default to using hs37d5 name

  // taxonomic classifer
  run_metagenomic_screening  = false
  metagenomic_tool = 'malt'
  metagenomic_min_support_reads = 1
  database  = ''
  percent_identity = 85
  malt_mode = 'BlastN'
  malt_alignment_mode = 'SemiGlobal'
  malt_top_percent = 1
  malt_min_support_mode = 'percent'
  malt_min_support_percent = 0.01
  malt_max_queries = 100
  malt_memory_mode = 'load'
  malt_weighted_lca = false

  // maltextract - only including number 
  // parameters if default documented or duplicate of MALT
  run_maltextract = false
  maltextract_taxon_list = ''
  maltextract_ncbifiles = ''
  maltextract_filter = "def_anc"
  maltextract_toppercent = 0.01
  maltextract_destackingoff = false
  maltextract_downsamplingoff = false
  maltextract_duplicateremovaloff = false
  maltextract_matches = false
  maltextract_megansummary = false
  maltextract_percentidentity = 85.0
  maltextract_topalignment =  false
  maltextract_singlestranded = false

  // Boilerplate options
  name = false
  multiqc_config = false
  email = false
  email_on_fail = false
  max_multiqc_email_size = 25.MB
  plaintext_email = false
  monochrome_logs = false
  help = false
  igenomes_base = 's3://ngi-igenomes/igenomes/'
  tracedir = "${params.outdir}/pipeline_info"
  awsqueue = false
  awsregion = 'eu-west-1'
  igenomes_ignore = false
  custom_config_version = 'master'
  custom_config_base = "https://raw.githubusercontent.com/nf-core/configs/${params.custom_config_version}"
  hostnames = false
  config_profile_description = false
  config_profile_contact = false
  config_profile_url = false

  // Defaults only, expecting to be overwritten
  max_memory = 128.GB
  max_cpus = 16
  max_time = 240.h

}

// Container slug. Stable releases should specify release tag!
// Developmental code should specify :dev
process.container = 'nfcore/eager:dev'

// Load base.config by default for all pipelines
includeConfig 'conf/base.config'

// Load nf-core custom profiles from different Institutions
try {
  includeConfig "${params.custom_config_base}/nfcore_custom.config"
} catch (Exception e) {
  System.err.println("WARNING: Could not load nf-core/config profiles: ${params.custom_config_base}/nfcore_custom.config")
}

// Load nf-core/eager custom profiles from different institutions
try {
  includeConfig "${params.custom_config_base}/pipeline/eager.config"
} catch (Exception e) {
  System.err.println("WARNING: Could not load nf-core/config/eager profiles: ${params.custom_config_base}/pipeline/eager.config")
}

profiles {
  conda { process.conda = "$baseDir/environment.yml" }
  debug { process.beforeScript = 'echo $HOSTNAME' }
  docker {
    docker.enabled = true
    // Avoid this error:
    //   WARNING: Your kernel does not support swap limit capabilities or the cgroup is not mounted. Memory limited without swap.
    // Testing this in nf-core after discussion here https://github.com/nf-core/tools/pull/351
    // once this is established and works well, nextflow might implement this behavior as new default.
    docker.runOptions = '-u \$(id -u):\$(id -g)'
  }
  singularity {
    singularity.enabled = true
    singularity.autoMounts = true
  }
  test { includeConfig 'conf/test.config' }
}


profiles {
  conda { process.conda = "$baseDir/environment.yml"}
  debug { process.beforeScript = 'echo $HOSTNAME'}
  docker {
    docker.enabled = true
  }
  singularity {
    singularity.enabled = true
  }
  test { includeConfig 'conf/test.config'}
  test_bam { includeConfig 'conf/test_bam.config'}
  test_fna { includeConfig 'conf/test_fna.config'}
  test_humanbam { includeConfig 'conf/test_humanbam.config' }
  test_pretrim { includeConfig 'conf/test_pretrim.config' }
  test_kraken { includeConfig 'conf/test_kraken.config' }
  test_tsv { includeConfig 'conf/test_tsv.config'}
  test_tsv_bam { includeConfig 'conf/test_tsv_bam.config'}
  test_tsv_fna { includeConfig 'conf/test_tsv_fna.config'}
  test_tsv_humanbam { includeConfig 'conf/test_tsv_humanbam.config' }
  test_tsv_pretrim { includeConfig 'conf/test_tsv_pretrim.config' }
  test_tsv_kraken { includeConfig 'conf/test_tsv_kraken.config' }
  test_tsv_complex { includeConfig 'conf/test_tsv_complex.config' }
  benchmarking_human { includeConfig 'conf/benchmarking_human.config' }
  benchmarking_pathogenscreening { includeConfig 'conf/benchmarking_pathogenscreening.config' }
  benchmarking_vikingfish { includeConfig 'conf/benchmarking_vikingfish.config' }
}
// Load igenomes.config if required
if (!params.igenomes_ignore) {
  includeConfig 'conf/igenomes.config'
}

// Export this variable to prevent local Python libraries from conflicting with those in the container
env {
  PYTHONNOUSERSITE = 1
}

// Capture exit codes from upstream processes when piping
process.shell = ['/bin/bash', '-euo', 'pipefail']

timeline {
  enabled = true
  file = "${params.tracedir}/execution_timeline.html"
}
report {
  enabled = true
  file = "${params.tracedir}/execution_report.html"
}
trace {
  enabled = true
  file = "${params.tracedir}/execution_trace.txt"
}
dag {
  enabled = true
  file = "${params.tracedir}/pipeline_dag.svg"
}

manifest {
  name = 'nf-core/eager'
  author = 'The nf-core/eager community'
  homePage = 'https://github.com/nf-core/eager'
  description = 'A fully reproducible ancient and modern DNA pipeline in Nextflow and with cloud support.'
  mainScript = 'main.nf'
  nextflowVersion = '!>=19.10.0'
  version = '2.2.0dev'
}
// Function to ensure that resource requirements don't go beyond
// a maximum limit
def check_max(obj, type) {
  if (type == 'memory') {
    try {
      if (obj.compareTo(params.max_memory as nextflow.util.MemoryUnit) == 1)
        return params.max_memory as nextflow.util.MemoryUnit
      else
        return obj
    } catch (all) {
      println "   ### ERROR ###   Max memory '${params.max_memory}' is not valid! Using default value: $obj"
      return obj
    }
  } else if (type == 'time') {
    try {
      if (obj.compareTo(params.max_time as nextflow.util.Duration) == 1)
        return params.max_time as nextflow.util.Duration
      else
        return obj
    } catch (all) {
      println "   ### ERROR ###   Max time '${params.max_time}' is not valid! Using default value: $obj"
      return obj
    }
  } else if (type == 'cpus') {
    try {
      return Math.min( obj, params.max_cpus as int )
    } catch (all) {
      println "   ### ERROR ###   Max cpus '${params.max_cpus}' is not valid! Using default value: $obj"
      return obj
    }
  }
}<|MERGE_RESOLUTION|>--- conflicted
+++ resolved
@@ -141,15 +141,12 @@
   pileupcaller_snpfile = ''
   pileupcaller_bedfile = ''
   pileupcaller_method = 'randomHaploid'
-<<<<<<< HEAD
+  pileupcaller_transitions_mode = 'AllSites'
   // ANGSD Genotype Likelihoods
   angsd_glmodel = 'samtools'
   angsd_glformat = 'binary'
   angsd_createfasta = false
   angsd_fastamethod = 'random'
-=======
-  pileupcaller_transitions_mode = 'AllSites'
->>>>>>> 79981a4d
 
   //Consensus sequence generation
   run_vcf2genome = false
