/*
~~~~~~~~~~~~~~~~~~~~~~~~~~~~~~~~~~~~~~~~~~~~~~~~~~~~~~~~~~~~~~~~~~~~~~~~~~~~~~~~~~~~~~~~
    nf-core/eager Nextflow config file
~~~~~~~~~~~~~~~~~~~~~~~~~~~~~~~~~~~~~~~~~~~~~~~~~~~~~~~~~~~~~~~~~~~~~~~~~~~~~~~~~~~~~~~~
    Default config options for all compute environments
----------------------------------------------------------------------------------------
*/

// Global default params, used in configs
params {

    // TODO nf-core: Specify your pipeline's command line flags
    // Input options
    input                      = null

    // References
    genome                     = null
    igenomes_base              = 's3://ngi-igenomes/igenomes'
    igenomes_ignore            = false

    // MultiQC options
    multiqc_config             = null
    multiqc_title              = null
    max_multiqc_email_size     = '25.MB'

    // Boilerplate options
    outdir                     = null
    tracedir                   = "${params.outdir}/pipeline_info"
    publish_dir_mode           = 'copy'
    email                      = null
    email_on_fail              = null
    plaintext_email            = false
    monochrome_logs            = false
    help                       = false
    validate_params            = true
    show_hidden_params         = false
    schema_ignore_params       = 'genomes'
    enable_conda               = false

    // Config options
    custom_config_version      = 'master'
    custom_config_base         = "https://raw.githubusercontent.com/nf-core/configs/${params.custom_config_version}"
    config_profile_description = null
    config_profile_contact     = null
    config_profile_url         = null
    config_profile_name        = null

    // Max resource options
    // Defaults only, expecting to be overwritten
    max_memory                 = '128.GB'
    max_cpus                   = 16
    max_time                   = '240.h'

    save_reference             = false
    fasta                      = null
    index_bwa_index_dir              = null
    index_bt2_index_dir              = null
    index_fasta_fai                  = null
    index_fasta_dict                 = null

    mapping_mapper = 'bwaaln'

}

// Load base.config by default for all pipelines
includeConfig 'conf/base.config'

// Load modules.config for DSL2 module specific options
includeConfig 'conf/modules.config'

// Load nf-core custom profiles from different Institutions
try {
    includeConfig "${params.custom_config_base}/nfcore_custom.config"
} catch (Exception e) {
    System.err.println("WARNING: Could not load nf-core/config profiles: ${params.custom_config_base}/nfcore_custom.config")
}

// Load nf-core/eager custom profiles from different institutions.
// Warning: Uncomment only if a pipeline-specific instititutional config already exists on nf-core/configs!
// try {
//   includeConfig "${params.custom_config_base}/pipeline/eager.config"
// } catch (Exception e) {
//   System.err.println("WARNING: Could not load nf-core/config/eager profiles: ${params.custom_config_base}/pipeline/eager.config")
// }


profiles {
    debug { process.beforeScript = 'echo $HOSTNAME' }
    conda {
        params.enable_conda    = true
        docker.enabled         = false
        singularity.enabled    = false
        podman.enabled         = false
        shifter.enabled        = false
        charliecloud.enabled   = false
    }
    docker {
        docker.enabled         = true
        docker.userEmulation   = true
        singularity.enabled    = false
        podman.enabled         = false
        shifter.enabled        = false
        charliecloud.enabled   = false
    }
    singularity {
        singularity.enabled    = true
        singularity.autoMounts = true
        docker.enabled         = false
        podman.enabled         = false
        shifter.enabled        = false
        charliecloud.enabled   = false
    }
    podman {
        podman.enabled         = true
        docker.enabled         = false
        singularity.enabled    = false
        shifter.enabled        = false
        charliecloud.enabled   = false
    }
    shifter {
        shifter.enabled        = true
        docker.enabled         = false
        singularity.enabled    = false
        podman.enabled         = false
        charliecloud.enabled   = false
    }
    charliecloud {
        charliecloud.enabled   = true
        docker.enabled         = false
        singularity.enabled    = false
        podman.enabled         = false
        shifter.enabled        = false
    }
    test      { includeConfig 'conf/test.config'      }
    test_full { includeConfig 'conf/test_full.config' }
}

// Load igenomes.config if required
if (!params.igenomes_ignore) {
    includeConfig 'conf/igenomes.config'
} else {
    params.genomes = [:]
}

// Export these variables to prevent local Python/R libraries from conflicting with those in the container
// The JULIA depot path has been adjusted to a fixed path `/usr/local/share/julia` that needs to be used for packages in the container.
// See https://apeltzer.github.io/post/03-julia-lang-nextflow/ for details on that. Once we have a common agreement on where to keep Julia packages, this is adjustable.

env {
    PYTHONNOUSERSITE = 1
    R_PROFILE_USER   = "/.Rprofile"
    R_ENVIRON_USER   = "/.Renviron"
    JULIA_DEPOT_PATH = "/usr/local/share/julia"
}

// Capture exit codes from upstream processes when piping
process.shell = ['/bin/bash', '-euo', 'pipefail']

def trace_timestamp = new java.util.Date().format( 'yyyy-MM-dd_HH-mm-ss')
timeline {
    enabled = true
    file    = "${params.tracedir}/execution_timeline_${trace_timestamp}.html"
}
report {
    enabled = true
    file    = "${params.tracedir}/execution_report_${trace_timestamp}.html"
}
trace {
    enabled = true
    file    = "${params.tracedir}/execution_trace_${trace_timestamp}.txt"
}
dag {
    enabled = true
    file    = "${params.tracedir}/pipeline_dag_${trace_timestamp}.html"
}

manifest {
    name            = 'nf-core/eager'
    author          = 'The nf-core/eager community'
    homePage        = 'https://github.com/nf-core/eager'
    description     = 'A fully reproducible and state-of-the-art ancient DNA analysis pipeline'
    mainScript      = 'main.nf'
    nextflowVersion = '!>=21.10.3'
<<<<<<< HEAD
    version         = '2.4.4'
=======
    version         = '3.0.0dev'
>>>>>>> d781fedb
}

// Load modules.config for DSL2 module specific options
includeConfig 'conf/modules.config'

// Function to ensure that resource requirements don't go beyond
// a maximum limit
def check_max(obj, type) {
    if (type == 'memory') {
        try {
            if (obj.compareTo(params.max_memory as nextflow.util.MemoryUnit) == 1)
                return params.max_memory as nextflow.util.MemoryUnit
            else
                return obj
        } catch (all) {
            println "   ### ERROR ###   Max memory '${params.max_memory}' is not valid! Using default value: $obj"
            return obj
        }
    } else if (type == 'time') {
        try {
            if (obj.compareTo(params.max_time as nextflow.util.Duration) == 1)
                return params.max_time as nextflow.util.Duration
            else
                return obj
        } catch (all) {
            println "   ### ERROR ###   Max time '${params.max_time}' is not valid! Using default value: $obj"
            return obj
        }
    } else if (type == 'cpus') {
        try {
            return Math.min( obj, params.max_cpus as int )
        } catch (all) {
            println "   ### ERROR ###   Max cpus '${params.max_cpus}' is not valid! Using default value: $obj"
            return obj
        }
    }
}<|MERGE_RESOLUTION|>--- conflicted
+++ resolved
@@ -181,11 +181,7 @@
     description     = 'A fully reproducible and state-of-the-art ancient DNA analysis pipeline'
     mainScript      = 'main.nf'
     nextflowVersion = '!>=21.10.3'
-<<<<<<< HEAD
-    version         = '2.4.4'
-=======
     version         = '3.0.0dev'
->>>>>>> d781fedb
 }
 
 // Load modules.config for DSL2 module specific options
