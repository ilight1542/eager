--- conflicted
+++ resolved
@@ -172,11 +172,7 @@
     description     = 'A fully reproducible and state-of-the-art ancient DNA analysis pipeline'
     mainScript      = 'main.nf'
     nextflowVersion = '!>=21.10.3'
-<<<<<<< HEAD
-    version         = '2.4.3'
-=======
     version         = '3.0.0dev'
->>>>>>> 5f3dbb1e
 }
 
 // Load modules.config for DSL2 module specific options
