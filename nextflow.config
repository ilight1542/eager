/*
 * -------------------------------------------------
 *  nf-core/eager Nextflow config file
 * -------------------------------------------------
 * Default config options for all environments.
 */
// Global default params, used in configs
params {

  // Workflow flags
  genome = false
  input = null
  input_paths = null
  single_end = false
  outdir = './results'
  publish_dir_mode = 'copy'
  config_profile_name = null

  // aws
  awsqueue = null
  awsregion = 'eu-west-1'
  awscli = null

  //Pipeline options
  enable_conda               = false
  validate_params            = true
  schema_ignore_params       = 'genome'
  show_hidden_params         = false

  //Input reads
  udg_type = 'none'
  single_stranded = false
  single_end = false
  colour_chemistry = 4
  bam = false
  
  // Optional input information
  snpcapture_bed = null
  run_convertinputbam = false

  //Input reference
  fasta = null
  bwa_index = null
  bt2_index = null
  fasta_index = null
  seq_dict = null
  large_ref = false
  save_reference = false
  
  // this is just to stop the iGenomes WARN as we set as FALSE by default. Otherwise should be overwritten by optional config load below.
  genomes = false 


  //Skipping parts of the pipeline for impatient users
  skip_fastqc = false
  skip_adapterremoval = false 
  skip_preseq = false
  skip_deduplication = false
  skip_damage_calculation = false
  skip_qualimap = false

  //More defaults
  complexity_filter_poly_g = false
  complexity_filter_poly_g_min = 10

  //Read clipping and merging parameters
  clip_forward_adaptor = 'AGATCGGAAGAGCACACGTCTGAACTCCAGTCAC'
  clip_reverse_adaptor = 'AGATCGGAAGAGCGTCGTGTAGGGAAAGAGTGTA'
  clip_readlength = 30
  clip_min_read_quality = 20
  min_adap_overlap = 1
  skip_collapse = false
  skip_trim = false
  preserve5p = false
  mergedonly = false
  qualitymax = 41

  //Mapping algorithm
  mapper = 'bwaaln'
  bwaalnn = 0.04
  bwaalnk = 2
  bwaalnl = 1024 // From Schubert et al. 2012 (10.1186/1471-2164-13-178)
  bwaalno = 1 // leave at bwa default for now
  circularextension = 500
  circulartarget = 'MT'
  circularfilter = false
  bt2_alignmode = 'local' // from Cahill 2018 (10.1093/molbev/msy018) and, Poullet and Orlando (10.3389/fevo.2020.00105)
  bt2_sensitivity = 'sensitive' // from Poullet and Orlando (10.3389/fevo.2020.00105)
  bt2n = 0 // Do not set Cahill 2018 recommendation of 1 here, so not to 'hide' overriding bowtie2 presets
  bt2l = 0
  bt2_trim5 = 0
  bt2_trim3 = 0
  bt2_maxins = 500

  //Mapped read removal from input FASTQ
  hostremoval_input_fastq = false
  hostremoval_mode = 'remove'

  //BAM Filtering steps (default = discard unmapped reads)
  run_bam_filtering = false
  bam_mapping_quality_threshold = 0
  bam_filter_minreadlength = 0
  bam_unmapped_type = 'discard'

  //DeDuplication settings
  dedupper = 'markduplicates'
  dedup_all_merged = false

  //Preseq settings
  preseq_step_size = 1000

  //DamageProfiler settings
  damageprofiler_length = 100
  damageprofiler_threshold = 15
  damageprofiler_yaxis = 0.30

  //PMDTools settings
  run_pmdtools = false
  pmdtools_range = 10
  pmdtools_threshold = 3
  pmdtools_reference_mask = null
  pmdtools_max_reads = 10000
  pmdtools_platypus = false

  // mapDamage
  run_mapdamage_rescaling = false
  params.rescale_length_5p = 12
  params.rescale_length_3p = 12

  //Bedtools settings
  run_bedtools_coverage = false 
  anno_file = null

  //bamUtils trimbam settings
  run_trim_bam = false 
  bamutils_clip_half_udg_left = 1 
  bamutils_clip_half_udg_right = 1 
  bamutils_clip_none_udg_left = 1 
  bamutils_clip_none_udg_right = 1 
  bamutils_softclip = false

  //Genotyping options
  run_genotyping = false
  genotyping_tool = null
  genotyping_source = 'raw'
  // gatk options
  gatk_call_conf = 30
  gatk_ploidy = 2
  gatk_downsample = 250
  gatk_dbsnp = null
  gatk_hc_out_mode = 'EMIT_VARIANTS_ONLY'
  gatk_hc_emitrefconf = 'GVCF'
  gatk_ug_genotype_model = 'SNP'
  gatk_ug_out_mode = 'EMIT_VARIANTS_ONLY'
  gatk_ug_keep_realign_bam = false
  gatk_ug_defaultbasequalities = null
  // freebayes options
  freebayes_C = 1
  freebayes_g = 0
  freebayes_p = 2
  // Sequencetools pileupCaller
  pileupcaller_snpfile = null
  pileupcaller_bedfile = null
  pileupcaller_method = 'randomHaploid'
  pileupcaller_transitions_mode = 'AllSites'
  // ANGSD Genotype Likelihoods
  angsd_glmodel = 'samtools'
  angsd_glformat = 'binary'
  angsd_createfasta = false
  angsd_fastamethod = 'random'

  //Consensus sequence generation
  run_vcf2genome = false
  vcf2genome_outfile = ''
  vcf2genome_header = ''
  vcf2genome_minc = 5
  vcf2genome_minq = 30
  vcf2genome_minfreq = 0.8

  //MultiVCFAnalyzer Options
  run_multivcfanalyzer = false
  write_allele_frequencies = false
  min_genotype_quality = 30
  min_base_coverage = 5
  min_allele_freq_hom = 0.9
  min_allele_freq_het = 0.9
  additional_vcf_files = null
  reference_gff_annotations = 'NA'
  reference_gff_exclude = 'NA'
  snp_eff_results = 'NA'

  //mtnucratio
  run_mtnucratio = false
  mtnucratio_header = 'MT'

  //Sex.DetERRmine settings
  run_sexdeterrmine = false
  sexdeterrmine_bedfile = null

  //Nuclear contamination based on chromosome X heterozygosity.
  run_nuclear_contamination = false
  contamination_chrom_name = 'X' // Default to using hs37d5 name

  // taxonomic classifier
  run_metagenomic_screening  = false
  
  metagenomic_complexity_filter = false
  metagenomic_complexity_entropy = 0.3

  metagenomic_tool = null
  database  = null
  metagenomic_min_support_reads = 1
  percent_identity = 85
  malt_mode = 'BlastN'
  malt_alignment_mode = 'SemiGlobal'
  malt_top_percent = 1
  malt_min_support_mode = 'percent'
  malt_min_support_percent = 0.01
  malt_max_queries = 100
  malt_memory_mode = 'load'
  malt_sam_output = false

  // maltextract - only including number 
  // parameters if default documented or duplicate of MALT
  run_maltextract = false
  maltextract_taxon_list = null
  maltextract_ncbifiles = null
  maltextract_filter = 'def_anc'
  maltextract_toppercent = 0.01
  maltextract_destackingoff = false
  maltextract_downsamplingoff = false
  maltextract_duplicateremovaloff = false
  maltextract_matches = false
  maltextract_megansummary = false
  maltextract_percentidentity = 85.0
  maltextract_topalignment =  false

  // Boilerplate options
  multiqc_config = false
  email = false
  email_on_fail = false
  max_multiqc_email_size = 25.MB
  plaintext_email = false
  monochrome_logs = false
  help = false
  igenomes_base = 's3://ngi-igenomes/igenomes'
  tracedir = "${params.outdir}/pipeline_info"
  igenomes_ignore = true
  custom_config_version = 'master'
  custom_config_base = "https://raw.githubusercontent.com/nf-core/configs/${params.custom_config_version}"
  hostnames = false
  config_profile_name = null
  config_profile_description = false
  config_profile_contact = false
  config_profile_url = false
  validate_params = true
  show_hidden_params = false
  schema_ignore_params = 'genomes,input_paths'

  // Defaults only, expecting to be overwritten
  max_memory = 128.GB
  max_cpus = 16
  max_time = 240.h

}

// Container slug. Stable releases should specify release tag!
// Developmental code should specify :dev
process.container = 'nfcore/eager:2.3.5'

// Load base.config by default for all pipelines
includeConfig 'conf/base.config'

// Load nf-core custom profiles from different Institutions
try {
  includeConfig "${params.custom_config_base}/nfcore_custom.config"
} catch (Exception e) {
  System.err.println("WARNING: Could not load nf-core/config profiles: ${params.custom_config_base}/nfcore_custom.config")
}

// Load nf-core/eager custom profiles from different institutions
try {
  includeConfig "${params.custom_config_base}/pipeline/eager.config"
} catch (Exception e) {
  System.err.println("WARNING: Could not load nf-core/config/eager profiles: ${params.custom_config_base}/pipeline/eager.config")
}

profiles {
  conda {
    docker.enabled = false
    singularity.enabled = false
    podman.enabled = false
    shifter.enabled = false
    charliecloud.enabled = false
    process.conda = "$projectDir/environment.yml"
  }
  debug { process.beforeScript = 'echo $HOSTNAME' }
  docker {
    docker.enabled = true
    singularity.enabled = false
    podman.enabled = false
    shifter.enabled = false
    charliecloud.enabled = false
    // Avoid this error:
    //   WARNING: Your kernel does not support swap limit capabilities or the cgroup is not mounted. Memory limited without swap.
    // Testing this in nf-core after discussion here https://github.com/nf-core/tools/pull/351
    // once this is established and works well, nextflow might implement this behavior as new default.
    docker.runOptions = '-u \$(id -u):\$(id -g)'
  }
  singularity {
    docker.enabled = false
    singularity.enabled = true
    podman.enabled = false
    shifter.enabled = false
    charliecloud.enabled = false
    singularity.autoMounts = true
  }
  podman {
    singularity.enabled = false
    docker.enabled = false
    podman.enabled = true
    shifter.enabled = false
    charliecloud.enabled = false
  }
  shifter {
    singularity.enabled = false
    docker.enabled = false
    podman.enabled = false
    shifter.enabled = true
    charliecloud.enabled = false
  }
  charliecloud {
    singularity.enabled = false
    docker.enabled = false
    podman.enabled = false
    shifter.enabled = false
    charliecloud.enabled = true
  }
  test { includeConfig 'conf/test.config' }
  test_full { includeConfig 'conf/test_full.config' }
  test_bam { includeConfig 'conf/test_bam.config'}
  test_fna { includeConfig 'conf/test_fna.config'}
  test_humanbam { includeConfig 'conf/test_humanbam.config' }
  test_pretrim { includeConfig 'conf/test_pretrim.config' }
  test_kraken { includeConfig 'conf/test_kraken.config' }
  test_tsv { includeConfig 'conf/test_tsv.config'}
  test_tsv_bam { includeConfig 'conf/test_tsv_bam.config'}
  test_tsv_fna { includeConfig 'conf/test_tsv_fna.config'}
  test_tsv_humanbam { includeConfig 'conf/test_tsv_humanbam.config' }
  test_tsv_pretrim { includeConfig 'conf/test_tsv_pretrim.config' }
  test_tsv_kraken { includeConfig 'conf/test_tsv_kraken.config' }
  test_tsv_complex { includeConfig 'conf/test_tsv_complex.config' }
  test_stresstest_human { includeConfig 'conf/test_stresstest_human.config' }
  benchmarking_human { includeConfig 'conf/benchmarking_human.config' }
  benchmarking_vikingfish { includeConfig 'conf/benchmarking_vikingfish.config' }
}


// Load igenomes.config if required
if (!params.igenomes_ignore) {
  includeConfig 'conf/igenomes.config'
}

// Export these variables to prevent local Python/R libraries from conflicting with those in the container
env {
  PYTHONNOUSERSITE = 1
  R_PROFILE_USER = "/.Rprofile"
  R_ENVIRON_USER = "/.Renviron"
}

// Capture exit codes from upstream processes when piping
process.shell = ['/bin/bash', '-euo', 'pipefail']

def trace_timestamp = new java.util.Date().format( 'yyyy-MM-dd_HH-mm-ss')
timeline {
  enabled = true
  file = "${params.tracedir}/execution_timeline_${trace_timestamp}.html"
}
report {
  enabled = true
  file = "${params.tracedir}/execution_report_${trace_timestamp}.html"
}
trace {
  enabled = true
  file = "${params.tracedir}/execution_trace_${trace_timestamp}.txt"
}
dag {
  enabled = true
  file = "${params.tracedir}/pipeline_dag_${trace_timestamp}.svg"
}

manifest {
  name = 'nf-core/eager'
  author = 'The nf-core/eager community'
  homePage = 'https://github.com/nf-core/eager'
  description = 'A fully reproducible and state-of-the-art ancient DNA analysis pipeline'
  mainScript = 'main.nf'
  nextflowVersion = '>=20.07.1'
<<<<<<< HEAD
  version = '2.4dev'
=======
  version = '2.3.5'
>>>>>>> b54f41ca
}

// Function to ensure that resource requirements don't go beyond
// a maximum limit
def check_max(obj, type) {
  if (type == 'memory') {
    try {
      if (obj.compareTo(params.max_memory as nextflow.util.MemoryUnit) == 1)
        return params.max_memory as nextflow.util.MemoryUnit
      else
        return obj
    } catch (all) {
      println "   ### ERROR ###   Max memory '${params.max_memory}' is not valid! Using default value: $obj"
      return obj
    }
  } else if (type == 'time') {
    try {
      if (obj.compareTo(params.max_time as nextflow.util.Duration) == 1)
        return params.max_time as nextflow.util.Duration
      else
        return obj
    } catch (all) {
      println "   ### ERROR ###   Max time '${params.max_time}' is not valid! Using default value: $obj"
      return obj
    }
  } else if (type == 'cpus') {
    try {
      return Math.min( obj, params.max_cpus as int )
    } catch (all) {
      println "   ### ERROR ###   Max cpus '${params.max_cpus}' is not valid! Using default value: $obj"
      return obj
    }
  }
}<|MERGE_RESOLUTION|>--- conflicted
+++ resolved
@@ -396,11 +396,7 @@
   description = 'A fully reproducible and state-of-the-art ancient DNA analysis pipeline'
   mainScript = 'main.nf'
   nextflowVersion = '>=20.07.1'
-<<<<<<< HEAD
   version = '2.4dev'
-=======
-  version = '2.3.5'
->>>>>>> b54f41ca
 }
 
 // Function to ensure that resource requirements don't go beyond
