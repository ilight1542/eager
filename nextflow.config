--- conflicted
+++ resolved
@@ -1,7 +1,7 @@
 /*
-========================================================================================
+~~~~~~~~~~~~~~~~~~~~~~~~~~~~~~~~~~~~~~~~~~~~~~~~~~~~~~~~~~~~~~~~~~~~~~~~~~~~~~~~~~~~~~~~
     nf-core/eager Nextflow config file
-========================================================================================
+~~~~~~~~~~~~~~~~~~~~~~~~~~~~~~~~~~~~~~~~~~~~~~~~~~~~~~~~~~~~~~~~~~~~~~~~~~~~~~~~~~~~~~~~
     Default config options for all compute environments
 ----------------------------------------------------------------------------------------
 */
@@ -26,10 +26,6 @@
     // Boilerplate options
     outdir                     = './results'
     tracedir                   = "${params.outdir}/pipeline_info"
-<<<<<<< HEAD
-=======
-    publish_dir_mode           = 'copy'
->>>>>>> d15a13fc
     email                      = null
     email_on_fail              = null
     plaintext_email            = false
@@ -37,7 +33,6 @@
     help                       = false
     validate_params            = true
     show_hidden_params         = false
-<<<<<<< HEAD
     schema_ignore_params       = 'genomes'
     enable_conda               = false
 
@@ -49,21 +44,6 @@
     config_profile_url         = null
     config_profile_name        = null
 
-=======
-    schema_ignore_params       = 'genomes,modules'
-    enable_conda               = false
-    singularity_pull_docker_container = false
-
-    // Config options
-    custom_config_version      = 'master'
-    custom_config_base         = "https://raw.githubusercontent.com/nf-core/configs/${params.custom_config_version}"
-    hostnames                  = [:]
-    config_profile_description = null
-    config_profile_contact     = null
-    config_profile_url         = null
-    config_profile_name        = null
-
->>>>>>> d15a13fc
     // Max resource options
     // Defaults only, expecting to be overwritten
     max_memory                 = '128.GB'
@@ -83,7 +63,6 @@
     includeConfig "${params.custom_config_base}/nfcore_custom.config"
 } catch (Exception e) {
     System.err.println("WARNING: Could not load nf-core/config profiles: ${params.custom_config_base}/nfcore_custom.config")
-<<<<<<< HEAD
 }
 
 profiles {
@@ -135,8 +114,6 @@
     }
     test      { includeConfig 'conf/test.config'      }
     test_full { includeConfig 'conf/test_full.config' }
-=======
->>>>>>> d15a13fc
 }
 
 // Load igenomes.config if required
@@ -144,74 +121,17 @@
     includeConfig 'conf/igenomes.config'
 } else {
     params.genomes = [:]
-<<<<<<< HEAD
-=======
-}
-
-profiles {
-    debug { process.beforeScript = 'echo $HOSTNAME' }
-    conda {
-        params.enable_conda    = true
-        docker.enabled         = false
-        singularity.enabled    = false
-        podman.enabled         = false
-        shifter.enabled        = false
-        charliecloud.enabled   = false
-    }
-    docker {
-        docker.enabled         = true
-        docker.userEmulation   = true
-        singularity.enabled    = false
-        podman.enabled         = false
-        shifter.enabled        = false
-        charliecloud.enabled   = false
-    }
-    singularity {
-        singularity.enabled    = true
-        singularity.autoMounts = true
-        docker.enabled         = false
-        podman.enabled         = false
-        shifter.enabled        = false
-        charliecloud.enabled   = false
-    }
-    podman {
-        podman.enabled         = true
-        docker.enabled         = false
-        singularity.enabled    = false
-        shifter.enabled        = false
-        charliecloud.enabled   = false
-    }
-    shifter {
-        shifter.enabled        = true
-        docker.enabled         = false
-        singularity.enabled    = false
-        podman.enabled         = false
-        charliecloud.enabled   = false
-    }
-    charliecloud {
-        charliecloud.enabled   = true
-        docker.enabled         = false
-        singularity.enabled    = false
-        podman.enabled         = false
-        shifter.enabled        = false
-    }
-    test      { includeConfig 'conf/test.config'      }
-    test_full { includeConfig 'conf/test_full.config' }
->>>>>>> d15a13fc
 }
 
 // Export these variables to prevent local Python/R libraries from conflicting with those in the container
-// The JULIA depot path has been adjusted to a fixed path `/usr/local/share/julia` that needs to be used for packages in the container. 
+// The JULIA depot path has been adjusted to a fixed path `/usr/local/share/julia` that needs to be used for packages in the container.
 // See https://apeltzer.github.io/post/03-julia-lang-nextflow/ for details on that. Once we have a common agreement on where to keep Julia packages, this is adjustable.
 
 env {
     PYTHONNOUSERSITE = 1
     R_PROFILE_USER   = "/.Rprofile"
     R_ENVIRON_USER   = "/.Renviron"
-<<<<<<< HEAD
     JULIA_DEPOT_PATH = "/usr/local/share/julia"
-=======
->>>>>>> d15a13fc
 }
 
 // Capture exit codes from upstream processes when piping
@@ -237,21 +157,12 @@
 
 manifest {
     name            = 'nf-core/eager'
-<<<<<<< HEAD
     author          = 'The nf-core/eager community'
     homePage        = 'https://github.com/nf-core/eager'
     description     = 'A fully reproducible and state-of-the-art ancient DNA analysis pipeline'
     mainScript      = 'main.nf'
     nextflowVersion = '!>=21.10.3'
-    version         = '2.4.2dev'
-=======
-    author          = 'Alexander Peltzer'
-    homePage        = 'https://github.com/nf-core/eager'
-    description     = 'A fully reproducible and state-of-the-art ancient DNA analysis pipeline'
-    mainScript      = 'main.nf'
-    nextflowVersion = '!>=21.04.0'
     version         = '3.0.0'
->>>>>>> d15a13fc
 }
 
 // Load modules.config for DSL2 module specific options
