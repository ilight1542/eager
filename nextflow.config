--- conflicted
+++ resolved
@@ -109,39 +109,36 @@
     bamfiltering_savefilteredbams         = false // can include unmapped reads if --bamfiltering_retainunmappedgenomicbam specified
 
     // Metagenomic Screening
-<<<<<<< HEAD
-    run_metagenomicscreening              = false
-    run_metagenomics_complexityfiltering  = false
-    metagenomicscreening_input            = 'unmapped' // mapped, all, unmapped -> mapped vs all specified in SAMTOOLS_FASTQ_MAPPED in modules.conf, unmapped hardcoded SAMTOOLS_FASTQ_UMAPPED
-    metagenomics_complexity_tool          = 'bbduk'
-    metagenomics_complexity_savefastq     = false
-    metagenomics_complexity_entropy       = 0.3
-    metagenomics_prinseq_mode             = 'entropy'
-    metagenomics_prinseq_dustscore        = 0.5
-=======
-    run_metagenomics_screening                                 = false
-    metagenomics_screening_input                               = 'unmapped' // mapped, all, unmapped -> mapped vs all specified in SAMTOOLS_FASTQ_MAPPED in modules.conf, unmapped hardcoded SAMTOOLS_FASTQ_UMAPPED
-    metagenomics_profiling_tool                                = null
-    metagenomics_profiling_database                            = null
-    metagenomics_profiling_krakenuniq_save_reads               = false
+    run_metagenomics_screening                = false
+    run_metagenomics_complexityfiltering      = false
+    metagenomics_screening_input              = 'unmapped' // mapped, all, unmapped -> mapped vs all specified in SAMTOOLS_FASTQ_MAPPED in modules.conf, unmapped hardcoded SAMTOOLS_FASTQ_UMAPPED
+
+    metagenomics_complexity_tool              = 'bbduk'
+    metagenomics_complexity_savefastq         = false
+    metagenomics_complexity_entropy           = 0.3
+    metagenomics_prinseq_mode                 = 'entropy'
+    metagenomics_prinseq_dustscore            = 0.5
+
+    metagenomics_profiling_tool                                 = null
+    metagenomics_profiling_database                             = null
+    metagenomics_profiling_krakenuniq_save_reads                = false
     metagenomics_profiling_krakenuniq_save_read_classifications = false
-    metagenomics_profiling_krakenuniq_ram_chunk_size           = '16G'
-    metagenomics_profiling_kraken2_save_reads                  = false
-    metagenomics_profiling_kraken2_save_readclassification     = false
-    metagenomics_profiling_kraken2_save_minimizers             = false
-    metagenomics_profiling_malt_mode                           = 'BlastN'
-    metagenomics_profiling_malt_alignment_mode                 = 'SemiGlobal'
-    metagenomics_profiling_malt_min_percent_identity           = 85
-    metagenomics_profiling_malt_top_percent                    = 1
-    metagenomics_profiling_malt_max_queries                    = 100
-    metagenomics_profiling_malt_memory_mode                    = 'load'
-    metagenomics_profiling_malt_min_support_mode               = 'percent'
-    metagenomics_profiling_malt_min_support_percent            = 0.01
-    metagenomics_profiling_malt_min_support_reads              = 1
-    metagenomics_profiling_malt_sam_output                     = false
-    metagenomics_profiling_malt_save_reads                     = false
-    metagenomics_profiling_malt_group_size                     = 0
->>>>>>> b09072f6
+    metagenomics_profiling_krakenuniq_ram_chunk_size            = '16G'
+    metagenomics_profiling_kraken2_save_reads                   = false
+    metagenomics_profiling_kraken2_save_readclassification      = false
+    metagenomics_profiling_kraken2_save_minimizers              = false
+    metagenomics_profiling_malt_mode                            = 'BlastN'
+    metagenomics_profiling_malt_alignment_mode                  = 'SemiGlobal'
+    metagenomics_profiling_malt_min_percent_identity            = 85
+    metagenomics_profiling_malt_top_percent                     = 1
+    metagenomics_profiling_malt_max_queries                     = 100
+    metagenomics_profiling_malt_memory_mode                     = 'load'
+    metagenomics_profiling_malt_min_support_mode                = 'percent'
+    metagenomics_profiling_malt_min_support_percent             = 0.01
+    metagenomics_profiling_malt_min_support_reads               = 1
+    metagenomics_profiling_malt_sam_output                      = false
+    metagenomics_profiling_malt_save_reads                      = false
+    metagenomics_profiling_malt_group_size                      = 0
 
     // Deduplication options
     skip_deduplication = false
