/*
~~~~~~~~~~~~~~~~~~~~~~~~~~~~~~~~~~~~~~~~~~~~~~~~~~~~~~~~~~~~~~~~~~~~~~~~~~~~~~~~~~~~~~~~
    nf-core/eager Nextflow config file
~~~~~~~~~~~~~~~~~~~~~~~~~~~~~~~~~~~~~~~~~~~~~~~~~~~~~~~~~~~~~~~~~~~~~~~~~~~~~~~~~~~~~~~~
    Default config options for all compute environments
----------------------------------------------------------------------------------------
*/

// Global default params, used in configs
params {

    // TODO nf-core: Specify your pipeline's command line flags
    // Input options
    input                      = null
    fasta                      = null
    fasta_fai                  = null
    fasta_dict                 = null
    fasta_mapperindexdir       = null
    fasta_largeref             = false

    // References
    genome                     = null
    igenomes_base              = 's3://ngi-igenomes/igenomes'
    igenomes_ignore            = false
    // MultiQC options
    multiqc_config             = null
    multiqc_title              = null
    multiqc_logo               = null
    max_multiqc_email_size     = '25.MB'
    multiqc_methods_description = null

    // Boilerplate options
    outdir                     = null
    tracedir                   = "${params.outdir}/pipeline_info"
    publish_dir_mode           = 'copy'
    email                      = null
    email_on_fail              = null
    plaintext_email            = false
    monochrome_logs            = false
    hook_url                   = null
    help                       = false
    version                    = false
    validate_params            = true
    show_hidden_params         = false
    schema_ignore_params       = 'genomes'


    // Config options
    custom_config_version      = 'master'
    custom_config_base         = "https://raw.githubusercontent.com/nf-core/configs/${params.custom_config_version}"
    config_profile_description = null
    config_profile_contact     = null
    config_profile_url         = null
    config_profile_name        = null


    // Max resource options
    // Defaults only, expecting to be overwritten
    max_memory                 = '128.GB'
    max_cpus                   = 16
    max_time                   = '240.h'

    // References
    save_reference = false

    // Preprocessing
    // TODO Add validation checks for tool specific params
    skip_preprocessing                               = false
    preprocessing_tool                               = 'fastp'
    preprocessing_skippairmerging                    = false
    preprocessing_excludeunmerged                    = false
    preprocessing_skipadaptertrim                    = false
    preprocessing_adapter1                           = null
    preprocessing_adapter2                           = null
    preprocessing_adapterlist                        = null
    preprocessing_minlength                          = 25
    preprocessing_savepreprocessedreads              = false
    preprocessing_trim5p                             = 0      // WARN: slightly different behaviour between fastp & adapterremoval
    preprocessing_trim3p                             = 0      // WARN: slightly different behaviour between fastp & adapterremoval
    preprocessing_fastp_complexityfilter             = false
    preprocessing_fastp_complexityfilter_threshold   = 10
    preprocessing_adapterremoval_preserve5p          = false
    preprocessing_adapterremoval_adapteroverlap      = 1
    preprocessing_adapterremoval_skipqualitytrimming = false
    preprocessing_adapterremoval_trimbasequalitymin  = 20
    preprocessing_adapterremoval_skipntrimming       = false
    preprocessing_adapterremoval_qualitymax          = 41

    // Mapping
    mapping_tool     = 'bwaaln'
    mapping_bwaaln_n = 0.01 // From Oliva et al. 2021 (10.1093/bib/bbab076)
    mapping_bwaaln_k = 2
    mapping_bwaaln_l = 1024 // From Oliva et al. 2021 (10.1093/bib/bbab076)
    mapping_bwaaln_o = 2 // From Oliva et al. 2021 (10.1093/bib/bbab076)

<<<<<<< HEAD
    // BAM Filtering
    run_bamfiltering                      = false
    bamfiltering_minreadlength            = 0
    bamfiltering_mappingquality           = 0
    bamfiltering_generateunmappedfastq    = false
    bamfiltering_generatemappedfastq      = false
    bamfiltering_retainunmappedgenomicbam = false // downstream genomics only
    bamfiltering_savefilteredbams         = false // can include unmapped reads if --bamfiltering_retainunmappedgenomicbam specified

    // Metagenomic Screening
    run_metagenomicscreening   = false
    metagenomicscreening_input = 'unmapped' // mapped, all, unmapped -> mapped vs all specified in SAMTOOLS_FASTQ_MAPPED in modules.conf, unmapped hardcoded SAMTOOLS_FASTQ_UMAPPED
=======
    // Deduplication options
    skip_deduplication = false
    deduplication_tool = 'markduplicates'
>>>>>>> 21964607

}

// Load base.config by default for all pipelines
includeConfig 'conf/base.config'

// Load nf-core custom profiles from different Institutions
try {
    includeConfig "${params.custom_config_base}/nfcore_custom.config"
} catch (Exception e) {
    System.err.println("WARNING: Could not load nf-core/config profiles: ${params.custom_config_base}/nfcore_custom.config")
}

// Load nf-core/eager custom profiles from different institutions.
// Warning: Uncomment only if a pipeline-specific instititutional config already exists on nf-core/configs!
try {
   includeConfig "${params.custom_config_base}/pipeline/eager.config"
} catch (Exception e) {
   System.err.println("WARNING: Could not load nf-core/config/eager profiles: ${params.custom_config_base}/pipeline/eager.config")
}

// Additional configs for subworkflows
includeConfig 'subworkflows/nf-core/bam_split_by_region/nextflow.config'

profiles {
    debug { process.beforeScript = 'echo $HOSTNAME' }
    conda {
        conda.enabled          = true
        docker.enabled         = false
        singularity.enabled    = false
        podman.enabled         = false
        shifter.enabled        = false
        charliecloud.enabled   = false
    }
    mamba {
        conda.enabled          = true
        conda.useMamba         = true
        docker.enabled         = false
        singularity.enabled    = false
        podman.enabled         = false
        shifter.enabled        = false
        charliecloud.enabled   = false
    }
    docker {
        docker.enabled         = true
        docker.userEmulation   = true
        singularity.enabled    = false
        podman.enabled         = false
        shifter.enabled        = false
        charliecloud.enabled   = false
    }
    arm {
        docker.runOptions = '-u $(id -u):$(id -g) --platform=linux/amd64'
    }
    singularity {
        singularity.enabled    = true
        singularity.autoMounts = true
        docker.enabled         = false
        podman.enabled         = false
        shifter.enabled        = false
        charliecloud.enabled   = false
    }
    podman {
        podman.enabled         = true
        docker.enabled         = false
        singularity.enabled    = false
        shifter.enabled        = false
        charliecloud.enabled   = false
    }
    shifter {
        shifter.enabled        = true
        docker.enabled         = false
        singularity.enabled    = false
        podman.enabled         = false
        charliecloud.enabled   = false
    }
    charliecloud {
        charliecloud.enabled   = true
        docker.enabled         = false
        singularity.enabled    = false
        podman.enabled         = false
        shifter.enabled        = false
    }
    gitpod {
        executor.name          = 'local'
        executor.cpus          = 16
        executor.memory        = 60.GB
    }
    test      { includeConfig 'conf/test.config'      }
    test_full { includeConfig 'conf/test_full.config' }
}


// Load igenomes.config if required
if (!params.igenomes_ignore) {
    includeConfig 'conf/igenomes.config'
} else {
    params.genomes = [:]
}


// Export these variables to prevent local Python/R libraries from conflicting with those in the container
// The JULIA depot path has been adjusted to a fixed path `/usr/local/share/julia` that needs to be used for packages in the container.
// See https://apeltzer.github.io/post/03-julia-lang-nextflow/ for details on that. Once we have a common agreement on where to keep Julia packages, this is adjustable.

env {
    PYTHONNOUSERSITE = 1
    R_PROFILE_USER   = "/.Rprofile"
    R_ENVIRON_USER   = "/.Renviron"
    JULIA_DEPOT_PATH = "/usr/local/share/julia"
}

// Capture exit codes from upstream processes when piping
process.shell = ['/bin/bash', '-euo', 'pipefail']

def trace_timestamp = new java.util.Date().format( 'yyyy-MM-dd_HH-mm-ss')
timeline {
    enabled = true
    file    = "${params.tracedir}/execution_timeline_${trace_timestamp}.html"
}
report {
    enabled = true
    file    = "${params.tracedir}/execution_report_${trace_timestamp}.html"
}
trace {
    enabled = true
    file    = "${params.tracedir}/execution_trace_${trace_timestamp}.txt"
}
dag {
    enabled = true
    file    = "${params.tracedir}/pipeline_dag_${trace_timestamp}.html"
}

manifest {
    name            = 'nf-core/eager'
    author          = """The nf-core/eager community"""
    homePage        = 'https://github.com/nf-core/eager'
    description     = """A fully reproducible and state-of-the-art ancient DNA analysis pipeline"""
    mainScript      = 'main.nf'
    nextflowVersion = '!>=22.10.1'
    version         = '3.0.0dev'
    doi             = '10.7717/peerj.10947'
}

// Load modules.config for DSL2 module specific options
includeConfig 'conf/modules.config'

// Function to ensure that resource requirements don't go beyond
// a maximum limit
def check_max(obj, type) {
    if (type == 'memory') {
        try {
            if (obj.compareTo(params.max_memory as nextflow.util.MemoryUnit) == 1)
                return params.max_memory as nextflow.util.MemoryUnit
            else
                return obj
        } catch (all) {
            println "   ### ERROR ###   Max memory '${params.max_memory}' is not valid! Using default value: $obj"
            return obj
        }
    } else if (type == 'time') {
        try {
            if (obj.compareTo(params.max_time as nextflow.util.Duration) == 1)
                return params.max_time as nextflow.util.Duration
            else
                return obj
        } catch (all) {
            println "   ### ERROR ###   Max time '${params.max_time}' is not valid! Using default value: $obj"
            return obj
        }
    } else if (type == 'cpus') {
        try {
            return Math.min( obj, params.max_cpus as int )
        } catch (all) {
            println "   ### ERROR ###   Max cpus '${params.max_cpus}' is not valid! Using default value: $obj"
            return obj
        }
    }
}<|MERGE_RESOLUTION|>--- conflicted
+++ resolved
@@ -93,7 +93,6 @@
     mapping_bwaaln_l = 1024 // From Oliva et al. 2021 (10.1093/bib/bbab076)
     mapping_bwaaln_o = 2 // From Oliva et al. 2021 (10.1093/bib/bbab076)
 
-<<<<<<< HEAD
     // BAM Filtering
     run_bamfiltering                      = false
     bamfiltering_minreadlength            = 0
@@ -106,11 +105,10 @@
     // Metagenomic Screening
     run_metagenomicscreening   = false
     metagenomicscreening_input = 'unmapped' // mapped, all, unmapped -> mapped vs all specified in SAMTOOLS_FASTQ_MAPPED in modules.conf, unmapped hardcoded SAMTOOLS_FASTQ_UMAPPED
-=======
+
     // Deduplication options
     skip_deduplication = false
     deduplication_tool = 'markduplicates'
->>>>>>> 21964607
 
 }
 
