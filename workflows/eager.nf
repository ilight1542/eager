/*
~~~~~~~~~~~~~~~~~~~~~~~~~~~~~~~~~~~~~~~~~~~~~~~~~~~~~~~~~~~~~~~~~~~~~~~~~~~~~~~~~~~~~~~~
    VALIDATE INPUTS
~~~~~~~~~~~~~~~~~~~~~~~~~~~~~~~~~~~~~~~~~~~~~~~~~~~~~~~~~~~~~~~~~~~~~~~~~~~~~~~~~~~~~~~~
*/

def summary_params = NfcoreSchema.paramsSummaryMap(workflow, params)

// Validate input parameters
WorkflowEager.initialise(params, log)

// TODO nf-core: Add all file path parameters for the pipeline to the list below
// Check input path parameters to see if they exist
def checkPathParamList = [ params.input, params.multiqc_config, params.fasta ]
for (param in checkPathParamList) { if (param) { file(param, checkIfExists: true) } }

// Check mandatory parameters
if (params.input) { ch_input = file(params.input) } else { exit 1, 'Input samplesheet not specified!' }

// Check failing parameter combinations
if ( params.bamfiltering_retainunmappedgenomicbam && params.bamfiltering_mappingquality > 0  ) { exit 1, ("[nf-core/eager] ERROR: You cannot both retain unmapped reads and perform quality filtering, as unmapped reads have a mapping quality of 0. Pick one or the other functionality.") }

// TODO What to do when params.preprocessing_excludeunmerged is provided but the data is SE?
if ( params.deduplication_tool == 'dedup' && ! params.preprocessing_excludeunmerged ) { exit 1, "[nf-core/eager] ERROR: Dedup can only be used on collapsed (i.e. merged) PE reads. For all other cases, please set --deduplication_tool to 'markduplicates'."}

// Report possible warnings
if ( params.preprocessing_skipadaptertrim && params.preprocessing_adapterlist ) log.warn("[nf-core/eager] --preprocessing_skipadaptertrim will override --preprocessing_adapterlist. Adapter trimming will be skipped!")

/*
~~~~~~~~~~~~~~~~~~~~~~~~~~~~~~~~~~~~~~~~~~~~~~~~~~~~~~~~~~~~~~~~~~~~~~~~~~~~~~~~~~~~~~~~
    CONFIG FILES
~~~~~~~~~~~~~~~~~~~~~~~~~~~~~~~~~~~~~~~~~~~~~~~~~~~~~~~~~~~~~~~~~~~~~~~~~~~~~~~~~~~~~~~~
*/

ch_multiqc_config          = Channel.fromPath("$projectDir/assets/multiqc_config.yml", checkIfExists: true)
ch_multiqc_custom_config   = params.multiqc_config ? Channel.fromPath( params.multiqc_config, checkIfExists: true ) : Channel.empty()
ch_multiqc_logo            = params.multiqc_logo   ? Channel.fromPath( params.multiqc_logo, checkIfExists: true ) : Channel.empty()
ch_multiqc_custom_methods_description = params.multiqc_methods_description ? file(params.multiqc_methods_description, checkIfExists: true) : file("$projectDir/assets/methods_description_template.yml", checkIfExists: true)

/*
~~~~~~~~~~~~~~~~~~~~~~~~~~~~~~~~~~~~~~~~~~~~~~~~~~~~~~~~~~~~~~~~~~~~~~~~~~~~~~~~~~~~~~~~
    IMPORT LOCAL MODULES/SUBWORKFLOWS
~~~~~~~~~~~~~~~~~~~~~~~~~~~~~~~~~~~~~~~~~~~~~~~~~~~~~~~~~~~~~~~~~~~~~~~~~~~~~~~~~~~~~~~~
*/

//
// SUBWORKFLOW: Consisting of a mix of local and nf-core/modules
//

// TODO rename to active: index_reference, filter_bam etc.
include { INPUT_CHECK        } from '../subworkflows/local/input_check'
include { REFERENCE_INDEXING } from '../subworkflows/local/reference_indexing'
include { PREPROCESSING      } from '../subworkflows/local/preprocessing'
include { MAP                } from '../subworkflows/local/map'
include { FILTER_BAM         } from '../subworkflows/local/bamfiltering.nf'
include { DEDUPLICATE        } from '../subworkflows/local/deduplicate'

/*
~~~~~~~~~~~~~~~~~~~~~~~~~~~~~~~~~~~~~~~~~~~~~~~~~~~~~~~~~~~~~~~~~~~~~~~~~~~~~~~~~~~~~~~~
    IMPORT NF-CORE MODULES/SUBWORKFLOWS
~~~~~~~~~~~~~~~~~~~~~~~~~~~~~~~~~~~~~~~~~~~~~~~~~~~~~~~~~~~~~~~~~~~~~~~~~~~~~~~~~~~~~~~~
*/

//
// MODULE: Installed directly from nf-core/modules
//
include { FASTQC                      } from '../modules/nf-core/fastqc/main'
include { MULTIQC                     } from '../modules/nf-core/multiqc/main'
include { CUSTOM_DUMPSOFTWAREVERSIONS } from '../modules/nf-core/custom/dumpsoftwareversions/main'
include { SAMTOOLS_INDEX              } from '../modules/nf-core/samtools/index/main'
include { PRESEQ_CCURVE               } from '../modules/nf-core/preseq/ccurve/main'
include { PRESEQ_LCEXTRAP             } from '../modules/nf-core/preseq/lcextrap/main'
include { FALCO                       } from '../modules/nf-core/falco/main'
include { MTNUCRATIO                  } from '../modules/nf-core/mtnucratio/main'

/*
~~~~~~~~~~~~~~~~~~~~~~~~~~~~~~~~~~~~~~~~~~~~~~~~~~~~~~~~~~~~~~~~~~~~~~~~~~~~~~~~~~~~~~~~
    RUN MAIN WORKFLOW
~~~~~~~~~~~~~~~~~~~~~~~~~~~~~~~~~~~~~~~~~~~~~~~~~~~~~~~~~~~~~~~~~~~~~~~~~~~~~~~~~~~~~~~~
*/

// Info required for completion email and summary
def multiqc_report = []

workflow EAGER {

    log.info "Schaffa, Schaffa, Genome Baua!"

    ch_versions       = Channel.empty()
    ch_multiqc_files  = Channel.empty()

    //
    // Input file checks
    //

    // Reference
    fasta                = file(params.fasta, checkIfExists: true)
    fasta_fai            = params.fasta_fai ? file(params.fasta_fai, checkIfExists: true) : []
    fasta_dict           = params.fasta_dict ? file(params.fasta_dict, checkIfExists: true) : []
    fasta_mapperindexdir = params.fasta_mapperindexdir ? file(params.fasta_mapperindexdir, checkIfExists: true) : []

    // Preprocessing
    adapterlist          = params.preprocessing_skipadaptertrim ? [] : params.preprocessing_adapterlist ? file(params.preprocessing_adapterlist, checkIfExists: true) : []


    if ( params.preprocessing_adapterlist && !params.preprocessing_skipadaptertrim ) {
        if ( params.preprocessing_tool == 'adapterremoval' && !(adapterlist.extension == 'txt') ) error "[nf-core/eager] ERROR: AdapterRemoval2 adapter list requires a `.txt` format and extension. Check input: --preprocessing_adapterlist ${params.preprocessing_adapterlist}"
        if ( params.preprocessing_tool == 'fastp' && !adapterlist.extension.matches(".*(fa|fasta|fna|fas)") ) error "[nf-core/eager] ERROR: fastp adapter list requires a `.fasta` format and extension (or fa, fas, fna). Check input: --preprocessing_adapterlist ${params.preprocessing_adapterlist}"
    }

    //
    // SUBWORKFLOW: Read in samplesheet, validate and stage input files
    //
    INPUT_CHECK (
        ch_input
    )
    ch_versions = ch_versions.mix( INPUT_CHECK.out.versions )

    //
    // SUBWORKFLOW: Indexing of reference files
    //

    REFERENCE_INDEXING ( fasta, fasta_fai, fasta_dict, fasta_mapperindexdir )
    ch_versions = ch_versions.mix( REFERENCE_INDEXING.out.versions )

    //
    // MODULE: Run FastQC or Falco
    //

    if ( params.sequencing_qc_tool == "falco" ) {
        FALCO ( INPUT_CHECK.out.fastqs )
        ch_versions = ch_versions.mix( FALCO.out.versions.first() )
        ch_multiqc_files = ch_multiqc_files.mix( FALCO.out.txt.collect{it[1]}.ifEmpty([]) )
    } else {
        FASTQC ( INPUT_CHECK.out.fastqs )
        ch_versions = ch_versions.mix( FASTQC.out.versions.first() )
        ch_multiqc_files = ch_multiqc_files.mix( FASTQC.out.zip.collect{it[1]}.ifEmpty([]) )
    }

    //
    // SUBWORKFLOW: Read preprocessing (clipping, merging, fastq trimming etc. )
    //

    if ( !params.skip_preprocessing ) {
        PREPROCESSING ( INPUT_CHECK.out.fastqs, adapterlist )
        ch_reads_for_mapping = PREPROCESSING.out.reads
        ch_versions          = ch_versions.mix( PREPROCESSING.out.versions )
        ch_multiqc_files     = ch_multiqc_files.mix( PREPROCESSING.out.mqc.collect{it[1]}.ifEmpty([]) )
    } else {
        ch_reads_for_mapping = INPUT_CHECK.out.fastqs
    }

    //
    // SUBWORKFLOW: Reference mapping
    //

    MAP ( ch_reads_for_mapping, REFERENCE_INDEXING.out.reference.map{meta, fasta, fai, dict, index -> [meta, index]} )
    ch_versions       = ch_versions.mix( MAP.out.versions )
    ch_multiqc_files  = ch_multiqc_files.mix( MAP.out.mqc.collect{it[1]}.ifEmpty([]) )

    //
    //  MODULE: indexing of user supplied input BAMs
    //

    SAMTOOLS_INDEX ( INPUT_CHECK.out.bams )
    ch_versions = ch_versions.mix( SAMTOOLS_INDEX.out.versions )

    if ( params.fasta_largeref )
        ch_bams_from_input = INPUT_CHECK.out.bams.join( SAMTOOLS_INDEX.out.csi )
    else {
        ch_bams_from_input = INPUT_CHECK.out.bams.join( SAMTOOLS_INDEX.out.bai )
    }

    //
    // SUBWORKFLOW: bam filtering (length, mapped/unmapped, quality etc.)
    //

    if ( params.run_bamfiltering || params.run_metagenomicscreening ) {

        ch_mapped_for_bamfilter = MAP.out.bam
                                    .join(MAP.out.bai)
                                    .mix(ch_bams_from_input)

        FILTER_BAM ( ch_mapped_for_bamfilter )
        ch_bamfiltered_for_deduplication = FILTER_BAM.out.genomics
        ch_bamfiltered_for_metagenomics  = FILTER_BAM.out.metagenomics
        ch_versions                      = ch_versions.mix( FILTER_BAM.out.versions )
        ch_multiqc_files                 = ch_multiqc_files.mix( FILTER_BAM.out.mqc.collect{it[1]}.ifEmpty([]) )

    } else {
        ch_bamfiltered_for_deduplication = MAP.out.bam
                                                .join(MAP.out.bai)
                                                .mix(ch_bams_from_input)
    }

    ch_reads_for_deduplication = ch_bamfiltered_for_deduplication

    //
    // SUBWORKFLOW: genomic BAM deduplication
    //

    ch_fasta_for_deduplication = REFERENCE_INDEXING.out.reference
        .multiMap{
            meta, fasta, fai, dict, index ->
            fasta:      [ meta, fasta ]
            fasta_fai:  [ meta, fai ]
        }

    if ( !params.skip_deduplication ) {
        DEDUPLICATE( ch_reads_for_deduplication, ch_fasta_for_deduplication.fasta, ch_fasta_for_deduplication.fasta_fai )
        ch_dedupped_bams = DEDUPLICATE.out.bam
            .join( DEDUPLICATE.out.bai )
        ch_dedupped_flagstat = DEDUPLICATE.out.flagstat
        ch_versions                   = ch_versions.mix( DEDUPLICATE.out.versions )

    } else {
        ch_dedupped_bams     = ch_reads_for_deduplication
        ch_dedupped_flagstat = Channel.empty()
    }

    //
<<<<<<< HEAD
    // MODULE: MTNUCRATIO
    //
    if ( params.run_mtnucratio ) {
        MTNUCRATIO(ch_dedupped_bams.map{[it[0],it[1]]}, params.mtnucratio_header)
        ch_multiqc_files = ch_multiqc_files.mix(MTNUCRATIO.out.mtnucratio.collect{it[1]}.ifEmpty([]))
        ch_versions = ch_versions.mix( MTNUCRATIO.out.versions )
=======
    // MODULE: PreSeq
    //
    if ( !params.mapstats_skip_preseq && params.mapstats_preseq_mode == 'c_curve') {
        PRESEQ_CCURVE(ch_reads_for_deduplication.map{[it[0],it[1]]})
        ch_multiqc_files = ch_multiqc_files.mix(PRESEQ_CCURVE.out.c_curve.collect{it[1]}.ifEmpty([]))
        ch_versions = ch_versions.mix( PRESEQ_CCURVE.out.versions )
    } else ( !params.mapstats_skip_preseq && params.mapstats_preseq_mode == 'lc_extrap') {
        PRESEQ_LCEXTRAP(ch_reads_for_deduplication.map{[it[0],it[1]]})
        ch_multiqc_files = ch_multiqc_files.mix(PRESEQ_LCEXTRAP.out.lc_extrap.collect{it[1]}.ifEmpty([]))
        ch_versions = ch_versions.mix( PRESEQ_LCEXTRAP.out.versions )
>>>>>>> da837f6f
    }

    //
    // MODULE: MultiQC
    //

    CUSTOM_DUMPSOFTWAREVERSIONS (
        ch_versions.unique().collectFile(name: 'collated_versions.yml')
    )

    workflow_summary    = WorkflowEager.paramsSummaryMultiqc(workflow, summary_params)
    ch_workflow_summary = Channel.value(workflow_summary)

    methods_description    = WorkflowEager.methodsDescriptionText(workflow, ch_multiqc_custom_methods_description)
    ch_methods_description = Channel.value(methods_description)

    ch_multiqc_files = ch_multiqc_files.mix(ch_workflow_summary.collectFile(name: 'workflow_summary_mqc.yaml'))
    ch_multiqc_files = ch_multiqc_files.mix(ch_methods_description.collectFile(name: 'methods_description_mqc.yaml'))
    ch_multiqc_files = ch_multiqc_files.mix(CUSTOM_DUMPSOFTWAREVERSIONS.out.mqc_yml.collect())

    MULTIQC (
        ch_multiqc_files.collect(),
        ch_multiqc_config.toList(),
        ch_multiqc_custom_config.toList(),
        ch_multiqc_logo.toList()
    )
    multiqc_report = MULTIQC.out.report.toList()
}

/*
~~~~~~~~~~~~~~~~~~~~~~~~~~~~~~~~~~~~~~~~~~~~~~~~~~~~~~~~~~~~~~~~~~~~~~~~~~~~~~~~~~~~~~~~
    COMPLETION EMAIL AND SUMMARY
~~~~~~~~~~~~~~~~~~~~~~~~~~~~~~~~~~~~~~~~~~~~~~~~~~~~~~~~~~~~~~~~~~~~~~~~~~~~~~~~~~~~~~~~
*/

workflow.onComplete {
    if (params.email || params.email_on_fail) {
        NfcoreTemplate.email(workflow, params, summary_params, projectDir, log, multiqc_report)
    }
    NfcoreTemplate.summary(workflow, params, log)
    if (params.hook_url) {
        NfcoreTemplate.IM_notification(workflow, params, summary_params, projectDir, log)
    }
}

/*
~~~~~~~~~~~~~~~~~~~~~~~~~~~~~~~~~~~~~~~~~~~~~~~~~~~~~~~~~~~~~~~~~~~~~~~~~~~~~~~~~~~~~~~~
    THE END
~~~~~~~~~~~~~~~~~~~~~~~~~~~~~~~~~~~~~~~~~~~~~~~~~~~~~~~~~~~~~~~~~~~~~~~~~~~~~~~~~~~~~~~~
*/<|MERGE_RESOLUTION|>--- conflicted
+++ resolved
@@ -219,14 +219,13 @@
     }
 
     //
-<<<<<<< HEAD
     // MODULE: MTNUCRATIO
     //
     if ( params.run_mtnucratio ) {
         MTNUCRATIO(ch_dedupped_bams.map{[it[0],it[1]]}, params.mtnucratio_header)
         ch_multiqc_files = ch_multiqc_files.mix(MTNUCRATIO.out.mtnucratio.collect{it[1]}.ifEmpty([]))
         ch_versions = ch_versions.mix( MTNUCRATIO.out.versions )
-=======
+        
     // MODULE: PreSeq
     //
     if ( !params.mapstats_skip_preseq && params.mapstats_preseq_mode == 'c_curve') {
@@ -237,7 +236,7 @@
         PRESEQ_LCEXTRAP(ch_reads_for_deduplication.map{[it[0],it[1]]})
         ch_multiqc_files = ch_multiqc_files.mix(PRESEQ_LCEXTRAP.out.lc_extrap.collect{it[1]}.ifEmpty([]))
         ch_versions = ch_versions.mix( PRESEQ_LCEXTRAP.out.versions )
->>>>>>> da837f6f
+
     }
 
     //
