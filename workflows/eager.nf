--- conflicted
+++ resolved
@@ -117,13 +117,6 @@
     )
     ch_versions = ch_versions.mix(FASTQC.out.versions.first())
 
-<<<<<<< HEAD
-=======
-    CUSTOM_DUMPSOFTWAREVERSIONS (
-        ch_versions.unique{ it.text }.collectFile(name: 'collated_versions.yml')
-    )
-
->>>>>>> 629e4def
     //
     // SUBWORKFLOW: Read preprocessing (clipping, merging, fastq trimming etc. )
     //
