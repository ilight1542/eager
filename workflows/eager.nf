--- conflicted
+++ resolved
@@ -73,7 +73,6 @@
 //
 
 // TODO rename to active: index_reference, filter_bam etc.
-<<<<<<< HEAD
 include { INPUT_CHECK                   } from '../subworkflows/local/input_check'
 include { REFERENCE_INDEXING            } from '../subworkflows/local/reference_indexing'
 include { PREPROCESSING                 } from '../subworkflows/local/preprocessing'
@@ -81,15 +80,7 @@
 include { FILTER_BAM                    } from '../subworkflows/local/bamfiltering.nf'
 include { DEDUPLICATE                   } from '../subworkflows/local/deduplicate'
 include { METAGENOMICS_COMPLEXITYFILTER } from '../subworkflows/local/metagenomics_complexityfilter'
-=======
-include { INPUT_CHECK        } from '../subworkflows/local/input_check'
-include { REFERENCE_INDEXING } from '../subworkflows/local/reference_indexing'
-include { PREPROCESSING      } from '../subworkflows/local/preprocessing'
-include { MAP                } from '../subworkflows/local/map'
-include { FILTER_BAM         } from '../subworkflows/local/bamfiltering.nf'
-include { DEDUPLICATE        } from '../subworkflows/local/deduplicate'
-include { METAGENOMICS_PROFILING } from '../subworkflows/local/metagenomics_profiling'
->>>>>>> b09072f6
+include { METAGENOMICS_PROFILING        } from '../subworkflows/local/metagenomics_profiling'
 
 /*
 ~~~~~~~~~~~~~~~~~~~~~~~~~~~~~~~~~~~~~~~~~~~~~~~~~~~~~~~~~~~~~~~~~~~~~~~~~~~~~~~~~~~~~~~~
@@ -256,11 +247,16 @@
     }
 
     //
-<<<<<<< HEAD
     // Section: Metagenomics screening
     //
 
-    if( params.run_metagenomicscreening ) {
+    //TODO: finish and figure out how exactly to call with proper database (check via a helper function?)
+    if ( params.run_metagenomics_screening ) {
+        METAGENOMICS_PROFILING ( ch_bamfiltered_for_metagenomics, params.metagenomics_profiling_database ) // TODO: implement full metagenomics screening main subworkflow
+    }
+    // that then calls complexityfilter, profiling, postprocessing
+
+    if( params.run_metagenomics_screening ) {
         ch_bamfiltered_for_metagenomics = ch_bamfiltered_for_metagenomics
             .map{ meta, fastq ->
                 [meta+['single_end':true], fastq]
@@ -306,15 +302,6 @@
         ch_multiqc_files = ch_multiqc_files.mix(PRESEQ_LCEXTRAP.out.lc_extrap.collect{it[1]}.ifEmpty([]))
         ch_versions = ch_versions.mix( PRESEQ_LCEXTRAP.out.versions )
     }
-=======
-    // SUBWORKFLOW: metagenomics screening
-    //
-    //TODO: finish and figure out how exactly to call with proper database (check via a helper function?)
-    if ( params.run_metagenomics_screening ) {
-        METAGENOMICS_PROFILING ( ch_bamfiltered_for_metagenomics, params.metagenomics_profiling_database ) // TODO: implement full metagenomics screening main subworkflow
-    }
-    // that then calls complexityfilter, profiling, postprocessing
->>>>>>> b09072f6
 
     //
     // MODULE: MultiQC
