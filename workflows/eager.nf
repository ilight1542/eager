--- conflicted
+++ resolved
@@ -233,7 +233,6 @@
     }
 
     //
-<<<<<<< HEAD
     // Section: Metagenomics screening
     //
 
@@ -247,12 +246,16 @@
         if ( params.run_metagenomics_complexityfiltering ) {
             METAGENOMICS_COMPLEXITYFILTER( ch_bamfiltered_for_metagenomics )
             ch_reads_for_metagenomics = METAGENOMICS_COMPLEXITYFILTER.out.fastq
+            ch_versions = ch_versions.mix(METAGENOMICS_COMPLEXITYFILTER.out.versions.first())
+            ch_multiqc_files = ch_multiqc_files.mix(METAGENOMICS_COMPLEXITYFILTER.out.fastq.collect{it[1]}.ifEmpty([]))
         } else {
             ch_reads_for_metagenomics = ch_bamfiltered_for_metagenomics
         }
-=======
+
+    //
     // MODULE: MTNUCRATIO
     //
+
     if ( params.run_mtnucratio ) {
         mtnucratio_input = ch_dedupped_bams
         .map {
@@ -263,7 +266,6 @@
         MTNUCRATIO( mtnucratio_input, params.mitochondrion_header )
         ch_multiqc_files = ch_multiqc_files.mix(MTNUCRATIO.out.mtnucratio.collect{it[1]}.ifEmpty([]))
         ch_versions      = ch_versions.mix( MTNUCRATIO.out.versions )
->>>>>>> bfc7b4f6
     }
 
     //
