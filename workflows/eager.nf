/*
~~~~~~~~~~~~~~~~~~~~~~~~~~~~~~~~~~~~~~~~~~~~~~~~~~~~~~~~~~~~~~~~~~~~~~~~~~~~~~~~~~~~~~~~
    VALIDATE INPUTS
~~~~~~~~~~~~~~~~~~~~~~~~~~~~~~~~~~~~~~~~~~~~~~~~~~~~~~~~~~~~~~~~~~~~~~~~~~~~~~~~~~~~~~~~
*/

def summary_params = NfcoreSchema.paramsSummaryMap(workflow, params)

// Validate input parameters
WorkflowEager.initialise(params, log)

// TODO nf-core: Add all file path parameters for the pipeline to the list below
// Check input path parameters to see if they exist
def checkPathParamList = [ params.input, params.multiqc_config, params.fasta ]
for (param in checkPathParamList) { if (param) { file(param, checkIfExists: true) } }

// Check mandatory parameters
if (params.input) { ch_input = file(params.input) } else { exit 1, 'Input samplesheet not specified!' }

/*
~~~~~~~~~~~~~~~~~~~~~~~~~~~~~~~~~~~~~~~~~~~~~~~~~~~~~~~~~~~~~~~~~~~~~~~~~~~~~~~~~~~~~~~~
    Check failing parameter combinations
~~~~~~~~~~~~~~~~~~~~~~~~~~~~~~~~~~~~~~~~~~~~~~~~~~~~~~~~~~~~~~~~~~~~~~~~~~~~~~~~~~~~~~~~
*/

if ( params.bamfiltering_retainunmappedgenomicbam && params.bamfiltering_mappingquality > 0  ) { exit 1, ("[nf-core/eager] ERROR: You cannot both retain unmapped reads and perform quality filtering, as unmapped reads have a mapping quality of 0. Pick one or the other functionality.") }
if ( params.metagenomics_complexity_tool == 'prinseq' && params.metagenomics_prinseq_mode == 'dust' && params.metagenomics_complexity_entropy != 0.3 ) {
    // entropy score was set but dust method picked. If no dust-score provided, assume it was an error and fail
    if (params.metagenomics_prinseq_dustscore == 0.5) {
            exit 1, ("[nf-core/eager] ERROR: Metagenomics: You picked PRINSEQ++ with 'dust' mode but provided an entropy score. Please specify a dust filter threshold using the --metagenomics_prinseq_dustscore flag")
    }
}
if ( params.metagenomics_complexity_tool == 'prinseq' && params.metagenomics_prinseq_mode == 'entropy' && params.metagenomics_prinseq_dustscore != 0.5 ) {
    // dust score was set but entropy method picked. If no entropy-score provided, assume it was an error and fail
    if (params.metagenomics_complexity_entropy == 0.3) {
            exit 1, ("[nf-core/eager] ERROR: Metagenomics: You picked PRINSEQ++ with 'entropy' mode but provided a dust score. Please specify an entropy filter threshold using the --metagenomics_complexity_entropy flag")
    }
}

// TODO What to do when params.preprocessing_excludeunmerged is provided but the data is SE?
if ( params.deduplication_tool == 'dedup' && ! params.preprocessing_excludeunmerged ) { exit 1, "[nf-core/eager] ERROR: Dedup can only be used on collapsed (i.e. merged) PE reads. For all other cases, please set --deduplication_tool to 'markduplicates'."}

// TODO add any other metagenomics screening parameters checks for eg complexity filtering, post-processing
<<<<<<< HEAD
if ( params.run_metagenomics && ! params.metagenomics_profiling_database ) { exit 1, ("[nf-core/eager] ERROR: Please provide an appropriate database path for metagenomics screening using --metagenomics_profiling_database") }
=======
if ( params.run_metagenomics_screening && ! params.metagenomics_profiling_database ) { exit 1, ("[nf-core/eager] ERROR: Please provide an appropriate database path for metagenomics screening using --metagenomics_profiling_database") }
>>>>>>> 34a3014e

/*
~~~~~~~~~~~~~~~~~~~~~~~~~~~~~~~~~~~~~~~~~~~~~~~~~~~~~~~~~~~~~~~~~~~~~~~~~~~~~~~~~~~~~~~~
    Report possible warnings
~~~~~~~~~~~~~~~~~~~~~~~~~~~~~~~~~~~~~~~~~~~~~~~~~~~~~~~~~~~~~~~~~~~~~~~~~~~~~~~~~~~~~~~~
*/

if ( params.preprocessing_skipadaptertrim && params.preprocessing_adapterlist ) log.warn("[nf-core/eager] --preprocessing_skipadaptertrim will override --preprocessing_adapterlist. Adapter trimming will be skipped!")

/*
~~~~~~~~~~~~~~~~~~~~~~~~~~~~~~~~~~~~~~~~~~~~~~~~~~~~~~~~~~~~~~~~~~~~~~~~~~~~~~~~~~~~~~~~
    CONFIG FILES
~~~~~~~~~~~~~~~~~~~~~~~~~~~~~~~~~~~~~~~~~~~~~~~~~~~~~~~~~~~~~~~~~~~~~~~~~~~~~~~~~~~~~~~~
*/

ch_multiqc_config          = Channel.fromPath("$projectDir/assets/multiqc_config.yml", checkIfExists: true)
ch_multiqc_custom_config   = params.multiqc_config ? Channel.fromPath( params.multiqc_config, checkIfExists: true ) : Channel.empty()
ch_multiqc_logo            = params.multiqc_logo   ? Channel.fromPath( params.multiqc_logo, checkIfExists: true ) : Channel.empty()
ch_multiqc_custom_methods_description = params.multiqc_methods_description ? file(params.multiqc_methods_description, checkIfExists: true) : file("$projectDir/assets/methods_description_template.yml", checkIfExists: true)

/*
~~~~~~~~~~~~~~~~~~~~~~~~~~~~~~~~~~~~~~~~~~~~~~~~~~~~~~~~~~~~~~~~~~~~~~~~~~~~~~~~~~~~~~~~
    IMPORT LOCAL MODULES/SUBWORKFLOWS
~~~~~~~~~~~~~~~~~~~~~~~~~~~~~~~~~~~~~~~~~~~~~~~~~~~~~~~~~~~~~~~~~~~~~~~~~~~~~~~~~~~~~~~~
*/

//
// SUBWORKFLOW: Consisting of a mix of local and nf-core/modules
//

// TODO rename to active: index_reference, filter_bam etc.
<<<<<<< HEAD
include { INPUT_CHECK                   } from '../subworkflows/local/input_check'
include { REFERENCE_INDEXING            } from '../subworkflows/local/reference_indexing'
include { PREPROCESSING                 } from '../subworkflows/local/preprocessing'
include { MAP                           } from '../subworkflows/local/map'
include { FILTER_BAM                    } from '../subworkflows/local/bamfiltering.nf'
include { DEDUPLICATE                   } from '../subworkflows/local/deduplicate'
include { METAGENOMICS_COMPLEXITYFILTER } from '../subworkflows/local/metagenomics_complexityfilter'
include { METAGENOMICS_PROFILING        } from '../subworkflows/local/metagenomics_profiling'
=======
include { INPUT_CHECK             } from '../subworkflows/local/input_check'
include { REFERENCE_INDEXING      } from '../subworkflows/local/reference_indexing'
include { PREPROCESSING           } from '../subworkflows/local/preprocessing'
include { MAP                     } from '../subworkflows/local/map'
include { FILTER_BAM              } from '../subworkflows/local/bamfiltering.nf'
include { DEDUPLICATE             } from '../subworkflows/local/deduplicate'
include { METAGENOMICS            } from '../subworkflows/local/deduplicate'
>>>>>>> 34a3014e

/*
~~~~~~~~~~~~~~~~~~~~~~~~~~~~~~~~~~~~~~~~~~~~~~~~~~~~~~~~~~~~~~~~~~~~~~~~~~~~~~~~~~~~~~~~
    IMPORT NF-CORE MODULES/SUBWORKFLOWS
~~~~~~~~~~~~~~~~~~~~~~~~~~~~~~~~~~~~~~~~~~~~~~~~~~~~~~~~~~~~~~~~~~~~~~~~~~~~~~~~~~~~~~~~
*/

//
// MODULE: Installed directly from nf-core/modules
//
include { FASTQC                      } from '../modules/nf-core/fastqc/main'
include { MULTIQC                     } from '../modules/nf-core/multiqc/main'
include { CUSTOM_DUMPSOFTWAREVERSIONS } from '../modules/nf-core/custom/dumpsoftwareversions/main'
include { SAMTOOLS_INDEX              } from '../modules/nf-core/samtools/index/main'
include { PRESEQ_CCURVE               } from '../modules/nf-core/preseq/ccurve/main'
include { PRESEQ_LCEXTRAP             } from '../modules/nf-core/preseq/lcextrap/main'
include { FALCO                       } from '../modules/nf-core/falco/main'
include { MTNUCRATIO                  } from '../modules/nf-core/mtnucratio/main'


/*
~~~~~~~~~~~~~~~~~~~~~~~~~~~~~~~~~~~~~~~~~~~~~~~~~~~~~~~~~~~~~~~~~~~~~~~~~~~~~~~~~~~~~~~~
    RUN MAIN WORKFLOW
~~~~~~~~~~~~~~~~~~~~~~~~~~~~~~~~~~~~~~~~~~~~~~~~~~~~~~~~~~~~~~~~~~~~~~~~~~~~~~~~~~~~~~~~
*/

// Info required for completion email and summary
def multiqc_report = []

workflow EAGER {

    log.info "Schaffa, Schaffa, Genome Baua!"

    ch_versions       = Channel.empty()
    ch_multiqc_files  = Channel.empty()

    //
    // Input file checks
    //

    // Reference
    fasta                = file(params.fasta, checkIfExists: true)
    fasta_fai            = params.fasta_fai ? file(params.fasta_fai, checkIfExists: true) : []
    fasta_dict           = params.fasta_dict ? file(params.fasta_dict, checkIfExists: true) : []
    fasta_mapperindexdir = params.fasta_mapperindexdir ? file(params.fasta_mapperindexdir, checkIfExists: true) : []

    // Preprocessing
    adapterlist          = params.preprocessing_skipadaptertrim ? [] : params.preprocessing_adapterlist ? file(params.preprocessing_adapterlist, checkIfExists: true) : []


    if ( params.preprocessing_adapterlist && !params.preprocessing_skipadaptertrim ) {
        if ( params.preprocessing_tool == 'adapterremoval' && !(adapterlist.extension == 'txt') ) error "[nf-core/eager] ERROR: AdapterRemoval2 adapter list requires a `.txt` format and extension. Check input: --preprocessing_adapterlist ${params.preprocessing_adapterlist}"
        if ( params.preprocessing_tool == 'fastp' && !adapterlist.extension.matches(".*(fa|fasta|fna|fas)") ) error "[nf-core/eager] ERROR: fastp adapter list requires a `.fasta` format and extension (or fa, fas, fna). Check input: --preprocessing_adapterlist ${params.preprocessing_adapterlist}"
    }

    //
    // SUBWORKFLOW: Read in samplesheet, validate and stage input files
    //
    INPUT_CHECK (
        ch_input
    )
    ch_versions = ch_versions.mix( INPUT_CHECK.out.versions )

    //
    // SUBWORKFLOW: Indexing of reference files
    //

    REFERENCE_INDEXING ( fasta, fasta_fai, fasta_dict, fasta_mapperindexdir )
    ch_versions = ch_versions.mix( REFERENCE_INDEXING.out.versions )

    //
    // MODULE: Run FastQC or Falco
    //

    if ( params.sequencing_qc_tool == "falco" ) {
        FALCO ( INPUT_CHECK.out.fastqs )
        ch_versions = ch_versions.mix( FALCO.out.versions.first() )
        ch_multiqc_files = ch_multiqc_files.mix( FALCO.out.txt.collect{it[1]}.ifEmpty([]) )
    } else {
        FASTQC ( INPUT_CHECK.out.fastqs )
        ch_versions = ch_versions.mix( FASTQC.out.versions.first() )
        ch_multiqc_files = ch_multiqc_files.mix( FASTQC.out.zip.collect{it[1]}.ifEmpty([]) )
    }

    //
    // SUBWORKFLOW: Read preprocessing (clipping, merging, fastq trimming etc. )
    //

    if ( !params.skip_preprocessing ) {
        PREPROCESSING ( INPUT_CHECK.out.fastqs, adapterlist )
        ch_reads_for_mapping = PREPROCESSING.out.reads
        ch_versions          = ch_versions.mix( PREPROCESSING.out.versions )
        ch_multiqc_files     = ch_multiqc_files.mix( PREPROCESSING.out.mqc.collect{it[1]}.ifEmpty([]) )
    } else {
        ch_reads_for_mapping = INPUT_CHECK.out.fastqs
    }

    //
    // SUBWORKFLOW: Reference mapping
    //

    MAP ( ch_reads_for_mapping, REFERENCE_INDEXING.out.reference.map{meta, fasta, fai, dict, index -> [meta, index]} )
    ch_versions       = ch_versions.mix( MAP.out.versions )
    ch_multiqc_files  = ch_multiqc_files.mix( MAP.out.mqc.collect{it[1]}.ifEmpty([]) )

    //
    //  MODULE: indexing of user supplied input BAMs
    //

    SAMTOOLS_INDEX ( INPUT_CHECK.out.bams )
    ch_versions = ch_versions.mix( SAMTOOLS_INDEX.out.versions )

    if ( params.fasta_largeref )
        ch_bams_from_input = INPUT_CHECK.out.bams.join( SAMTOOLS_INDEX.out.csi )
    else {
        ch_bams_from_input = INPUT_CHECK.out.bams.join( SAMTOOLS_INDEX.out.bai )
    }

    //
    // SUBWORKFLOW: bam filtering (length, mapped/unmapped, quality etc.)
    //

<<<<<<< HEAD
    if ( params.run_bamfiltering || params.run_metagenomics ) {
=======
    if ( params.run_bamfiltering || params.run_metagenomics_screening ) {
>>>>>>> 34a3014e

        ch_mapped_for_bamfilter = MAP.out.bam
                                    .join(MAP.out.bai)
                                    .mix(ch_bams_from_input)

        FILTER_BAM ( ch_mapped_for_bamfilter )
        ch_bamfiltered_for_deduplication = FILTER_BAM.out.genomics
        ch_bamfiltered_for_metagenomics  = FILTER_BAM.out.metagenomics
        ch_versions                      = ch_versions.mix( FILTER_BAM.out.versions )
        ch_multiqc_files                 = ch_multiqc_files.mix( FILTER_BAM.out.mqc.collect{it[1]}.ifEmpty([]) )

    } else {
        ch_bamfiltered_for_deduplication = MAP.out.bam
                                                .join(MAP.out.bai)
                                                .mix(ch_bams_from_input)
    }

    ch_reads_for_deduplication = ch_bamfiltered_for_deduplication

    //
    // SUBWORKFLOW: genomic BAM deduplication
    //

    ch_fasta_for_deduplication = REFERENCE_INDEXING.out.reference
        .multiMap{
            meta, fasta, fai, dict, index ->
            fasta:      [ meta, fasta ]
            fasta_fai:  [ meta, fai ]
        }

    if ( !params.skip_deduplication ) {
        DEDUPLICATE( ch_reads_for_deduplication, ch_fasta_for_deduplication.fasta, ch_fasta_for_deduplication.fasta_fai )
        ch_dedupped_bams = DEDUPLICATE.out.bam
            .join( DEDUPLICATE.out.bai )
        ch_dedupped_flagstat = DEDUPLICATE.out.flagstat
        ch_versions                   = ch_versions.mix( DEDUPLICATE.out.versions )

    } else {
        ch_dedupped_bams     = ch_reads_for_deduplication
        ch_dedupped_flagstat = Channel.empty()
    }

    //
    // Section: Metagenomics
    //

    //TODO: finish and figure out how exactly to call with proper database (check via a helper function?)
    if ( params.run_metagenomics_screening ) {
        METAGENOMICS ( ch_bamfiltered_for_metagenomics )
        ch_versions      = ch_versions.mix( METAGENOMICS.out.versions.first() )
        ch_multiqc_files = ch_multiqc_files.mix( METAGENOMICS.out.ch_multiqc_files )

    }

    //
    // MODULE: MTNUCRATIO
    //

    if ( params.run_mtnucratio ) {
        mtnucratio_input = ch_dedupped_bams
        .map {
            meta, bam, bai ->
            [ meta, bam ]
        }

        MTNUCRATIO( mtnucratio_input, params.mitochondrion_header )
        ch_multiqc_files = ch_multiqc_files.mix(MTNUCRATIO.out.mtnucratio.collect{it[1]}.ifEmpty([]))
        ch_versions      = ch_versions.mix( MTNUCRATIO.out.versions )
    }

    //
    // MODULE: PreSeq
    //

    if ( !params.mapstats_skip_preseq && params.mapstats_preseq_mode == 'c_curve') {
        PRESEQ_CCURVE(ch_reads_for_deduplication.map{[it[0],it[1]]})
        ch_multiqc_files = ch_multiqc_files.mix(PRESEQ_CCURVE.out.c_curve.collect{it[1]}.ifEmpty([]))
        ch_versions = ch_versions.mix( PRESEQ_CCURVE.out.versions )
    } else ( !params.mapstats_skip_preseq && params.mapstats_preseq_mode == 'lc_extrap') {
        PRESEQ_LCEXTRAP(ch_reads_for_deduplication.map{[it[0],it[1]]})
        ch_multiqc_files = ch_multiqc_files.mix(PRESEQ_LCEXTRAP.out.lc_extrap.collect{it[1]}.ifEmpty([]))
        ch_versions = ch_versions.mix( PRESEQ_LCEXTRAP.out.versions )
    }
    // SUBWORKFLOW: metagenomics screening
    //
    //TODO: finish and figure out how exactly to call with proper database (check via a helper function?)
    if ( params.run_metagenomics ) {
        METAGENOMICS_PROFILING ( ch_bamfiltered_for_metagenomics, params.metagenomics_profiling_database ) // TODO: implement full metagenomics screening main subworkflow
    }
    // that then calls complexityfilter, profiling, postprocessing

    //
    // MODULE: MultiQC
    //

    CUSTOM_DUMPSOFTWAREVERSIONS (
        ch_versions.unique().collectFile(name: 'collated_versions.yml')
    )

    workflow_summary    = WorkflowEager.paramsSummaryMultiqc(workflow, summary_params)
    ch_workflow_summary = Channel.value(workflow_summary)

    methods_description    = WorkflowEager.methodsDescriptionText(workflow, ch_multiqc_custom_methods_description)
    ch_methods_description = Channel.value(methods_description)

    ch_multiqc_files = ch_multiqc_files.mix(ch_workflow_summary.collectFile(name: 'workflow_summary_mqc.yaml'))
    ch_multiqc_files = ch_multiqc_files.mix(ch_methods_description.collectFile(name: 'methods_description_mqc.yaml'))
    ch_multiqc_files = ch_multiqc_files.mix(CUSTOM_DUMPSOFTWAREVERSIONS.out.mqc_yml.collect())
    ch_multiqc_files = ch_multiqc_files.mix(FASTQC.out.zip.collect{it[1]}.ifEmpty([]))

    MULTIQC (
        ch_multiqc_files.collect(),
        ch_multiqc_config.toList(),
        ch_multiqc_custom_config.toList(),
        ch_multiqc_logo.toList()
    )
    multiqc_report = MULTIQC.out.report.toList()
}

/*
~~~~~~~~~~~~~~~~~~~~~~~~~~~~~~~~~~~~~~~~~~~~~~~~~~~~~~~~~~~~~~~~~~~~~~~~~~~~~~~~~~~~~~~~
    COMPLETION EMAIL AND SUMMARY
~~~~~~~~~~~~~~~~~~~~~~~~~~~~~~~~~~~~~~~~~~~~~~~~~~~~~~~~~~~~~~~~~~~~~~~~~~~~~~~~~~~~~~~~
*/

workflow.onComplete {
    if (params.email || params.email_on_fail) {
        NfcoreTemplate.email(workflow, params, summary_params, projectDir, log, multiqc_report)
    }
    NfcoreTemplate.summary(workflow, params, log)
    if (params.hook_url) {
        NfcoreTemplate.IM_notification(workflow, params, summary_params, projectDir, log)
    }
}

/*
~~~~~~~~~~~~~~~~~~~~~~~~~~~~~~~~~~~~~~~~~~~~~~~~~~~~~~~~~~~~~~~~~~~~~~~~~~~~~~~~~~~~~~~~
    THE END
~~~~~~~~~~~~~~~~~~~~~~~~~~~~~~~~~~~~~~~~~~~~~~~~~~~~~~~~~~~~~~~~~~~~~~~~~~~~~~~~~~~~~~~~
*/<|MERGE_RESOLUTION|>--- conflicted
+++ resolved
@@ -41,11 +41,7 @@
 if ( params.deduplication_tool == 'dedup' && ! params.preprocessing_excludeunmerged ) { exit 1, "[nf-core/eager] ERROR: Dedup can only be used on collapsed (i.e. merged) PE reads. For all other cases, please set --deduplication_tool to 'markduplicates'."}
 
 // TODO add any other metagenomics screening parameters checks for eg complexity filtering, post-processing
-<<<<<<< HEAD
 if ( params.run_metagenomics && ! params.metagenomics_profiling_database ) { exit 1, ("[nf-core/eager] ERROR: Please provide an appropriate database path for metagenomics screening using --metagenomics_profiling_database") }
-=======
-if ( params.run_metagenomics_screening && ! params.metagenomics_profiling_database ) { exit 1, ("[nf-core/eager] ERROR: Please provide an appropriate database path for metagenomics screening using --metagenomics_profiling_database") }
->>>>>>> 34a3014e
 
 /*
 ~~~~~~~~~~~~~~~~~~~~~~~~~~~~~~~~~~~~~~~~~~~~~~~~~~~~~~~~~~~~~~~~~~~~~~~~~~~~~~~~~~~~~~~~
@@ -77,16 +73,6 @@
 //
 
 // TODO rename to active: index_reference, filter_bam etc.
-<<<<<<< HEAD
-include { INPUT_CHECK                   } from '../subworkflows/local/input_check'
-include { REFERENCE_INDEXING            } from '../subworkflows/local/reference_indexing'
-include { PREPROCESSING                 } from '../subworkflows/local/preprocessing'
-include { MAP                           } from '../subworkflows/local/map'
-include { FILTER_BAM                    } from '../subworkflows/local/bamfiltering.nf'
-include { DEDUPLICATE                   } from '../subworkflows/local/deduplicate'
-include { METAGENOMICS_COMPLEXITYFILTER } from '../subworkflows/local/metagenomics_complexityfilter'
-include { METAGENOMICS_PROFILING        } from '../subworkflows/local/metagenomics_profiling'
-=======
 include { INPUT_CHECK             } from '../subworkflows/local/input_check'
 include { REFERENCE_INDEXING      } from '../subworkflows/local/reference_indexing'
 include { PREPROCESSING           } from '../subworkflows/local/preprocessing'
@@ -94,7 +80,6 @@
 include { FILTER_BAM              } from '../subworkflows/local/bamfiltering.nf'
 include { DEDUPLICATE             } from '../subworkflows/local/deduplicate'
 include { METAGENOMICS            } from '../subworkflows/local/deduplicate'
->>>>>>> 34a3014e
 
 /*
 ~~~~~~~~~~~~~~~~~~~~~~~~~~~~~~~~~~~~~~~~~~~~~~~~~~~~~~~~~~~~~~~~~~~~~~~~~~~~~~~~~~~~~~~~
@@ -217,11 +202,7 @@
     // SUBWORKFLOW: bam filtering (length, mapped/unmapped, quality etc.)
     //
 
-<<<<<<< HEAD
     if ( params.run_bamfiltering || params.run_metagenomics ) {
-=======
-    if ( params.run_bamfiltering || params.run_metagenomics_screening ) {
->>>>>>> 34a3014e
 
         ch_mapped_for_bamfilter = MAP.out.bam
                                     .join(MAP.out.bai)
