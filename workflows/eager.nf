/*
~~~~~~~~~~~~~~~~~~~~~~~~~~~~~~~~~~~~~~~~~~~~~~~~~~~~~~~~~~~~~~~~~~~~~~~~~~~~~~~~~~~~~~~~
    VALIDATE INPUTS
~~~~~~~~~~~~~~~~~~~~~~~~~~~~~~~~~~~~~~~~~~~~~~~~~~~~~~~~~~~~~~~~~~~~~~~~~~~~~~~~~~~~~~~~
*/

def summary_params = NfcoreSchema.paramsSummaryMap(workflow, params)

// Validate input parameters
WorkflowEager.initialise(params, log)

// TODO nf-core: Add all file path parameters for the pipeline to the list below
// Check input path parameters to see if they exist
def checkPathParamList = [ params.input, params.multiqc_config, params.fasta ]
for (param in checkPathParamList) { if (param) { file(param, checkIfExists: true) } }

// Check mandatory parameters
if (params.input) { ch_input = file(params.input) } else { exit 1, 'Input samplesheet not specified!' }

// Check failing parameter combinations
if ( params.bamfiltering_retainunmappedgenomicbam && params.bamfiltering_mappingquality > 0  ) { exit 1, ("[nf-core/eager] ERROR: You cannot both retain unmapped reads and perform quality filtering, as unmapped reads have a mapping quality of 0. Pick one or the other functionality.") }

// TODO What to do when params.preprocessing_excludeunmerged is provided but the data is SE?
if ( params.deduplication_tool == 'dedup' && ! params.preprocessing_excludeunmerged ) { exit 1, "[nf-core/eager] ERROR: Dedup can only be used on collapsed (i.e. merged) PE reads. For all other cases, please set --deduplication_tool to 'markduplicates'."}

// Report possible warnings
if ( params.preprocessing_skipadaptertrim && params.preprocessing_adapterlist ) log.warn("[nf-core/eager] --preprocessing_skipadaptertrim will override --preprocessing_adapterlist. Adapter trimming will be skipped!")

/*
~~~~~~~~~~~~~~~~~~~~~~~~~~~~~~~~~~~~~~~~~~~~~~~~~~~~~~~~~~~~~~~~~~~~~~~~~~~~~~~~~~~~~~~~
    CONFIG FILES
~~~~~~~~~~~~~~~~~~~~~~~~~~~~~~~~~~~~~~~~~~~~~~~~~~~~~~~~~~~~~~~~~~~~~~~~~~~~~~~~~~~~~~~~
*/

ch_multiqc_config          = Channel.fromPath("$projectDir/assets/multiqc_config.yml", checkIfExists: true)
ch_multiqc_custom_config   = params.multiqc_config ? Channel.fromPath( params.multiqc_config, checkIfExists: true ) : Channel.empty()
ch_multiqc_logo            = params.multiqc_logo   ? Channel.fromPath( params.multiqc_logo, checkIfExists: true ) : Channel.empty()
ch_multiqc_custom_methods_description = params.multiqc_methods_description ? file(params.multiqc_methods_description, checkIfExists: true) : file("$projectDir/assets/methods_description_template.yml", checkIfExists: true)

/*
~~~~~~~~~~~~~~~~~~~~~~~~~~~~~~~~~~~~~~~~~~~~~~~~~~~~~~~~~~~~~~~~~~~~~~~~~~~~~~~~~~~~~~~~
    IMPORT LOCAL MODULES/SUBWORKFLOWS
~~~~~~~~~~~~~~~~~~~~~~~~~~~~~~~~~~~~~~~~~~~~~~~~~~~~~~~~~~~~~~~~~~~~~~~~~~~~~~~~~~~~~~~~
*/

//
// SUBWORKFLOW: Consisting of a mix of local and nf-core/modules
//

// TODO rename to active: index_reference, filter_bam etc.
include { INPUT_CHECK        } from '../subworkflows/local/input_check'
include { REFERENCE_INDEXING } from '../subworkflows/local/reference_indexing'
include { PREPROCESSING      } from '../subworkflows/local/preprocessing'
include { MAP                } from '../subworkflows/local/map'
include { FILTER_BAM         } from '../subworkflows/local/bamfiltering.nf'
include { DEDUPLICATE        } from '../subworkflows/local/deduplicate'

/*
~~~~~~~~~~~~~~~~~~~~~~~~~~~~~~~~~~~~~~~~~~~~~~~~~~~~~~~~~~~~~~~~~~~~~~~~~~~~~~~~~~~~~~~~
    IMPORT NF-CORE MODULES/SUBWORKFLOWS
~~~~~~~~~~~~~~~~~~~~~~~~~~~~~~~~~~~~~~~~~~~~~~~~~~~~~~~~~~~~~~~~~~~~~~~~~~~~~~~~~~~~~~~~
*/

//
// MODULE: Installed directly from nf-core/modules
//
include { FASTQC                      } from '../modules/nf-core/fastqc/main'
include { MULTIQC                     } from '../modules/nf-core/multiqc/main'
include { CUSTOM_DUMPSOFTWAREVERSIONS } from '../modules/nf-core/custom/dumpsoftwareversions/main'
<<<<<<< HEAD
include { FALCO                       } from '../modules/nf-core/falco/main'
=======
include { SAMTOOLS_INDEX              } from '../modules/nf-core/samtools/index/main'
>>>>>>> 75d7c3da

/*
~~~~~~~~~~~~~~~~~~~~~~~~~~~~~~~~~~~~~~~~~~~~~~~~~~~~~~~~~~~~~~~~~~~~~~~~~~~~~~~~~~~~~~~~
    RUN MAIN WORKFLOW
~~~~~~~~~~~~~~~~~~~~~~~~~~~~~~~~~~~~~~~~~~~~~~~~~~~~~~~~~~~~~~~~~~~~~~~~~~~~~~~~~~~~~~~~
*/

// Info required for completion email and summary
def multiqc_report = []

workflow EAGER {

    log.info "Schaffa, Schaffa, Genome Baua!"

    ch_versions       = Channel.empty()
    ch_multiqc_files  = Channel.empty()

    //
    // Input file checks
    //

    // Reference
    fasta                = file(params.fasta, checkIfExists: true)
    fasta_fai            = params.fasta_fai ? file(params.fasta_fai, checkIfExists: true) : []
    fasta_dict           = params.fasta_dict ? file(params.fasta_dict, checkIfExists: true) : []
    fasta_mapperindexdir = params.fasta_mapperindexdir ? file(params.fasta_mapperindexdir, checkIfExists: true) : []

    // Preprocessing
    adapterlist          = params.preprocessing_skipadaptertrim ? [] : params.preprocessing_adapterlist ? file(params.preprocessing_adapterlist, checkIfExists: true) : []


    if ( params.preprocessing_adapterlist && !params.preprocessing_skipadaptertrim ) {
        if ( params.preprocessing_tool == 'adapterremoval' && !(adapterlist.extension == 'txt') ) error "[nf-core/eager] ERROR: AdapterRemoval2 adapter list requires a `.txt` format and extension. Check input: --preprocessing_adapterlist ${params.preprocessing_adapterlist}"
        if ( params.preprocessing_tool == 'fastp' && !adapterlist.extension.matches(".*(fa|fasta|fna|fas)") ) error "[nf-core/eager] ERROR: fastp adapter list requires a `.fasta` format and extension (or fa, fas, fna). Check input: --preprocessing_adapterlist ${params.preprocessing_adapterlist}"
    }

    //
    // SUBWORKFLOW: Read in samplesheet, validate and stage input files
    //
    INPUT_CHECK (
        ch_input
    )
    ch_versions = ch_versions.mix( INPUT_CHECK.out.versions )

    //
    // SUBWORKFLOW: Indexing of reference files
    //

    REFERENCE_INDEXING ( fasta, fasta_fai, fasta_dict, fasta_mapperindexdir )
    ch_versions = ch_versions.mix( REFERENCE_INDEXING.out.versions )

    //
    // MODULE: Run FastQC or Falco
    //

    if ( params.sequencing_qc_tool == "falco" ) {
        FALCO ( INPUT_CHECK.out.fastqs )
        ch_versions = ch_versions.mix( FALCO.out.versions.first() )
        ch_multiqc_files = ch_multiqc_files.mix( FALCO.out.txt.collect{it[1]}.ifEmpty([]) )
    } else {
        FASTQC ( INPUT_CHECK.out.fastqs )
        ch_versions = ch_versions.mix( FASTQC.out.versions.first() )
        ch_multiqc_files = ch_multiqc_files.mix( FASTQC.out.zip.collect{it[1]}.ifEmpty([]) )
    }

    //
    // SUBWORKFLOW: Read preprocessing (clipping, merging, fastq trimming etc. )
    //

    if ( !params.skip_preprocessing ) {
        PREPROCESSING ( INPUT_CHECK.out.fastqs, adapterlist )
        ch_reads_for_mapping = PREPROCESSING.out.reads
        ch_versions          = ch_versions.mix( PREPROCESSING.out.versions )
        ch_multiqc_files     = ch_multiqc_files.mix( PREPROCESSING.out.mqc.collect{it[1]}.ifEmpty([]) )
    } else {
        ch_reads_for_mapping = INPUT_CHECK.out.fastqs
    }

    //
    // SUBWORKFLOW: Reference mapping
    //

    MAP ( ch_reads_for_mapping, REFERENCE_INDEXING.out.reference.map{meta, fasta, fai, dict, index -> [meta, index]} )
    ch_versions       = ch_versions.mix( MAP.out.versions )
    ch_multiqc_files  = ch_multiqc_files.mix( MAP.out.mqc.collect{it[1]}.ifEmpty([]) )

    //
    //  MODULE: indexing of user supplied input BAMs
    //

    SAMTOOLS_INDEX ( INPUT_CHECK.out.bams )
    ch_versions = ch_versions.mix( SAMTOOLS_INDEX.out.versions )

    if ( params.fasta_largeref )
        ch_bams_from_input = INPUT_CHECK.out.bams.join( SAMTOOLS_INDEX.out.csi )
    else {
        ch_bams_from_input = INPUT_CHECK.out.bams.join( SAMTOOLS_INDEX.out.bai )
    }

    //
    // SUBWORKFLOW: bam filtering (length, mapped/unmapped, quality etc.)
    //

    if ( params.run_bamfiltering || params.run_metagenomicscreening ) {

        ch_mapped_for_bamfilter = MAP.out.bam
                                    .join(MAP.out.bai)
                                    .mix(ch_bams_from_input)

        FILTER_BAM ( ch_mapped_for_bamfilter )
        ch_bamfiltered_for_deduplication = FILTER_BAM.out.genomics
        ch_bamfiltered_for_metagenomics  = FILTER_BAM.out.metagenomics
        ch_versions                      = ch_versions.mix( FILTER_BAM.out.versions )
        ch_multiqc_files                 = ch_multiqc_files.mix( FILTER_BAM.out.mqc.collect{it[1]}.ifEmpty([]) )

    } else {
        ch_bamfiltered_for_deduplication = MAP.out.bam
                                                .join(MAP.out.bai)
                                                .mix(ch_bams_from_input)
    }

    ch_reads_for_deduplication = ch_bamfiltered_for_deduplication

    //
    // SUBWORKFLOW: genomic BAM deduplication
    //

    ch_fasta_for_deduplication = REFERENCE_INDEXING.out.reference
        .multiMap{
            meta, fasta, fai, dict, index ->
            fasta:      [ meta, fasta ]
            fasta_fai:  [ meta, fai ]
        }

    if ( !params.skip_deduplication ) {
        DEDUPLICATE( ch_reads_for_deduplication, ch_fasta_for_deduplication.fasta, ch_fasta_for_deduplication.fasta_fai )
        ch_versions          = ch_versions.mix( DEDUPLICATE.out.versions )

        ch_dedupped_bams     = DEDUPLICATE.out.bam.join( DEDUPLICATE.out.bai )
        ch_dedupped_flagstat = DEDUPLICATE.out.flagstat

    } else {
        ch_dedupped_bams     = ch_reads_for_deduplication
        ch_dedupped_flagstat = Channel.empty()
    }


    //
    // MODULE: MultiQC
    //

    CUSTOM_DUMPSOFTWAREVERSIONS (
        ch_versions.unique().collectFile(name: 'collated_versions.yml')
    )

    workflow_summary    = WorkflowEager.paramsSummaryMultiqc(workflow, summary_params)
    ch_workflow_summary = Channel.value(workflow_summary)

    methods_description    = WorkflowEager.methodsDescriptionText(workflow, ch_multiqc_custom_methods_description)
    ch_methods_description = Channel.value(methods_description)

    ch_multiqc_files = ch_multiqc_files.mix(ch_workflow_summary.collectFile(name: 'workflow_summary_mqc.yaml'))
    ch_multiqc_files = ch_multiqc_files.mix(ch_methods_description.collectFile(name: 'methods_description_mqc.yaml'))
    ch_multiqc_files = ch_multiqc_files.mix(CUSTOM_DUMPSOFTWAREVERSIONS.out.mqc_yml.collect())

    MULTIQC (
        ch_multiqc_files.collect(),
        ch_multiqc_config.toList(),
        ch_multiqc_custom_config.toList(),
        ch_multiqc_logo.toList()
    )
    multiqc_report = MULTIQC.out.report.toList()
}

/*
~~~~~~~~~~~~~~~~~~~~~~~~~~~~~~~~~~~~~~~~~~~~~~~~~~~~~~~~~~~~~~~~~~~~~~~~~~~~~~~~~~~~~~~~
    COMPLETION EMAIL AND SUMMARY
~~~~~~~~~~~~~~~~~~~~~~~~~~~~~~~~~~~~~~~~~~~~~~~~~~~~~~~~~~~~~~~~~~~~~~~~~~~~~~~~~~~~~~~~
*/

workflow.onComplete {
    if (params.email || params.email_on_fail) {
        NfcoreTemplate.email(workflow, params, summary_params, projectDir, log, multiqc_report)
    }
    NfcoreTemplate.summary(workflow, params, log)
    if (params.hook_url) {
        NfcoreTemplate.IM_notification(workflow, params, summary_params, projectDir, log)
    }
}

/*
~~~~~~~~~~~~~~~~~~~~~~~~~~~~~~~~~~~~~~~~~~~~~~~~~~~~~~~~~~~~~~~~~~~~~~~~~~~~~~~~~~~~~~~~
    THE END
~~~~~~~~~~~~~~~~~~~~~~~~~~~~~~~~~~~~~~~~~~~~~~~~~~~~~~~~~~~~~~~~~~~~~~~~~~~~~~~~~~~~~~~~
*/<|MERGE_RESOLUTION|>--- conflicted
+++ resolved
@@ -67,11 +67,8 @@
 include { FASTQC                      } from '../modules/nf-core/fastqc/main'
 include { MULTIQC                     } from '../modules/nf-core/multiqc/main'
 include { CUSTOM_DUMPSOFTWAREVERSIONS } from '../modules/nf-core/custom/dumpsoftwareversions/main'
-<<<<<<< HEAD
+include { SAMTOOLS_INDEX              } from '../modules/nf-core/samtools/index/main'
 include { FALCO                       } from '../modules/nf-core/falco/main'
-=======
-include { SAMTOOLS_INDEX              } from '../modules/nf-core/samtools/index/main'
->>>>>>> 75d7c3da
 
 /*
 ~~~~~~~~~~~~~~~~~~~~~~~~~~~~~~~~~~~~~~~~~~~~~~~~~~~~~~~~~~~~~~~~~~~~~~~~~~~~~~~~~~~~~~~~
