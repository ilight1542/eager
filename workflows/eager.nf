--- conflicted
+++ resolved
@@ -43,11 +43,8 @@
 //
 include { INPUT_CHECK        } from '../subworkflows/local/input_check'
 include { REFERENCE_INDEXING } from '../subworkflows/local/reference_indexing'
-<<<<<<< HEAD
+include { PREPROCESSING      } from '../subworkflows/local/preprocessing'
 include { MAP                } from '../subworkflows/local/map'
-=======
-include { PREPROCESSING      } from '../subworkflows/local/preprocessing'
->>>>>>> ac38536a
 
 /*
 ~~~~~~~~~~~~~~~~~~~~~~~~~~~~~~~~~~~~~~~~~~~~~~~~~~~~~~~~~~~~~~~~~~~~~~~~~~~~~~~~~~~~~~~~
