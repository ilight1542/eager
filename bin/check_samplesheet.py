#!/usr/bin/env python

# This script is based on the example at: https://raw.githubusercontent.com/nf-core/test-datasets/viralrecon/samplesheet/samplesheet_test_illumina_amplicon.csv

import os
import sys
import errno
import argparse

<<<<<<< HEAD
    VALID_FORMATS = (
        ".fq.gz",
        ".fastq.gz",
    )

    def __init__(
        self,
        sample_col="sample",
        first_col="fastq_1",
        second_col="fastq_2",
        single_col="single_end",
        **kwargs,
    ):
        """
        Initialize the row checker with the expected column names.

        Args:
            sample_col (str): The name of the column that contains the sample name
                (default "sample").
            first_col (str): The name of the column that contains the first (or only)
                FASTQ file path (default "fastq_1").
            second_col (str): The name of the column that contains the second (if any)
                FASTQ file path (default "fastq_2").
            single_col (str): The name of the new column that will be inserted and
                records whether the sample contains single- or paired-end sequencing
                reads (default "single_end").

        """
        super().__init__(**kwargs)
        self._sample_col = sample_col
        self._first_col = first_col
        self._second_col = second_col
        self._single_col = single_col
        self._seen = set()
        self.modified = []

    def validate_and_transform(self, row):
        """
        Perform all validations on the given row and insert the read pairing status.

        Args:
            row (dict): A mapping from column headers (keys) to elements of that row
                (values).

        """
        self._validate_sample(row)
        self._validate_first(row)
        self._validate_second(row)
        self._validate_pair(row)
        self._seen.add((row[self._sample_col], row[self._first_col]))
        self.modified.append(row)

    def _validate_sample(self, row):
        """Assert that the sample name exists and convert spaces to underscores."""
        assert len(row[self._sample_col]) > 0, "Sample input is required."
        # Sanitize samples slightly.
        row[self._sample_col] = row[self._sample_col].replace(" ", "_")

    def _validate_first(self, row):
        """Assert that the first FASTQ entry is non-empty and has the right format."""
        assert len(row[self._first_col]) > 0, "At least the first FASTQ file is required."
        self._validate_fastq_format(row[self._first_col])

    def _validate_second(self, row):
        """Assert that the second FASTQ entry has the right format if it exists."""
        if len(row[self._second_col]) > 0:
            self._validate_fastq_format(row[self._second_col])

    def _validate_pair(self, row):
        """Assert that read pairs have the same file extension. Report pair status."""
        if row[self._first_col] and row[self._second_col]:
            row[self._single_col] = False
            assert (
                Path(row[self._first_col]).suffixes[-2:] == Path(row[self._second_col]).suffixes[-2:]
            ), "FASTQ pairs must have the same file extensions."
        else:
            row[self._single_col] = True

    def _validate_fastq_format(self, filename):
        """Assert that a given filename has one of the expected FASTQ extensions."""
        assert any(filename.endswith(extension) for extension in self.VALID_FORMATS), (
            f"The FASTQ file has an unrecognized extension: {filename}\n"
            f"It should be one of: {', '.join(self.VALID_FORMATS)}"
        )

    def validate_unique_samples(self):
        """
        Assert that the combination of sample name and FASTQ filename is unique.

        In addition to the validation, also rename the sample if more than one sample,
        FASTQ file combination exists.

        """
        assert len(self._seen) == len(self.modified), "The pair of sample name and FASTQ must be unique."
        if len({pair[0] for pair in self._seen}) < len(self._seen):
            counts = Counter(pair[0] for pair in self._seen)
            seen = Counter()
            for row in self.modified:
                sample = row[self._sample_col]
                seen[sample] += 1
                if counts[sample] > 1:
                    row[self._sample_col] = f"{sample}_T{seen[sample]}"


def read_head(handle, num_lines=10):
    """Read the specified number of lines from the current position in the file."""
    lines = []
    for idx, line in enumerate(handle):
        if idx == num_lines:
            break
        lines.append(line)
    return "".join(lines)


def sniff_format(handle):
    """
    Detect the tabular format.

    Args:
        handle (text file): A handle to a `text file`_ object. The read position is
        expected to be at the beginning (index 0).

    Returns:
        csv.Dialect: The detected tabular format.

    .. _text file:
        https://docs.python.org/3/glossary.html#term-text-file

    """
    peek = read_head(handle)
    handle.seek(0)
    sniffer = csv.Sniffer()
    if not sniffer.has_header(peek):
        logger.critical(f"The given sample sheet does not appear to contain a header.")
        sys.exit(1)
    dialect = sniffer.sniff(peek)
    return dialect
=======
def isNAstr(var):
    x=False
    if isinstance(var, str) and var == "NA":
        x=True
    return x

def detect_multistrandedness(all_info_dict, error_counter):
    for sample in all_info_dict.keys():
        lib_strands=[]
        for lib in all_info_dict[sample].keys():
            for lane in all_info_dict[sample][lib].keys():
                ## all_info_dict[sample][lib][lane] = [colour_chemistry, pairment, strandedness, damage_treatment, r1, r2, bam]
                lib_strands.append(all_info_dict[sample][lib][lane][2])
        if len(set(lib_strands)) > 1:
            error_counter = print_error("Cannot have both single- and double-stranded libraries with the same sample_id.", "Sample", sample, error_counter)
    return error_counter


def parse_args(args=None):
    Description = "Reformat nf-core/eager samplesheet file and check its contents."
    Epilog = "Example usage: python check_samplesheet.py <FILE_IN> <FILE_OUT>"

    parser = argparse.ArgumentParser(description=Description, epilog=Epilog)
    parser.add_argument("FILE_IN", help="Input samplesheet file.")
    parser.add_argument("FILE_OUT", help="Output file.")
    return parser.parse_args(args)


def make_dir(path):
    if len(path) > 0:
        try:
            os.makedirs(path)
        except OSError as exception:
            if exception.errno != errno.EEXIST:
                raise exception


def print_error(error, context="Line", context_str="", error_counter=0):
    if isinstance(context_str, str):
        context_str="'{}'".format(context_str.strip())
    error_str = "[check_samplesheet.py] Error in samplesheet: {}".format(error)
    if context != "" and context_str != "":
        error_str = "[check_samplesheet.py] Error in samplesheet @ {} {}: {}".format(
            context.strip(), context_str, error
        )
    print(error_str)
    error_counter += 1
    return error_counter
>>>>>>> d781fedb


def check_samplesheet(file_in, file_out):
    """
    This function checks that the samplesheet follows the following structure:
    sample_id	library_id	lane	colour_chemistry	pairment	strandedness	damage_treatment	r1	r2	bam
    Sample1	Sample1_Lib1	1	4	paired	double	full	Sample1_Lib1_L008_R1_001.fq.gz	Sample1_Lib1_L008_R2_001.fq.gz	NA
    Sample2	Sample2_Lib1	2	2	single	double	full	Sample2_Lib1_L008_R1_001.fq.gz	NA	NA
    Sample3	Sample3_Lib1	9	4	single	single	none	NA	NA	Sample3_Lib1.bam

    For an example see:
    https://github.com/nf-core/test-datasets/raw/eager/testdata/Mammoth/mammoth_design_fastq_bam_dsl2.tsv
    """

    error_counter=0
    sample_mapping_dict = {}
    with open(file_in, "r") as fin:

        ## Check header
        MIN_COLS = 10
        HEADER = ["sample_id", "library_id", "lane", "colour_chemistry", "pairment", "strandedness", "damage_treatment", "r1", "r2", "bam"]
        header = [x.strip('"') for x in fin.readline().strip().split("\t")]
        if header[: len(HEADER)] != HEADER:
            print("Please check samplesheet header: {} != {}".format("\t".join(header), "\t".join(HEADER)))
            sys.exit(1)

        ## Check sample entries
        for line_num, line in enumerate(fin):
            line_num+=2 ## From 0-based to 1-based. Add an extra 1 for the header line
            lspl = [x.strip().strip('"') for x in line.strip().split("\t")]

            # Check valid number of columns per row
            if len(lspl) < len(HEADER):
                error_counter = print_error(
                    "Invalid number of columns (minimum = {})!".format(len(HEADER)),
                    "Line",
                    line,
                    error_counter
                )
            num_cols = len([x for x in lspl if x])
            if num_cols < MIN_COLS:
                error_counter = print_error(
                    "Invalid number of populated columns (minimum = {})!".format(MIN_COLS),
                    "Line",
                    line,
                    error_counter
                )

            ## Check sample name entries
            sample_id, library_id, lane, colour_chemistry, pairment, strandedness, damage_treatment, r1, r2, bam = lspl[: len(HEADER)]

            sample_id = sample_id.replace(" ", "_")
            if not sample_id:
                error_counter = print_error("sample_id entry has not been specified!", "Line", line_num, error_counter)

            library_id = library_id.replace(" ", "_")
            if not library_id:
                error_counter = print_error("library_id entry has not been specified!", "Line", line_num, error_counter)

            if not lane.isnumeric():
                error_counter = print_error("lane number is not numeric!", "Line", line_num, error_counter)

            if colour_chemistry not in ['2', '4']:
                error_counter = print_error("colour_chemistry is not recognised (e.g. 2 for Illumina NextSeq/NovaSeq or 4 Illumina MiSeq/HiSeq/BGI)! Options: 2, 4.", "Line", line_num, error_counter)

            if pairment not in ['paired', 'single']:
                error_counter = print_error("pairment is not recognised. Options: paired, single.", "Line", line_num, error_counter)

            if strandedness not in ['double', 'single']:
                error_counter = print_error("strandedness is not recognised. Options: double, single", "Line", line_num, error_counter)

            if damage_treatment not in ['none', 'half', 'full']:
                error_counter = print_error("damage_treatment is not recognised. Corresponds to UDG treatment. Options: none, half, full.", "Line", line_num, error_counter)

            ## Check input file extensions
            for reads in [r1, r2, bam]:
                if reads.find(" ") != -1:
                    error_counter = print_error("FASTQ or BAM file(s) contains spaces! Please rename.", "Line", line_num, error_counter)
                if not reads.endswith(".fastq.gz") and not reads.endswith(".fq.gz") and not reads.endswith(".bam") and not isNAstr(reads):
                    error_counter = print_error(
                        "FASTQ or BAM file(s) have unrecognised extension. Options: .fastq.gz, .fq.gz, or .bam!",
                        "Line",
                        line,
                        error_counter
                    )

            if not isNAstr(bam) and not pairment == 'single':
                error_counter = print_error("Pairment for BAM input can only be 'single'.", "Line", line_num, error_counter)

            ## Prepare meta
            lane_info = []  ## [colour_chemistry, pairment, strandedness, damage_treatment, r1, r2, bam]

            if sample_id and pairment == 'single' and not isNAstr(r1) and isNAstr(r2) and isNAstr(bam): ## SE: R1 only
                lane_info = [colour_chemistry, pairment, strandedness, damage_treatment, r1, r2, bam]
            elif sample_id and pairment == 'paired' and not isNAstr(r1) and not isNAstr(r2) and isNAstr(bam): ## PE: R1 and R2 only
                lane_info = [colour_chemistry, pairment, strandedness, damage_treatment, r1, r2, bam]
            elif sample_id and pairment == 'single' and isNAstr(r1) and isNAstr(r2) and not isNAstr(bam): ## bam input(SE): BAM only
                lane_info = [colour_chemistry, pairment, strandedness, damage_treatment, r1, r2, bam]
            ## Print errors only when pairment is valid but input files don't match pairment
            elif pairment in ['single','paired']:
                error_counter = print_error("Input files don't match pairment. 'single' pairment requires a valid r1 or bam (but not both). 'paired' pairment requires valid r1 and r2.", "Line", line_num, error_counter)

            ## Create a complex structure of dictionaries
            ## sample mapping dictionary = { sample1: [{ library1: [ { lane1: [ colour_chemistry, pairment, strandedness, damage_treatment, r1, r2, bam ] }] }] }
            ## Each sample contains a dictionary that has library IDs as keys, and a dictionary of dictionaries as value. The library ID values are dictionaries with lanes as keys and the lane info as values
            sample_mapping_dict.setdefault(sample_id, {}) ## Add the sample id as key with an empty dictionary value if it doesnt exist, else do nothing.
            sample_mapping_dict[sample_id].setdefault(library_id, {}) ## Add the library id as key with an empty dictionary value if it doesnt exist, else do nothing.
            # sample_mapping_dict[sample_id][library_id].setdefault(lane, {}) ## Add the lane as key with an empty dictionary value if it doesnt exist, else do nothing.

            ## Throw error if the sample_id/library_id/lane combination already exists.
            if lane in sample_mapping_dict[sample_id][library_id].keys():
                error_counter = print_error("Each combination of Sample_Id, Library_Id and Lane must be unique!", "Line", line_num, error_counter)
            sample_mapping_dict[sample_id][library_id][lane] = lane_info ## Add lane_info to lane within library within sample.

    ## If formatting errors have occurred print their number and fail.
    if error_counter > 0:
        print("[Formatting check] {} formatting error(s) were detected in the input file. Please check samplesheet.".format(error_counter))
        sys.exit(1)

    ## Ensure a single library strandedness per sample.
    error_counter = detect_multistrandedness(sample_mapping_dict, error_counter)

    ## If content validation errors have occurred print their number and fail. (e.g. same sample/lib/lane combination appears multiple times, or a line is duplicated.)
    if error_counter > 0:
        print("[Strandedness validation] {} validation error(s) were detected in the input file. Please check samplesheet.".format(error_counter))
        sys.exit(1)

    ## Write validated samplesheet with appropriate columns
    if len(sample_mapping_dict) > 0:
        out_dir = os.path.dirname(file_out)
        make_dir(out_dir)
        with open(file_out, "w") as fout:
            fout.write("\t".join(["sample_id", "library_id", "lane", "colour_chemistry", "pairment", "strandedness", "damage_treatment", "r1", "r2", "bam"]) + "\n")
            for sample_id in sorted(sample_mapping_dict.keys()):
                for library_id in sorted(sample_mapping_dict[sample_id].keys()):
                    for lane in sorted(sample_mapping_dict[sample_id][library_id].keys()):
                        fout.write("\t".join([sample_id, library_id, lane, *sample_mapping_dict[sample_id][library_id][lane]]) + "\n")
    else:
        error_counter = print_error("No entries to process!", "", "", error_counter)


def main(args=None):
    args = parse_args(args)
    check_samplesheet(args.FILE_IN, args.FILE_OUT)


if __name__ == "__main__":
    sys.exit(main())<|MERGE_RESOLUTION|>--- conflicted
+++ resolved
@@ -7,145 +7,6 @@
 import errno
 import argparse
 
-<<<<<<< HEAD
-    VALID_FORMATS = (
-        ".fq.gz",
-        ".fastq.gz",
-    )
-
-    def __init__(
-        self,
-        sample_col="sample",
-        first_col="fastq_1",
-        second_col="fastq_2",
-        single_col="single_end",
-        **kwargs,
-    ):
-        """
-        Initialize the row checker with the expected column names.
-
-        Args:
-            sample_col (str): The name of the column that contains the sample name
-                (default "sample").
-            first_col (str): The name of the column that contains the first (or only)
-                FASTQ file path (default "fastq_1").
-            second_col (str): The name of the column that contains the second (if any)
-                FASTQ file path (default "fastq_2").
-            single_col (str): The name of the new column that will be inserted and
-                records whether the sample contains single- or paired-end sequencing
-                reads (default "single_end").
-
-        """
-        super().__init__(**kwargs)
-        self._sample_col = sample_col
-        self._first_col = first_col
-        self._second_col = second_col
-        self._single_col = single_col
-        self._seen = set()
-        self.modified = []
-
-    def validate_and_transform(self, row):
-        """
-        Perform all validations on the given row and insert the read pairing status.
-
-        Args:
-            row (dict): A mapping from column headers (keys) to elements of that row
-                (values).
-
-        """
-        self._validate_sample(row)
-        self._validate_first(row)
-        self._validate_second(row)
-        self._validate_pair(row)
-        self._seen.add((row[self._sample_col], row[self._first_col]))
-        self.modified.append(row)
-
-    def _validate_sample(self, row):
-        """Assert that the sample name exists and convert spaces to underscores."""
-        assert len(row[self._sample_col]) > 0, "Sample input is required."
-        # Sanitize samples slightly.
-        row[self._sample_col] = row[self._sample_col].replace(" ", "_")
-
-    def _validate_first(self, row):
-        """Assert that the first FASTQ entry is non-empty and has the right format."""
-        assert len(row[self._first_col]) > 0, "At least the first FASTQ file is required."
-        self._validate_fastq_format(row[self._first_col])
-
-    def _validate_second(self, row):
-        """Assert that the second FASTQ entry has the right format if it exists."""
-        if len(row[self._second_col]) > 0:
-            self._validate_fastq_format(row[self._second_col])
-
-    def _validate_pair(self, row):
-        """Assert that read pairs have the same file extension. Report pair status."""
-        if row[self._first_col] and row[self._second_col]:
-            row[self._single_col] = False
-            assert (
-                Path(row[self._first_col]).suffixes[-2:] == Path(row[self._second_col]).suffixes[-2:]
-            ), "FASTQ pairs must have the same file extensions."
-        else:
-            row[self._single_col] = True
-
-    def _validate_fastq_format(self, filename):
-        """Assert that a given filename has one of the expected FASTQ extensions."""
-        assert any(filename.endswith(extension) for extension in self.VALID_FORMATS), (
-            f"The FASTQ file has an unrecognized extension: {filename}\n"
-            f"It should be one of: {', '.join(self.VALID_FORMATS)}"
-        )
-
-    def validate_unique_samples(self):
-        """
-        Assert that the combination of sample name and FASTQ filename is unique.
-
-        In addition to the validation, also rename the sample if more than one sample,
-        FASTQ file combination exists.
-
-        """
-        assert len(self._seen) == len(self.modified), "The pair of sample name and FASTQ must be unique."
-        if len({pair[0] for pair in self._seen}) < len(self._seen):
-            counts = Counter(pair[0] for pair in self._seen)
-            seen = Counter()
-            for row in self.modified:
-                sample = row[self._sample_col]
-                seen[sample] += 1
-                if counts[sample] > 1:
-                    row[self._sample_col] = f"{sample}_T{seen[sample]}"
-
-
-def read_head(handle, num_lines=10):
-    """Read the specified number of lines from the current position in the file."""
-    lines = []
-    for idx, line in enumerate(handle):
-        if idx == num_lines:
-            break
-        lines.append(line)
-    return "".join(lines)
-
-
-def sniff_format(handle):
-    """
-    Detect the tabular format.
-
-    Args:
-        handle (text file): A handle to a `text file`_ object. The read position is
-        expected to be at the beginning (index 0).
-
-    Returns:
-        csv.Dialect: The detected tabular format.
-
-    .. _text file:
-        https://docs.python.org/3/glossary.html#term-text-file
-
-    """
-    peek = read_head(handle)
-    handle.seek(0)
-    sniffer = csv.Sniffer()
-    if not sniffer.has_header(peek):
-        logger.critical(f"The given sample sheet does not appear to contain a header.")
-        sys.exit(1)
-    dialect = sniffer.sniff(peek)
-    return dialect
-=======
 def isNAstr(var):
     x=False
     if isinstance(var, str) and var == "NA":
@@ -194,8 +55,6 @@
     print(error_str)
     error_counter += 1
     return error_counter
->>>>>>> d781fedb
-
 
 def check_samplesheet(file_in, file_out):
     """
