# Manual Tests

Here is a list of manual tests we can run with the expect output commands

## Preprocessing

All possible params

```
skip_preprocessing                               = false
preprocessing_tool                               = 'fastp'
preprocessing_skippairmerging                    = false
preprocessing_excludeunmerged                    = false
preprocessing_skipadaptertrim                    = false
preprocessing_adapter1                           = null
preprocessing_adapter2                           = null
preprocessing_adapterlist                        = null
preprocessing_minlength                          = 25
preprocessing_savepreprocessedreads              = false

preprocessing_fastp_complexityfilter             = false
preprocessing_trim5p                             = 0      // WARN: slightly different behaviour between fastp & adapterremoval
preprocessing_trim3p                             = 0      // WARN: slightly different behaviour between fastp & adapterremoval
preprocessing_fastp_complexityfilter_threshold   = 30
preprocessing_adapterremoval_preserve5p          = false
preprocessing_adapterremoval_adapteroverlap      = 1
preprocessing_adapterremoval_skipqualitytrimming = false
preprocessing_adapterremoval_trimbasequalitymin  = 20
preprocessing_adapterremoval_skipntrimming       = false
preprocessing_adapterremoval_qualitymax          = 41

skip_deduplication                               = false
deduplication_tool                               = 'markduplicates'
```

General Combinations:

- All numeric values change ✅✅

- with/without preprocessing ✅✅
- with/without skipmerging ✅✅
- with/without merged only ✅✅

- with/without skip adapter trimming ✅✅
- with adapterlist ✅✅
- with custom adapterseq (1&2) ✅✅
- overriding order of skipping+trim/adapterlist/custom adapterseq ✅✅
- with default ✅✅

- with/without preprocessed reads ✅✅

Tool Specific combinations

- fastp
  - with/without complexity filtering ✅
- AdapterRemoval

  - with/without skipqualitytim ✅
  - with/without skipntrimming ✅

- Markduplicates

  - With FastP
    - SE&PE data ✅
    - SE&PE data + preprocessing_excludeunmerged ✅
    - PE_only + preprocessing_excludeunmerged ✅
  - With AdapterRemoval
    - With FastP
    - SE&PE data ✅
    - SE&PE data + preprocessing_excludeunmerged ✅
    - PE_only + preprocessing_excludeunmerged ✅

- Dedup
  - With FastP
    - SE&PE data ✅ (expected failure)
    - SE&PE data + preprocessing_excludeunmerged ✅ (expected failure)
    - PE_only + preprocessing_excludeunmerged ✅
  - With AdapterRemoval
    - SE&PE data ✅ (expected failure)
    - SE&PE data + preprocessing_excludeunmerged ✅ (expected failure)
    - PE_only + preprocessing_excludeunmerged ✅

### AdapterRemoval

```bash
## IMPORTANT: CHECK COMMANDS IN BOTH SE/PE EXAMPLES!

## numeric tests: check all numeric parameters are present and match those in the command:
##                 should also show `--collapse`, and single `_merged` file in dumped channel
##                 .settings should indicate two adapter sequences on lines 7/8
##                check no other results files (i.e., FASTQs) than settings
nextflow run ../main.nf -profile test,singularity --input data/samplesheet.tsv --fasta data/reference/Mammoth_MT_Krause.fasta --outdir ./results -ansi-log false -dump-channels --preprocessing_tool 'adapterremoval' --preprocessing_minlength 30 --preprocessing_trim5p 5 --preprocessing_trim3p 3 --preprocessing_adapterremoval_adapteroverlap 3 --preprocessing_adapterremoval_trimbasequalitymin 25 --preprocessing_adapterremoval_qualitymax 47

## Skip preprocessing: no adapterremoval executed
nextflow run ../main.nf -profile test,singularity --input data/samplesheet.tsv --fasta data/reference/Mammoth_MT_Krause.fasta --outdir ./results -ansi-log false -dump-channels --preprocessing_tool 'adapterremoval' --skip_preprocessing

## Skip merging: command for paired does not have `--collapse`, and  a.dump() on preprocessing out shows two FASTQs
nextflow run ../main.nf -profile test,singularity --input data/samplesheet.tsv --fasta data/reference/Mammoth_MT_Krause.fasta --outdir ./results -ansi-log false -dump-channels --preprocessing_tool 'adapterremoval' --preprocessing_skippairmerging

## Merged only:  CAT_FASTQ command should only have collapsed and collapsed truncated, no pair1/pair2 truncated
nextflow run ../main.nf -profile test,singularity --input data/samplesheet.tsv --fasta data/reference/Mammoth_MT_Krause.fasta --outdir ./results -ansi-log false -dump-channels --preprocessing_tool 'adapterremoval' --preprocessing_excludeunmerged

## Skip adapter trimming: .command.sh should have adapter1/2 specifies with empty string in quotes adapter sequences in .settings log file should be empty,
nextflow run ../main.nf -profile test,singularity --input data/samplesheet.tsv --fasta data/reference/Mammoth_MT_Krause.fasta --outdir ./results -ansi-log false -dump-channels --preprocessing_tool 'adapterremoval' --preprocessing_skipadaptertrim

## Adapter List: adapterlist file should be present in the command, settings should have multiple sets of 1/2 sadapter sequences
nextflow run ../main.nf -profile test,singularity --input data/samplesheet.tsv --fasta data/reference/Mammoth_MT_Krause.fasta --outdir ./results -ansi-log false -dump-channels --preprocessing_tool 'adapterremoval' --preprocessing_adapterlist 'data/adapterlist_ar.txt'

## Custom adapter trimming sequences: .command.sh should display the input sequences as does the `.settings` file
nextflow run ../main.nf -profile test,singularity --input data/samplesheet.tsv --fasta data/reference/Mammoth_MT_Krause.fasta --outdir ./results -ansi-log false -dump-channels --preprocessing_tool 'adapterremoval' --preprocessing_adapter1 AAAA --preprocessing_adapter2 AAAAAAA

## Check skipping adapter trimming overrides adapterlist/sequences
nextflow run ../main.nf -profile test,singularity --input data/samplesheet.tsv --fasta data/reference/Mammoth_MT_Krause.fasta --outdir ./results -ansi-log false -dump-channels --preprocessing_tool 'adapterremoval' --preprocessing_skipadaptertrim --preprocessing_adapterlist 'data/adapterlist_ar.txt' --preprocessing_adapter1 AAAA --preprocessing_adapter2 AAAAAAA

## Check adapterlist overrides custom sequences
nextflow run ../main.nf -profile test,singularity --input data/samplesheet.tsv --fasta data/reference/Mammoth_MT_Krause.fasta --outdir ./results -ansi-log false -dump-channels --preprocessing_tool 'adapterremoval' --preprocessing_adapterlist 'data/adapterlist_ar.txt' --preprocessing_adapter1 AAAA --preprocessing_adapter2 AAAAAAA

## Check default trimming works: command only contains file and defaults numeric and flag parameters as specified in nextflow.config. Settings file should contain tool-default adapter sequences
nextflow run ../main.nf -profile test,singularity --input data/samplesheet.tsv --fasta data/reference/Mammoth_MT_Krause.fasta --outdir ./results -ansi-log false -dump-channels --preprocessing_tool 'adapterremoval'

## Check saving preprocessed reads: check output directory contains preprocessed FASTQ reads for both files
nextflow run ../main.nf -profile test,singularity --input data/samplesheet.tsv --fasta data/reference/Mammoth_MT_Krause.fasta --outdir ./results -ansi-log false -dump-channels --preprocessing_tool 'adapterremoval' --preprocessing_savepreprocessedreads

## Check quality trimming and trimm n is is turned off: flags should not be in .command.sh and settings should saythey are set as 'No'
nextflow run ../main.nf -profile test,singularity --input data/samplesheet.tsv --fasta data/reference/Mammoth_MT_Krause.fasta --outdir ./results -ansi-log false -dump-channels --preprocessing_tool 'adapterremoval' --preprocessing_adapterremoval_skipqualitytrimming --preprocessing_adapterremoval_skipntrimming
```

### fastp

```bash
## numeric tests: check all numeric parameters are present and match those in the command:
##                 should also show `-m`, and single `_merged` file in dumped channel for PqE data
##                 should see warning that --include_unmerged is specified so not dumping to separate file
##                 .log should indicate two default Illumrina read1/read2 adapter sequences
##                 should see 'Merged and filtered' section
##                check no other results files (i.e., FASTQs) than settings
##                  Should see command right at the end of log has correct numberic values
nextflow run ../main.nf -profile test,singularity --input data/samplesheet.tsv --fasta data/reference/Mammoth_MT_Krause.fasta --outdir ./results -ansi-log false -dump-channels --preprocessing_tool 'fastp' --preprocessing_minlength 30 --preprocessing_trim5p 5 --preprocessing_trim3p 3

## Skip preprocessing: no adapterremoval executed
nextflow run ../main.nf -profile test,singularity --input data/samplesheet.tsv --fasta data/reference/Mammoth_MT_Krause.fasta --outdir ./results -ansi-log false -dump-channels --preprocessing_tool 'fastp' --skip_preprocessing

## Skip merging: command for paired does not have `-m`, and  a.dump() on preprocessing out shows two FASTQs, single end unmodified
nextflow run ../main.nf -profile test,singularity --input data/samplesheet.tsv --fasta data/reference/Mammoth_MT_Krause.fasta --outdir ./results -ansi-log false -dump-channels --preprocessing_tool 'fastp' --preprocessing_skippairmerging

## Merged only:  no `--include_unmerged` in .command.sh or log file (and can check merged.fastq.gz is small than default run)
nextflow run ../main.nf -profile test,singularity --input data/samplesheet.tsv --fasta data/reference/Mammoth_MT_Krause.fasta --outdir ./results -ansi-log false -dump-channels --preprocessing_tool 'fastp' --preprocessing_excludeunmerged

## Skip adapter trimming: .command.sh should have --disable_adapter_trimming, and no references to any adapters at the top of the log
nextflow run ../main.nf -profile test,singularity --input data/samplesheet.tsv --fasta data/reference/Mammoth_MT_Krause.fasta --outdir ./results -ansi-log false -dump-channels --preprocessing_tool 'fastp' --preprocessing_skipadaptertrim

## Adapter List: adapterlist file should be present in the command and in command in log... (no other specific stats on this :( ))
nextflow run ../main.nf -profile test,singularity --input data/samplesheet.tsv --fasta data/reference/Mammoth_MT_Krause.fasta --outdir ./results -ansi-log false -dump-channels --preprocessing_tool 'fastp' --preprocessing_adapterlist 'data/adapterlist_fastp.fa'

## Custom adapter trimming sequences: .command.sh should display the input sequences and no 'detected' reads in log; HTML should show AAAA adapters of all lengths or ends of 'detected' adapters
nextflow run ../main.nf -profile test,singularity --input data/samplesheet.tsv --fasta data/reference/Mammoth_MT_Krause.fasta --outdir ./results -ansi-log false -dump-channels --preprocessing_tool 'fastp' --preprocessing_adapter1 AAAA --preprocessing_adapter2 AAAAAAA

## Check saving preprocessed reads: check output directory contains preprocessed FASTQ reads for both files
nextflow run ../main.nf -profile test,singularity --input data/samplesheet.tsv --fasta data/reference/Mammoth_MT_Krause.fasta --outdir ./results -ansi-log false -dump-channels --preprocessing_tool 'fastp' --preprocessing_minlength 30 --preprocessing_trim5p 5 --preprocessing_trim3p 3 --preprocessing_savepreprocessedreads
7d/dd2a00

## Check skippting adapter trimming overrides adapterlist/sequences, i.e. no adapter trimming references in log and --disabled in command!
nextflow run ../main.nf -profile test,singularity --input data/samplesheet.tsv --fasta data/reference/Mammoth_MT_Krause.fasta --outdir ./results -ansi-log false -dump-channels --preprocessing_tool 'fastp' --preprocessing_skipadaptertrim --preprocessing_adapterlist 'data/adapterlist_fastp.fa' --preprocessing_adapter1 AAAA --preprocessing_adapter2 AAAAAAA

## Check adapterlist overrides custom sequences: no custom sequences in log/command, only adapter list (auto-detection allowed)
nextflow run ../main.nf -profile test,singularity --input data/samplesheet.tsv --fasta data/reference/Mammoth_MT_Krause.fasta --outdir ./results -ansi-log false -dump-channels --preprocessing_tool 'fastp' --preprocessing_adapterlist 'data/adapterlist_fastp.fa' --preprocessing_adapter1 AAAA --preprocessing_adapter2 AAAAAAA

## Check default trimming works: command only contains --detect_adpater_for_pe (no other adapter related stuff). Log file should contain tool-default auto-detection (PE only)
nextflow run ../main.nf -profile test,singularity --input data/samplesheet.tsv --fasta data/reference/Mammoth_MT_Krause.fasta --outdir ./results -ansi-log false -dump-channels --preprocessing_tool 'fastp'

## Check complexity filter: in command and in log (should say: reads failed due to low complexity)
nextflow run ../main.nf -profile test,singularity --input data/samplesheet.tsv --fasta data/reference/Mammoth_MT_Krause.fasta --outdir ./results -ansi-log false -dump-channels --preprocessing_tool 'fastp' --preprocessing_fastp_complexityfilter --preprocessing_fastp_complexityfilter_threshold 90
```

## Mapping

### General

```bash
## Large Ref: if --fasta_largeref specified, `csi` file generated and published alongisde BAM file; .command.sh contains -c`
nextflow run ../main.nf -profile test,singularity --outdir ./results -resume -dump-channels -ansi-log false --input data/samplesheet.tsv --fasta data/reference/Mammoth_MT_Krause.fasta --fasta_largeref
```

### BWA ALN

```bash
## BWA ALN (with merging): SAMSE run twice, BWA ALN .command.sh read gorup header is not `null` & contains -n -k -l -o values, `.bai` file present in `mapping/` directory
## Samtools flagstat figures &  all versions preent in MultiQC report
nextflow run ../main.nf -profile test,singularity --outdir ./results -resume -dump-channels -ansi-log false --input data/samplesheet.tsv --fasta data/reference/Mammoth_MT_Krause.fasta

## BWA ALN (with merging): Both SAMSE and SAMPE executed
nextflow run ../main.nf -profile test,singularity --outdir ./results -resume -dump-channels -ansi-log false --input data/samplesheet.tsv --fasta data/reference/Mammoth_MT_Krause.fasta --preprocessing_skippairmerging

```

<<<<<<< HEAD
## BAM filtering

All possible parameters

```
    // BAM Filtering
    run_bamfiltering                      = false
    bamfiltering_minreadlength            = 0
    bamfiltering_mappingquality           = 0
    bamfiltering_generateunmappedfastq    = false
    bamfiltering_generatemappedfastq      = false
    bamfiltering_retainunmappedgenomicbam = false // downstream genomics only
    bamfiltering_savefilteredbam          = false // can include unmapped reads if --bamfiltering_retainunmappedgenomicbam specified

    // Metagenomic Screening
    run_metagenomicscreening   = false
    metagenomicscreening_input = 'unmapped' // mapped, all, unmapped -> mapped vs all specified in SAMTOOLS_FASTQ_MAPPED in modules.conf, unmapped hardcoded SAMTOOLS_FASTQ_UMAPPED
```

Tests

```bash
## Check no BAM filtering
## Expect: full completion of pipeline without any bam filtering execution
nextflow run ../main.nf -profile test,singularity --outdir ./results -ansi-log false --input data/samplesheet.tsv --fasta data/reference/Mammoth_MT_Krause.fasta

## Check BAM filtering, mapped reads only in downstream BAM
## Expect to see FILTER_BAM workflow with VIEW and FLAGSTAT, no results directory
nextflow run ../main.nf -profile test,singularity --outdir ./results -ansi-log false --input data/samplesheet.tsv --fasta data/reference/Mammoth_MT_Krause.fasta --run_bamfiltering

## Check BAM filtering, mapped reads only in downstream BAM
## Expect to see FILTER_BAM workflow with VIEW and FLAGSTAT, only quality filtered BAMs in results directory, `samtools view` should show only mapped reads
nextflow run ../main.nf -profile test,singularity --outdir ./results -ansi-log false --input data/samplesheet.tsv --fasta data/reference/Mammoth_MT_Krause.fasta --run_bamfiltering --bamfiltering_savefilteredbams

## Check BAM filtering, mapped reads only in downstream BAM with length filtering
## Expect: to see filtered and length filtered BAM in results dir, `samtools stats` on lengthonly, mapped and unmapped , and grep RL shortest read at 50 and only mapped reads, straight BAM should be both mapped only and RL shortest at 50, multiQC should have flagstats
nextflow run ../main.nf -profile test,singularity --outdir ./results -ansi-log false --input data/samplesheet.tsv --fasta data/reference/Mammoth_MT_Krause.fasta --run_bamfiltering --bamfiltering_savefilteredbams --bamfiltering_minreadlength 50

## Check BAM filtering mapped reads only in downstream BAM, no length filtering, but with quality filtering
## Expect: *filtered.bam, samtools stats has < 50 bp, mapped only and samtools view -q 0 produces reads
## TODO: BEFORE RELEASE UPDATE MULTIQC TO PICK UP BOTH BEFORE AND AFTER FILTERING
nextflow run ../main.nf -profile test,singularity --outdir ./results -ansi-log false --input data/samplesheet.tsv --fasta data/reference/Mammoth_MT_Krause.fasta --run_bamfiltering --bamfiltering_savefilteredbams

## Check BAM filtering mapped reads only in downstream BAM, length filtering and quality filtering
## Expect: *filtered.bam, samtools stats has >= 50 bp, mapped only, and samtools stats MQ0: 0
nextflow run ../main.nf -profile test,singularity --outdir ./results -ansi-log false --input data/samplesheet.tsv --fasta data/reference/Mammoth_MT_Krause.fasta --run_bamfiltering --bamfiltering_savefilteredbams --bamfiltering_minreadlength 50 --bamfiltering_mappingquality 37

## Check BAM filtering without length/quality filtering, with retained unmapped reads in genomic BAM (why would one need this!? But w/e)
## Expect: 'filtered' BAM still contains unmapped reads in samtools stats
nextflow run ../main.nf -profile test,singularity --outdir ./results -ansi-log false --input data/samplesheet.tsv --fasta data/reference/Mammoth_MT_Krause.fasta --run_bamfiltering --bamfiltering_savefilteredbams --bamfiltering_retainunmappedgenomicbam

## Check BAM filtering with length/quality filtering, with retained unmapped reads in genomic BAM
## Expect: filtered and length filtered BAMs, final BAM (not length only) should have min RL of 50, MQO: 0, but retain unmapped reads
nextflow run ../main.nf -profile test,singularity --outdir ./results -ansi-log false --input data/samplesheet.tsv --fasta data/reference/Mammoth_MT_Krause.fasta --run_bamfiltering --bamfiltering_savefilteredbams --bamfiltering_retainunmappedgenomicbam --bamfiltering_minreadlength 50 --bamfiltering_mappingquality 37

## Check BAM filtering with length filtering but no quality filtering, with retained unmapped reads in genomic BAM
## Expect: filtered and length filtered BAMs, final BAM (not length only) should have min RL of 50, MQO: >=1, but and include retain unmapped reads
nextflow run ../main.nf -profile test,singularity --outdir ./results -ansi-log false --input data/samplesheet.tsv --fasta data/reference/Mammoth_MT_Krause.fasta --run_bamfiltering --bamfiltering_savefilteredbams --bamfiltering_retainunmappedgenomicbam --bamfiltering_minreadlength 50

## Check BAM filtering with unmapped FASTQ generation with length/quality filtering of genomic BAM
## Expect: BAM and unmapped FASTQ files in results, samtools stats should have RL >= 50 and MPQ:0
nextflow run ../main.nf -profile test,singularity --outdir ./results -ansi-log false --input data/samplesheet.tsv --fasta data/reference/Mammoth_MT_Krause.fasta --run_bamfiltering --bamfiltering_savefilteredbams --bamfiltering_minreadlength 50 --bamfiltering_mappingquality 37 --bamfiltering_generateunmappedfastq

## Check BAM filtering with mapped FASTQ generation with length/quality filtering of genomic BAM
## Expect: BAM and FASTQ files in results, FASTQ should have more number of reads than the BAM (as fastq should not have length nor quality filtering)
nextflow run ../main.nf -profile test,singularity --outdir ./results -ansi-log false --input data/samplesheet.tsv --fasta data/reference/Mammoth_MT_Krause.fasta --run_bamfiltering --bamfiltering_savefilteredbams --bamfiltering_minreadlength 50 --bamfiltering_mappingquality 37 --bamfiltering_generatemappedfastq

## Check BAM filtering with mapped FASTQ generation WITHOUT length/quality filtering of genomic BAM
## Expect: BAM and FASTQ files in results, FASTQ should have save number of reads as in the BAM
nextflow run ../main.nf -profile test,singularity --outdir ./results -ansi-log false --input data/samplesheet.tsv --fasta data/reference/Mammoth_MT_Krause.fasta --run_bamfiltering --bamfiltering_savefilteredbams  --bamfiltering_generatemappedfastq

## Check BAM filtering with unmmaped AND mapped FASTQ generation with length/quality filtering of genomic BAM
## Expect: filtered BAM and mapped AND unmapped FASTQ files, and larger FASTQ unmapped files, and BAM files are length/quality filtered
nextflow run ../main.nf -profile test,singularity --outdir ./results -ansi-log false --input data/samplesheet.tsv --fasta data/reference/Mammoth_MT_Krause.fasta --run_bamfiltering --bamfiltering_savefilteredbams --bamfiltering_minreadlength 50 --bamfiltering_mappingquality 37 --bamfiltering_generateunmappedfastq --bamfiltering_generatemappedfastq

## Check BAM filtering (mapped only/length/quality on genomic bam) with metagenomics screening, with unmapped reads to metagenomics
# Expect: filtered BAM (samtools stats | grep SN total/mapped same), and a dump() on the ch_bam_for_metagenomics channel should report unmapped_other. Nr. of reads in dumped FASTQ should match approx unmmaped reads in results/mapping/*.flagstat
nextflow run ../main.nf -profile test,singularity --outdir ./results -ansi-log false --input data/samplesheet.tsv --fasta data/reference/Mammoth_MT_Krause.fasta --run_bamfiltering --bamfiltering_savefilteredbams --bamfiltering_minreadlength 50 --bamfiltering_mappingquality 37 --run_metagenomicscreening -dump-channels

## Check BAM filtering (mapped only/length/quality on genomic bam) with metagenomics screening, with mapped only reads going to metagenomics
# Expect: filtered BAM (samtools stats | grep SN total/mapped same), and a dump() on the ch_bam_for_metagenomics channel should report mapped_other. Nr. of reads in dumped FASTQ should match approx mmaped reads in results/mapping/*.flagstat
nextflow run ../main.nf -profile test,singularity --outdir ./results -ansi-log false --input data/samplesheet.tsv --fasta data/reference/Mammoth_MT_Krause.fasta --run_bamfiltering --bamfiltering_savefilteredbams --bamfiltering_minreadlength 50 --bamfiltering_mappingquality 37 --run_metagenomicscreening --metagenomicscreening_input 'mapped' -dump-channels

## Check BAM filtering (mapped only/length/quality on genomic bam) with metagenomics screening, with all reads going to metagenomics
# Expect: filtered BAM (samtools stats | grep SN total/mapped same), and a dump() on the ch_bam_for_metagenomics channel should report mapped_other. Nr. of reads in dumped FASTQ should match total reads in results/mapping/*.flagstat
nextflow run ../main.nf -profile test,singularity --outdir ./results -ansi-log false --input data/samplesheet.tsv --fasta data/reference/Mammoth_MT_Krause.fasta --run_bamfiltering --bamfiltering_savefilteredbams --bamfiltering_minreadlength 50 --bamfiltering_mappingquality 37 --run_metagenomicscreening --metagenomicscreening_input 'all' -dump-channels

## Check BAM filtering NO LENGTH/QAULITY with metagenomics screening, with unmapped reads to metagenomics
# Expect: filtered BAM (samtools stats SN quality average < 36.7 or view -q 0 vs. -q 37 is different  and  RL reads min <50), and a dump() on the ch_bam_for_metagenomics channel should report mapped_other. Nr. of reads in dumped FASTQ should match unmapped reads as calculated from results/mapping/*.flagstat. Note: No filtered flagstat expected!
nextflow run ../main.nf -profile test,singularity --outdir ./results -ansi-log false --input data/samplesheet.tsv --fasta data/reference/Mammoth_MT_Krause.fasta --run_bamfiltering --bamfiltering_savefilteredbams --run_metagenomicscreening --metagenomicscreening_input 'unmapped' -dump-channels

## Check BAM filtering NO LENGTH/QAULITY with metagenomics screening, with unmapped reads to metagenomics and save unmapped FASTQ
# Expect: filtered BAM (samtools stats SN quality average < 36.7 or view -q 0 vs. -q 37 is different  and  RL reads min <50), and a dump() on the ch_bam_for_metagenomics channel should report unmapped_other. Nr. of reads in dumped FASTQ should match unmapped reads as calculated from results/mapping/*.flagstat; and unmapped other fASTQ in bam_filtering directoryt. Note: No filtered flagstat expected!
nextflow run ../main.nf -profile test,singularity --outdir ./results -ansi-log false --input data/samplesheet.tsv --fasta data/reference/Mammoth_MT_Krause.fasta --run_bamfiltering --bamfiltering_savefilteredbams --run_metagenomicscreening --metagenomicscreening_input 'unmapped' -dump-channels

## Check BAM filtering NO LENGTH/QAULITY with metagenomics screening, with mapped only reads going to metagenomics
# Expect: filtered BAM (samtools stats SN quality average < 36.7 or view -q 0 vs. -q 37 is different  and  RL reads min <50), and a dump() on the ch_bam_for_metagenomics channel should report mapped_other. Nr. of reads in dumped FASTQ should be roughly matching mappd reads as calculated from results/mapping/*.flagstatt. Note: No filtered flagstat expected!
nextflow run ../main.nf -profile test,singularity --outdir ./results -ansi-log false --input data/samplesheet.tsv --fasta data/reference/Mammoth_MT_Krause.fasta --run_bamfiltering --bamfiltering_savefilteredbams --run_metagenomicscreening --metagenomicscreening_input 'mapped' -dump-channels


## Check BAM filtering NO LENGTH/QAULITY with metagenomics screening, with all reads going to metagenomics
# Expect: filtered BAM (samtools stats SN quality average < 36.7 or view -q 0 vs. -q 37 is different  and  RL reads min <50), and a dump() on the ch_bam_for_metagenomics channel should report mapped_other. Nr. of reads in dumped FASTQ should be roughly matching total reads as calculated from results/mapping/*.flagstatt. Note: No filtered flagstat expected!
## Some reads lost, not 100% why command looks OK... but not just unmapped as more than that
nextflow run ../main.nf -profile test,singularity --outdir ./results -ansi-log false --input data/samplesheet.tsv --fasta data/reference/Mammoth_MT_Krause.fasta --run_bamfiltering --bamfiltering_savefilteredbams --run_metagenomicscreening --metagenomicscreening_input 'all' -dump-channels

## Check BAM filtering ONLY length filtering, with metagenomics screening, with unmapped reads to metagenomics and save unmapped FASTQ
## Metagenomics with length only
# Expect: filtered BAM (samtools stats SN quality average < 36.7 or view -q 0 vs. -q 37 is different  and  RL reads min >= 50), and a dump() on the ch_bam_for_metagenomics channel should report unmapped_other. Nr. of reads in dumped FASTQ should match unmapped reads as calculated from results/mapping/*.flagstat; and unmapped other fASTQ in bam_filtering directoryt.
nextflow run ../main.nf -profile test,singularity --outdir ./results -ansi-log false --input data/samplesheet.tsv --fasta data/reference/Mammoth_MT_Krause.fasta --run_bamfiltering --bamfiltering_savefilteredbams --run_metagenomicscreening --metagenomicscreening_input 'unmapped' -dump-channels --bamfiltering_minreadlength 50

## Check BAM filtering ONLY length filtering, with metagenomics screening, with unmapped reads to metagenomics and save unmapped FASTQ
## Metagenomics with length only
# Expect: filtered BAM (samtools stats SN quality average < 36.7 or view -q 0 vs. -q 37 is not different  and  RL reads min <= 50), and a dump() on the ch_bam_for_metagenomics channel should report unmapped_other. Nr. of reads in dumped FASTQ should match unmapped reads as calculated from results/mapping/*.flagstat; and unmapped other fASTQ in bam_filtering directoryt.
nextflow run ../main.nf -profile test,singularity --outdir ./results -ansi-log false --input data/samplesheet.tsv --fasta data/reference/Mammoth_MT_Krause.fasta --run_bamfiltering --bamfiltering_savefilteredbams --run_metagenomicscreening --metagenomicscreening_input 'unmapped' -dump-channels --bamfiltering_mappingquality 37


## Check what happens when we do paired-end merging and sending reads to metagenomics...
nextflow run ../main.nf -profile test,singularity --outdir ./results -ansi-log false --input data/samplesheet.tsv --fasta data/reference/Mammoth_MT_Krause.fasta --run_bamfiltering --bamfiltering_savefilteredbams --run_metagenomicscreening --metagenomicscreening_input 'unmapped' -dump-channels --bamfiltering_mappingquality 37 --preprocessing_skippairmerging




=======
## Deduplication

In cases where deduplication is expected, check that both `mapping` and `dedup` bams exist, and that the latter contains one read less overlapping position `NC_007596.2:187-187`, where a PCR duplicate exists.

### MARKDUPLICATES

#### With FastP (implicit)

```bash
## MARKDUPLICATES with default parameters
## Expect: deduplication directory with bam,bai,flagstat for each library (6 files total). Flagstat for each library should include fewer mapped reads than the mapped bam version. Check that duplicate at NC_007596.2:187-187 is removed.
nextflow run main.nf -profile docker,test --outdir ./results/markduplicates -dump-channels -ansi-log false --deduplication_tool 'markduplicates' -resume

## MARKDUPLICATES run only on merged reads
## Expect: deduplication directory with bam,bai,flagstat for each library (6 files total). Flagstat for each library should include fewer mapped reads than the mapped bam version. Check that duplicate at NC_007596.2:187-187 is removed.
nextflow run main.nf -profile docker,test --outdir ./results/markduplicates_merged -dump-channels -ansi-log false --deduplication_tool 'markduplicates' --preprocessing_excludeunmerged -resume

#### MARKDUPLICATES run only merged only PE
## Use as input a version of the TSV in the test profile that only includes the PE data row.
## Expect: deduplication directory with a single bam,bai,flagstat for the library (3 files total). Flagstat for each library should include fewer mapped reads than the mapped bam version. Check that duplicate at NC_007596.2:187-187 is removed.
nextflow run main.nf -profile docker,test --input ~/eager_dsl2_testing/input/only_PE/pe_only.tsv --outdir ./results/markduplicates_merged_PE_only  -dump-channels -ansi-log false --deduplication_tool 'markduplicates' --preprocessing_excludeunmerged -resume
```

#### With AdapterRemoval

```bash
#### MARKDUPLICATES with AR on all reads
## Expect: deduplication directory with bam,bai,flagstat for each library (6 files total). Flagstat for each library should include fewer mapped reads than the mapped bam version. Check that duplicate at NC_007596.2:187-187 is removed.
nextflow run main.nf -profile docker,test --outdir ./results/AR_markduplicates -dump-channels -ansi-log false --preprocessing_tool 'adapterremoval' --deduplication_tool 'markduplicates' -resume

#### MARKDUPLICATES with AR on merged reads
## Expect: deduplication directory with bam,bai,flagstat for each library (6 files total). Flagstat for each library should include fewer mapped reads than the mapped bam version. Check that duplicate at NC_007596.2:187-187 is removed.
nextflow run main.nf -profile docker,test --outdir ./results/AR_markduplicates_merged -dump-channels -ansi-log false --preprocessing_tool 'adapterremoval' --deduplication_tool 'markduplicates' --preprocessing_excludeunmerged -resume

#### MARKDUPLICATES with AR on merged reads from PE run only.
## Use as input a version of the TSV in the test profile that only includes the PE data row.
## Expect: deduplication directory with a single bam,bai,flagstat for the library (3 files total). Flagstat for each library should include fewer mapped reads than the mapped bam version. Check that duplicate at NC_007596.2:187-187 is removed.
nextflow run main.nf -profile docker,test --input ~/eager_dsl2_testing/input/only_PE/pe_only.tsv --outdir ./results/AR_markduplicates_merged_PE_only -dump-channels -ansi-log false --preprocessing_tool 'adapterremoval' --deduplication_tool 'markduplicates' --preprocessing_excludeunmerged -resume

```

### DEDUP

#### With FastP (implicit)

```bash
#### DEDUP all reads from FastP
## Expect: Run fails with error "Dedup can only be used on collapsed (i.e. merged) PE reads. For all other cases, please set --deduplication_tool to 'markduplicates'."
nextflow run main.nf -profile docker,test --outdir ./results/dedup -dump-channels -ansi-log false --deduplication_tool 'dedup' -resume

#### DEDUP only on merged from FastP
## Expect: Run fails with error "[nf-core] Error: Invalid input/parameter combination: '--deduplication_tool' cannot be 'dedup' on runs that include SE data. Use  'markduplicates' for all or separate SE and PE data into separate runs."
nextflow run main.nf -profile docker,test --outdir ./results/dedup_merged -dump-channels -ansi-log false --deduplication_tool 'dedup' --preprocessing_excludeunmerged -resume

#### DEDUP only on merged from PE runs from  FastP
## Use as input a version of the TSV in the test profile that only includes the PE data row.
## Expect: deduplication directory with a single bam,bai,flagstat for the library (3 files total). Flagstat for each library should include fewer mapped reads than the mapped bam version. Check that duplicate at NC_007596.2:187-187 is removed.
nextflow run main.nf -profile docker,test --input ~/eager_dsl2_testing/input/only_PE/pe_only.tsv --outdir ./results/dedup_merged_PE_only -dump-channels -ansi-log false --deduplication_tool 'dedup' --preprocessing_excludeunmerged -resume

```

#### With AdapterRemoval

```bash
#### DEDUP on all reads from Adapter Removal
## Expect: Run fails with error "Dedup can only be used on collapsed (i.e. merged) PE reads. For all other cases, please set --deduplication_tool to 'markduplicates'."
nextflow run main.nf -profile docker,test --outdir ./results/AR_dedup -dump-channels -ansi-log false --preprocessing_tool 'adapterremoval' --deduplication_tool dedup -resume

#### DEDUP only on merged from AdapterRemoval
## Expect: Run fails with error "[nf-core] Error: Invalid input/parameter combination: '--deduplication_tool' cannot be 'dedup' on runs that include SE data. Use  'markduplicates' for all or separate SE and PE data into separate runs."
nextflow run main.nf -profile docker,test --outdir ./results/AR_dedup_merged -dump-channels -ansi-log false --preprocessing_tool 'adapterremoval' --deduplication_tool 'dedup' --preprocessing_excludeunmerged -resume

#### DEDUP only on merged from PE runs from  AdapterRemoval
## Use as input a version of the TSV in the test profile that only includes the PE data row.
## Expect: deduplication directory with a single bam,bai,flagstat for the library (3 files total). Flagstat for each library should include fewer mapped reads than the mapped bam version. Check that duplicate at NC_007596.2:187-187 is removed.
nextflow run main.nf -profile docker,test --input ~/eager_dsl2_testing/input/only_PE/pe_only.tsv --outdir ./results/AR_dedup_merged_PE_only -dump-channels -ansi-log false --preprocessing_tool 'adapterremoval' --deduplication_tool 'dedup' --preprocessing_excludeunmerged -resume
>>>>>>> 21964607
```<|MERGE_RESOLUTION|>--- conflicted
+++ resolved
@@ -33,7 +33,7 @@
 deduplication_tool                               = 'markduplicates'
 ```
 
-General Combinations:
+General Combinations (test logging):
 
 - All numeric values change ✅✅
 
@@ -193,7 +193,6 @@
 
 ```
 
-<<<<<<< HEAD
 ## BAM filtering
 
 All possible parameters
@@ -293,7 +292,6 @@
 # Expect: filtered BAM (samtools stats SN quality average < 36.7 or view -q 0 vs. -q 37 is different  and  RL reads min <50), and a dump() on the ch_bam_for_metagenomics channel should report mapped_other. Nr. of reads in dumped FASTQ should be roughly matching mappd reads as calculated from results/mapping/*.flagstatt. Note: No filtered flagstat expected!
 nextflow run ../main.nf -profile test,singularity --outdir ./results -ansi-log false --input data/samplesheet.tsv --fasta data/reference/Mammoth_MT_Krause.fasta --run_bamfiltering --bamfiltering_savefilteredbams --run_metagenomicscreening --metagenomicscreening_input 'mapped' -dump-channels
 
-
 ## Check BAM filtering NO LENGTH/QAULITY with metagenomics screening, with all reads going to metagenomics
 # Expect: filtered BAM (samtools stats SN quality average < 36.7 or view -q 0 vs. -q 37 is different  and  RL reads min <50), and a dump() on the ch_bam_for_metagenomics channel should report mapped_other. Nr. of reads in dumped FASTQ should be roughly matching total reads as calculated from results/mapping/*.flagstatt. Note: No filtered flagstat expected!
 ## Some reads lost, not 100% why command looks OK... but not just unmapped as more than that
@@ -309,14 +307,10 @@
 # Expect: filtered BAM (samtools stats SN quality average < 36.7 or view -q 0 vs. -q 37 is not different  and  RL reads min <= 50), and a dump() on the ch_bam_for_metagenomics channel should report unmapped_other. Nr. of reads in dumped FASTQ should match unmapped reads as calculated from results/mapping/*.flagstat; and unmapped other fASTQ in bam_filtering directoryt.
 nextflow run ../main.nf -profile test,singularity --outdir ./results -ansi-log false --input data/samplesheet.tsv --fasta data/reference/Mammoth_MT_Krause.fasta --run_bamfiltering --bamfiltering_savefilteredbams --run_metagenomicscreening --metagenomicscreening_input 'unmapped' -dump-channels --bamfiltering_mappingquality 37
 
-
 ## Check what happens when we do paired-end merging and sending reads to metagenomics...
 nextflow run ../main.nf -profile test,singularity --outdir ./results -ansi-log false --input data/samplesheet.tsv --fasta data/reference/Mammoth_MT_Krause.fasta --run_bamfiltering --bamfiltering_savefilteredbams --run_metagenomicscreening --metagenomicscreening_input 'unmapped' -dump-channels --bamfiltering_mappingquality 37 --preprocessing_skippairmerging
-
-
-
-
-=======
+```
+
 ## Deduplication
 
 In cases where deduplication is expected, check that both `mapping` and `dedup` bams exist, and that the latter contains one read less overlapping position `NC_007596.2:187-187`, where a PCR duplicate exists.
@@ -393,5 +387,4 @@
 ## Use as input a version of the TSV in the test profile that only includes the PE data row.
 ## Expect: deduplication directory with a single bam,bai,flagstat for the library (3 files total). Flagstat for each library should include fewer mapped reads than the mapped bam version. Check that duplicate at NC_007596.2:187-187 is removed.
 nextflow run main.nf -profile docker,test --input ~/eager_dsl2_testing/input/only_PE/pe_only.tsv --outdir ./results/AR_dedup_merged_PE_only -dump-channels -ansi-log false --preprocessing_tool 'adapterremoval' --deduplication_tool 'dedup' --preprocessing_excludeunmerged -resume
->>>>>>> 21964607
 ```