--- conflicted
+++ resolved
@@ -209,11 +209,7 @@
 
     // Metagenomic Screening
     run_metagenomics_screening   = false
-<<<<<<< HEAD
     metagenomics_input = 'unmapped' // mapped, all, unmapped -> mapped vs all specified in SAMTOOLS_FASTQ_MAPPED in modules.conf, unmapped hardcoded SAMTOOLS_FASTQ_UMAPPED
-=======
-    metagenomics_screening_input = 'unmapped' // mapped, all, unmapped -> mapped vs all specified in SAMTOOLS_FASTQ_MAPPED in modules.conf, unmapped hardcoded SAMTOOLS_FASTQ_UMAPPED
->>>>>>> 6b3f8953
 ```
 
 Tests
@@ -275,10 +271,10 @@
 ## Check BAM filtering (mapped only/length/quality on genomic bam) with metagenomics screening, with unmapped reads to metagenomics
 # Expect: filtered BAM (samtools stats | grep SN total/mapped same), and a dump() on the ch_bam_for_metagenomics channel should report unmapped_other. Nr. of reads in dumped FASTQ should match approx unmmaped reads in results/mapping/*.flagstat
 nextflow run ../main.nf -profile test,singularity --outdir ./results -ansi-log false --input data/samplesheet.tsv --fasta data/reference/Mammoth_MT_Krause.fasta --run_bamfiltering --bamfiltering_savefilteredbams --bamfiltering_minreadlength 50 --bamfiltering_mappingquality 37 --run_metagenomics_screening -dump-channels
+nextflow run ../main.nf -profile test,singularity --outdir ./results -ansi-log false --input data/samplesheet.tsv --fasta data/reference/Mammoth_MT_Krause.fasta --run_bamfiltering --bamfiltering_savefilteredbams --bamfiltering_minreadlength 50 --bamfiltering_mappingquality 37 --run_metagenomics_screening -dump-channels
 
 ## Check BAM filtering (mapped only/length/quality on genomic bam) with metagenomics screening, with mapped only reads going to metagenomics
 # Expect: filtered BAM (samtools stats | grep SN total/mapped same), and a dump() on the ch_bam_for_metagenomics channel should report mapped_other. Nr. of reads in dumped FASTQ should match approx mmaped reads in results/mapping/*.flagstat
-<<<<<<< HEAD
 nextflow run ../main.nf -profile test,singularity --outdir ./results -ansi-log false --input data/samplesheet.tsv --fasta data/reference/Mammoth_MT_Krause.fasta --run_bamfiltering --bamfiltering_savefilteredbams --bamfiltering_minreadlength 50 --bamfiltering_mappingquality 37 --run_metagenomics_screening --metagenomics_input 'mapped' -dump-channels
 
 ## Check BAM filtering (mapped only/length/quality on genomic bam) with metagenomics screening, with all reads going to metagenomics
@@ -296,58 +292,24 @@
 ## Check BAM filtering NO LENGTH/QAULITY with metagenomics screening, with mapped only reads going to metagenomics
 # Expect: filtered BAM (samtools stats SN quality average < 36.7 or view -q 0 vs. -q 37 is different  and  RL reads min <50), and a dump() on the ch_bam_for_metagenomics channel should report mapped_other. Nr. of reads in dumped FASTQ should be roughly matching mappd reads as calculated from results/mapping/*.flagstatt. Note: No filtered flagstat expected!
 nextflow run ../main.nf -profile test,singularity --outdir ./results -ansi-log false --input data/samplesheet.tsv --fasta data/reference/Mammoth_MT_Krause.fasta --run_bamfiltering --bamfiltering_savefilteredbams --run_metagenomics_screening --metagenomics_input 'mapped' -dump-channels
-=======
-nextflow run ../main.nf -profile test,singularity --outdir ./results -ansi-log false --input data/samplesheet.tsv --fasta data/reference/Mammoth_MT_Krause.fasta --run_bamfiltering --bamfiltering_savefilteredbams --bamfiltering_minreadlength 50 --bamfiltering_mappingquality 37 --run_metagenomics_screening --metagenomics_screening_input 'mapped' -dump-channels
-
-## Check BAM filtering (mapped only/length/quality on genomic bam) with metagenomics screening, with all reads going to metagenomics
-# Expect: filtered BAM (samtools stats | grep SN total/mapped same), and a dump() on the ch_bam_for_metagenomics channel should report mapped_other. Nr. of reads in dumped FASTQ should match total reads in results/mapping/*.flagstat
-nextflow run ../main.nf -profile test,singularity --outdir ./results -ansi-log false --input data/samplesheet.tsv --fasta data/reference/Mammoth_MT_Krause.fasta --run_bamfiltering --bamfiltering_savefilteredbams --bamfiltering_minreadlength 50 --bamfiltering_mappingquality 37 --run_metagenomics_screening --metagenomics_screening_input 'all' -dump-channels
-
-## Check BAM filtering NO LENGTH/QAULITY with metagenomics screening, with unmapped reads to metagenomics
-# Expect: filtered BAM (samtools stats SN quality average < 36.7 or view -q 0 vs. -q 37 is different  and  RL reads min <50), and a dump() on the ch_bam_for_metagenomics channel should report mapped_other. Nr. of reads in dumped FASTQ should match unmapped reads as calculated from results/mapping/*.flagstat. Note: No filtered flagstat expected!
-nextflow run ../main.nf -profile test,singularity --outdir ./results -ansi-log false --input data/samplesheet.tsv --fasta data/reference/Mammoth_MT_Krause.fasta --run_bamfiltering --bamfiltering_savefilteredbams --run_metagenomics_screening --metagenomics_screening_input 'unmapped' -dump-channels
-
-## Check BAM filtering NO LENGTH/QAULITY with metagenomics screening, with unmapped reads to metagenomics and save unmapped FASTQ
-# Expect: filtered BAM (samtools stats SN quality average < 36.7 or view -q 0 vs. -q 37 is different  and  RL reads min <50), and a dump() on the ch_bam_for_metagenomics channel should report unmapped_other. Nr. of reads in dumped FASTQ should match unmapped reads as calculated from results/mapping/*.flagstat; and unmapped other fASTQ in bam_filtering directoryt. Note: No filtered flagstat expected!
-nextflow run ../main.nf -profile test,singularity --outdir ./results -ansi-log false --input data/samplesheet.tsv --fasta data/reference/Mammoth_MT_Krause.fasta --run_bamfiltering --bamfiltering_savefilteredbams --run_metagenomics_screening --metagenomics_screening_input 'unmapped' -dump-channels
-
-## Check BAM filtering NO LENGTH/QAULITY with metagenomics screening, with mapped only reads going to metagenomics
-# Expect: filtered BAM (samtools stats SN quality average < 36.7 or view -q 0 vs. -q 37 is different  and  RL reads min <50), and a dump() on the ch_bam_for_metagenomics channel should report mapped_other. Nr. of reads in dumped FASTQ should be roughly matching mappd reads as calculated from results/mapping/*.flagstatt. Note: No filtered flagstat expected!
-nextflow run ../main.nf -profile test,singularity --outdir ./results -ansi-log false --input data/samplesheet.tsv --fasta data/reference/Mammoth_MT_Krause.fasta --run_bamfiltering --bamfiltering_savefilteredbams --run_metagenomics_screening --metagenomics_screening_input 'mapped' -dump-channels
->>>>>>> 6b3f8953
 
 ## Check BAM filtering NO LENGTH/QAULITY with metagenomics screening, with all reads going to metagenomics
 # Expect: filtered BAM (samtools stats SN quality average < 36.7 or view -q 0 vs. -q 37 is different  and  RL reads min <50), and a dump() on the ch_bam_for_metagenomics channel should report mapped_other. Nr. of reads in dumped FASTQ should be roughly matching total reads as calculated from results/mapping/*.flagstatt. Note: No filtered flagstat expected!
 ## Some reads lost, not 100% why command looks OK... but not just unmapped as more than that
-<<<<<<< HEAD
 nextflow run ../main.nf -profile test,singularity --outdir ./results -ansi-log false --input data/samplesheet.tsv --fasta data/reference/Mammoth_MT_Krause.fasta --run_bamfiltering --bamfiltering_savefilteredbams --run_metagenomics_screening --metagenomics_input 'all' -dump-channels
-=======
-nextflow run ../main.nf -profile test,singularity --outdir ./results -ansi-log false --input data/samplesheet.tsv --fasta data/reference/Mammoth_MT_Krause.fasta --run_bamfiltering --bamfiltering_savefilteredbams --run_metagenomics_screening --metagenomics_screening_input 'all' -dump-channels
->>>>>>> 6b3f8953
 
 ## Check BAM filtering ONLY length filtering, with metagenomics screening, with unmapped reads to metagenomics and save unmapped FASTQ
 ## Metagenomics with length only
 # Expect: filtered BAM (samtools stats SN quality average < 36.7 or view -q 0 vs. -q 37 is different  and  RL reads min >= 50), and a dump() on the ch_bam_for_metagenomics channel should report unmapped_other. Nr. of reads in dumped FASTQ should match unmapped reads as calculated from results/mapping/*.flagstat; and unmapped other fASTQ in bam_filtering directoryt.
-<<<<<<< HEAD
 nextflow run ../main.nf -profile test,singularity --outdir ./results -ansi-log false --input data/samplesheet.tsv --fasta data/reference/Mammoth_MT_Krause.fasta --run_bamfiltering --bamfiltering_savefilteredbams --run_metagenomics_screening --metagenomics_input 'unmapped' -dump-channels --bamfiltering_minreadlength 50
-=======
-nextflow run ../main.nf -profile test,singularity --outdir ./results -ansi-log false --input data/samplesheet.tsv --fasta data/reference/Mammoth_MT_Krause.fasta --run_bamfiltering --bamfiltering_savefilteredbams --run_metagenomics_screening --metagenomics_screening_input 'unmapped' -dump-channels --bamfiltering_minreadlength 50
->>>>>>> 6b3f8953
 
 ## Check BAM filtering ONLY length filtering, with metagenomics screening, with unmapped reads to metagenomics and save unmapped FASTQ
 ## Metagenomics with length only
 # Expect: filtered BAM (samtools stats SN quality average < 36.7 or view -q 0 vs. -q 37 is not different  and  RL reads min <= 50), and a dump() on the ch_bam_for_metagenomics channel should report unmapped_other. Nr. of reads in dumped FASTQ should match unmapped reads as calculated from results/mapping/*.flagstat; and unmapped other fASTQ in bam_filtering directoryt.
-<<<<<<< HEAD
 nextflow run ../main.nf -profile test,singularity --outdir ./results -ansi-log false --input data/samplesheet.tsv --fasta data/reference/Mammoth_MT_Krause.fasta --run_bamfiltering --bamfiltering_savefilteredbams --run_metagenomics_screening --metagenomics_input 'unmapped' -dump-channels --bamfiltering_mappingquality 37
 
 ## Check what happens when we do paired-end merging and sending reads to metagenomics...
 nextflow run ../main.nf -profile test,singularity --outdir ./results -ansi-log false --input data/samplesheet.tsv --fasta data/reference/Mammoth_MT_Krause.fasta --run_bamfiltering --bamfiltering_savefilteredbams --run_metagenomics_screening --metagenomics_input 'unmapped' -dump-channels --bamfiltering_mappingquality 37 --preprocessing_skippairmerging
-=======
-nextflow run ../main.nf -profile test,singularity --outdir ./results -ansi-log false --input data/samplesheet.tsv --fasta data/reference/Mammoth_MT_Krause.fasta --run_bamfiltering --bamfiltering_savefilteredbams --run_metagenomics_screening --metagenomics_screening_input 'unmapped' -dump-channels --bamfiltering_mappingquality 37
-
-## Check what happens when we do paired-end merging and sending reads to metagenomics...
-nextflow run ../main.nf -profile test,singularity --outdir ./results -ansi-log false --input data/samplesheet.tsv --fasta data/reference/Mammoth_MT_Krause.fasta --run_bamfiltering --bamfiltering_savefilteredbams --run_metagenomics_screening --metagenomics_screening_input 'unmapped' -dump-channels --bamfiltering_mappingquality 37 --preprocessing_skippairmerging
->>>>>>> 6b3f8953
 ```
 
 ## Deduplication
