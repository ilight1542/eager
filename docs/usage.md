# nf-core/eager: Usage

## :warning: Please read this documentation on the nf-core website: [https://nf-co.re/eager/usage](https://nf-co.re/eager/usage)

> _Documentation of pipeline parameters is generated automatically from the pipeline schema and can no longer be found in markdown files._

## Introduction

## Running the pipeline

### Quick Start

> Before you start you should change into the output directory you wish your
> results to go in. This will guarantee, that when you start the Nextflow job,
> it will place all the log files and 'working' folders in the corresponding
> output directory, (and not wherever else you may have executed the run from)

The typical command for running the pipeline is as follows:

```bash
nextflow run nf-core/eager --input '*_R{1,2}.fastq.gz' --fasta 'some.fasta' -profile standard,docker
```

where the reads are from FASTQ files of the same pairing.

This will launch the pipeline with the `docker` configuration profile. See below
for more information about profiles.

Note that the pipeline will create the following files in your working
directory:

```bash
work            # Directory containing the Nextflow working files
results         # Finished results (configurable, see below)
.nextflow.log   # Log file from Nextflow
                # Other Nextflow hidden files, eg. history of pipeline runs and old logs.
```

To see the the nf-core/eager pipeline help message run: `nextflow run
nf-core/eager --help`

If you want to configure your pipeline interactively using a graphical user
interface, please visit [nf-co.re
launch](https://nf-co.re/launch?pipeline=eager). Select the `eager` pipeline and
the version you intend to run, and follow the on-screen instructions to create a
config for your pipeline run.

### Updating the pipeline

When you run the above command, Nextflow automatically pulls the pipeline code from GitHub and stores it as a cached version. When running the pipeline after this, it will always use the cached version if available - even if the pipeline has been updated since. To make sure that you're running the latest version of the pipeline, make sure that you regularly update the cached version of the pipeline:

```bash
nextflow pull nf-core/eager
```

### Reproducibility

It's a good idea to specify a pipeline version when running the pipeline on your data. This ensures that a specific version of the pipeline code and software are used when you run your pipeline. If you keep using the same tag, you'll be running the same version of the pipeline, even if there have been changes to the code since.

First, go to the [nf-core/eager releases page](https://github.com/nf-core/eager/releases) and find the latest version number - numeric only (eg. `1.3.1`). Then specify this when running the pipeline with `-r` (one hyphen) - eg. `-r 1.3.1`.

This version number will be logged in reports when you run the pipeline, so that
you'll know what you used when you look back in the future.

Additionally, nf-core/eager pipeline releases are named after Swabian German
Cities. The first release V2.0 is named "Kaufbeuren". Future releases are named
after cities named in the [Swabian league of
Cities](https://en.wikipedia.org/wiki/Swabian_League_of_Cities).

### Automatic Resubmission

By default, if a pipeline step fails, nf-core/eager will resubmit the job with
twice the amount of CPU and memory. This will occur two times before failing.

## Core Nextflow arguments

> **NB:** These options are part of Nextflow and use a _single_ hyphen (pipeline
> parameters use a double-hyphen).

### `-profile`

Use this parameter to choose a configuration profile. Profiles can give configuration presets for different compute environments.

Several generic profiles are bundled with the pipeline which instruct the pipeline to use software packaged using different methods (Docker, Singularity, Podman, Conda) - see below.

> We highly recommend the use of Docker or Singularity containers for full pipeline reproducibility, however when this is not possible, Conda is also supported.

The pipeline also dynamically loads configurations from [https://github.com/nf-core/configs](https://github.com/nf-core/configs) when it runs, making multiple config profiles for various institutional clusters available at run time. For more information and to see if your system is available in these configs please see the [nf-core/configs documentation](https://github.com/nf-core/configs#documentation).

Note that multiple profiles can be loaded, for example: `-profile test,docker` - the order of arguments is important!
They are loaded in sequence, so later profiles can overwrite earlier profiles.

If `-profile` is not specified, the pipeline will run locally and expect all software to be installed and available on the `PATH`. This is _not_ recommended.

- `docker`
  - A generic configuration profile to be used with [Docker](https://docker.com/)
  - Pulls software from Docker Hub: [`nfcore/eager`](https://hub.docker.com/r/nfcore/eager/)
- `singularity`
  - A generic configuration profile to be used with [Singularity](https://sylabs.io/docs/)
  - Pulls software from Docker Hub: [`nfcore/eager`](https://hub.docker.com/r/nfcore/eager/)
- `podman`
  - A generic configuration profile to be used with [Podman](https://podman.io/)
  - Pulls software from Docker Hub: [`nfcore/eager`](https://hub.docker.com/r/nfcore/eager/)
- `conda`
  - Please only use Conda as a last resort i.e. when it's not possible to run the pipeline with Docker, Singularity or Podman.
  - A generic configuration profile to be used with [Conda](https://conda.io/docs/)
  - Pulls most software from [Bioconda](https://bioconda.github.io/)
- `test_tsv`
  - A profile with a complete configuration for automated testing
  - Includes links to test data so needs no other parameters

> *Important*: If running nf-core/eager on a cluster - ask your system
> administrator what profile to use.

**Institution Specific Profiles** These are profiles specific to certain **HPC
clusters**, and are centrally maintained at
[nf-core/configs](https://github.com/nf-core/configs). Those listed below are
regular users of nf-core/eager, if you don't see your own institution here check
the [nf-core/configs](https://github.com/nf-core/configs) repository.

- `uzh`
  - A profile for the University of Zurich Research Cloud
  - Loads Singularity and defines appropriate resources for running the
    pipeline.
- `binac`
  - A profile for the BinAC cluster at the University of Tuebingen 0 Loads
    Singularity and defines appropriate resources for running the pipeline
- `shh`
  - A profile for the S/CDAG cluster at the Department of Archaeogenetics of
    the Max Planck Institute for the Science of Human History
  - Loads Singularity and defines appropriate resources for running the pipeline

**Pipeline Specific Institution Profiles** There are also pipeline-specific
institution profiles. I.e., we can also offer a profile which sets special
resource settings to specific steps of the pipeline, which may not apply to all
pipelines. This can be seen at
[nf-core/configs](https://github.com/nf-core/configs) under
[conf/pipelines/eager/](https://github.com/nf-core/configs/tree/master/conf/pipeline/eager).

We currently offer a nf-core/eager specific profile for

- `shh`
  - A profiler for the S/CDAG cluster at the Department of Archaeogenetics of
    the Max Planck Institute for the Science of Human History
  - In addition to the nf-core wide profile, this also sets the MALT resources
    to match our commonly used databases

Further institutions can be added at
[nf-core/configs](https://github.com/nf-core/configs). Please ask the eager
developers to add your institution to the list above, if you add one!

If you are likely to be running `nf-core` pipelines regularly it may be a good idea to request that your custom config file is uploaded to the `nf-core/configs` git repository. Before you do this please can you test that the config file works with your pipeline of choice using the `-c` parameter (see definition above). You can then create a pull request to the `nf-core/configs` repository with the addition of your config file, associated documentation file (see examples in [`nf-core/configs/docs`](https://github.com/nf-core/configs/tree/master/docs)), and amending [`nfcore_custom.config`](https://github.com/nf-core/configs/blob/master/nfcore_custom.config) to include your custom profile.

If you have any questions or issues please send us a message on [Slack](https://nf-co.re/join/slack) on the [`#configs` channel](https://nfcore.slack.com/channels/configs).

### `-resume`

Specify this when restarting a pipeline. Nextflow will used cached results from any pipeline steps where the inputs are the same, continuing from where it got to previously.

You can also supply a run name to resume a specific run: `-resume [run-name]`. Use the `nextflow log` command to show previous run names.

### `-c`

Specify the path to a specific config file (this is a core Nextflow command). See the [nf-core website documentation](https://nf-co.re/usage/configuration) for more information.

#### Custom resource requests

Each step in the pipeline has a default set of requirements for number of CPUs, memory and time. For most of the steps in the pipeline, if the job exits with an error code of `143` (exceeded requested resources) it will automatically resubmit with higher requests (2 x original, then 3 x original). If it still fails after three times then the pipeline is stopped.

Whilst these default requirements will hopefully work for most people with most
data, you may find that you want to customise the compute resources that the
pipeline requests. You can do this by creating a custom config file. For
example, to give the workflow process `star` 32GB of memory, you could use the
following config:

```nextflow
process {
  withName: bwa {
    memory = 32.GB
  }
}
```

See the main [Nextflow documentation](https://www.nextflow.io/docs/latest/config.html) for more information.

If you are likely to be running `nf-core` pipelines regularly it may be a good
idea to request that your custom config file is uploaded to the
`nf-core/configs` git repository. Before you do this please can you test that
the config file works with your pipeline of choice using the `-c` parameter (see
definition below). You can then create a pull request to the `nf-core/configs`
repository with the addition of your config file, associated documentation file
(see examples in
[`nf-core/configs/docs`](https://github.com/nf-core/configs/tree/master/docs)),
and amending
[`nfcore_custom.config`](https://github.com/nf-core/configs/blob/master/nfcore_custom.config)
to include your custom profile.

If you have any questions or issues please send us a message on
[Slack](https://nf-co.re/join/slack) on the [`#configs`
channel](https://nfcore.slack.com/channels/configs).

#### `-name`

Name for the pipeline run. If not specified, Nextflow will automatically
generate a random mnemonic.

This is used in the MultiQC report (if not default) and in the summary HTML /
e-mail (always).

**NB:** Single hyphen (core Nextflow option)

### Running in the background

Nextflow handles job submissions and supervises the running jobs. The Nextflow process must run until the pipeline is finished.

The Nextflow `-bg` flag launches Nextflow in the background, detached from your terminal so that the workflow does not stop if you log out of your session. The logs are saved to a file.

Alternatively, you can use `screen` / `tmux` or similar tool to create a detached session which you can log back into at a later time.
Some HPC setups also allow you to run nextflow within a cluster job submitted your job scheduler (from where it submits more jobs).

To create a screen session:

```bash
screen -R nf-core/eager
```

To disconnect, press `ctrl+a` then `d`.

To reconnect, type:

```bash
screen -r nf-core/eager
```

to end the screen session while in it type `exit`.

#### Nextflow memory requirements

In some cases, the Nextflow Java virtual machines can start to request a large amount of memory.
We recommend adding the following line to your environment to limit this (typically in `~/.bashrc` or `~./bash_profile`):

```bash
NXF_OPTS='-Xms1g -Xmx4g'
```

## Input Specifications

There are two possible ways of supplying input sequencing data to nf-core/eager. The most efficient but more simplistic is supplying direct paths (with wildcards) to your FASTQ or BAM files, with each file or pair being considered a single library and each one run independently. TSV input requires creation of an extra file by the user and extra metadata, but allows more powerful lane and library merging.

### Direct Input Method

This method is where you specify with `--input`, the path locations of FASTQ (optionally gzipped) or BAM file(s). This option is mutually exclusive to the [TSV input method](#tsv-input-method), which is used for more complex input configurations such as lane and library merging.

When using the direct method of `--input` you can specify one or multiple samples in one or more directories files. File names **must be unique**, even if in different directories.  

By default, the pipeline _assumes_ you have paired-end data. If you want to run single-end data you must specify [`--single_end`]('#single_end')

For example, for a single set of FASTQs, or multiple paired-end FASTQ files in one directory, you can specify:

```bash
--input 'path/to/data/sample_*_{1,2}.fastq.gz'
```

If you have multiple files in different directories, you can use additional wildcards (`*`) e.g.:

```bash
--input 'path/to/data/*/sample_*_{1,2}.fastq.gz'
```

> :warning: It is not possible to run a mixture of single-end and paired-end files in one run with the paths `--input` method! Please see the [TSV input method](#tsv-input-method) for possibilities.

**Please note** the following requirements:

1. Valid file extensions: `.fastq.gz`, `.fastq`, `.fq.gz`, `.fq`, `.bam`.
2. The path **must** be enclosed in quotes
3. The path must have at least one `*` wildcard character
4. When using the pipeline with **paired end data**, the path must use `{1,2}`
   notation to specify read pairs.
5. Files names must be unique, having files with the same name, but in different directories is _not_ sufficient
   - This can happen when a library has been sequenced across two sequencers on the same lane. Either rename the file, try a symlink with a unique name, or merge the two FASTQ files prior input.
6. Due to limitations of downstream tools (e.g. FastQC), sample IDs may be truncated after the first `.` in the name, Ensure file names are unique prior to this!
7. For input BAM files you should provide a small decoy reference genome with pre-made indices, e.g. the human mtDNA or phiX genome, for the mandatory parameter `--fasta` in order to avoid long computational time for generating the index files of the reference genome, even if you do not actually need a reference genome for any downstream analyses.

### TSV Input Method

Alternatively to the [direct input method](#direct-input-method), you can supply to `--input` a path to a TSV file that contains paths to FASTQ/BAM files and additional metadata. This allows for more complex procedures such as merging of sequencing data across lanes, sequencing runs, sequencing configuration types, and samples.

<p align="center">
  <img src="https://github.com/nf-core/eager/raw/master/docs/images/usage/merging_files.png" alt="Schematic diagram indicating merging points of different types of libraries, given a TSV input. Dashed boxes are optional library-specific processes" width="70%">
</p>

> Only different libraries from a single sample that have been BAM trimmed will be merged together. Rescaled or PMD filtered libraries will not be merged prior genotyping as each library _may_ have a different model applied to it and have their own biases (i.e. users may need to play around with settings to get the damage-removal optimal).

The use of the TSV `--input` method is recommended when performing more complex procedures such as lane or library merging. You do not need to specify `--single_end`, `--bam`, `--colour_chemistry`, `-udg_type` etc. when using TSV input - this is defined within the TSV file itself. You can only supply a single TSV per run (i.e. `--input '*.tsv'` will not work).

This TSV should look like the following:

| Sample_Name | Library_ID | Lane | Colour_Chemistry | SeqType | Organism | Strandedness | UDG_Treatment | R1 | R2 | BAM |
|-------------|------------|------|------------------|--------|----------|--------------|---------------|----|----|-----|
| JK2782      | JK2782     | 1    | 4                | PE      | Mammoth  | double       | full          | [https://github.com/nf-core/test-datasets/raw/eager/testdata/Mammoth/fastq/JK2782_TGGCCGATCAACGA_L008_R1_001.fastq.gz.tengrand.fq.gz](https://github.com/nf-core/test-datasets/raw/eager/testdata/Mammoth/fastq/JK2782_TGGCCGATCAACGA_L008_R1_001.fastq.gz.tengrand.fq.gz) | [https://github.com/nf-core/test-datasets/raw/eager/testdata/Mammoth/fastq/JK2782_TGGCCGATCAACGA_L008_R2_001.fastq.gz.tengrand.fq.gz](https://github.com/nf-core/test-datasets/raw/eager/testdata/Mammoth/fastq/JK2782_TGGCCGATCAACGA_L008_R2_001.fastq.gz.tengrand.fq.gz) | NA  |
| JK2802      | JK2802     | 2    | 2                | SE      | Mammoth  | double       | full          | [https://github.com/nf-core/test-datasets/raw/eager/testdata/Mammoth/fastq/JK2802_AGAATAACCTACCA_L008_R1_001.fastq.gz.tengrand.fq.gz](https://github.com/nf-core/test-datasets/raw/eager/testdata/Mammoth/fastq/JK2802_AGAATAACCTACCA_L008_R1_001.fastq.gz.tengrand.fq.gz) | [https://github.com/nf-core/test-datasets/raw/eager/testdata/Mammoth/fastq/JK2802_AGAATAACCTACCA_L008_R2_001.fastq.gz.tengrand.fq.gz](https://github.com/nf-core/test-datasets/raw/eager/testdata/Mammoth/fastq/JK2802_AGAATAACCTACCA_L008_R2_001.fastq.gz.tengrand.fq.gz) | NA  |

A template can be taken from
[here](https://raw.githubusercontent.com/nf-core/test-datasets/eager/reference/TSV_template.tsv).

> :warning: Cells **must not** contain spaces before or after strings, as this will make the TSV unreadable by nextflow. Strings containing spaces should be wrapped in quotes.

When using TSV_input, nf-core/eager will merge FASTQ files of libraries with the same `Library_ID` but different `Lanes` values after adapter clipping (and merging), assuming all other metadata columns are the same. If you have the same `Library_ID` but with different `SeqType`, this will be merged directly after mapping prior BAM filtering. Finally, it will also merge BAM files with the same `Sample_ID` but different `Library_ID` after duplicate removal, but prior to genotyping. Please see caveats to this below.

Column descriptions are as follows:

- **Sample_Name:** A text string containing the name of a given sample of which there can be multiple libraries. All libraries with the same sample name and same SeqType will be merged after deduplication.
- **Library_ID:** A text string containing a given library, which there can be multiple sequencing lanes (with the same SeqType).
- **Lane:** A number indicating which lane the library was sequenced on. Files from the libraries sequenced on different lanes (and different SeqType) will be concatenated after read clipping and merging.
- **Colour Chemistry** A number indicating whether the Illumina sequencer the library was sequenced on was a 2 (e.g. Next/NovaSeq) or 4 (Hi/MiSeq) colour chemistry machine. This informs whether poly-G trimming (if turned on) should be performed.
- **SeqType:** A text string of either 'PE' or 'SE', specifying paired end (with both an R1 [or forward] and R2 [or reverse]) and single end data (only R1 [forward], or BAM). This will affect lane merging if different per library.
- **Organism:** A text string of the organism name of the sample or 'NA'. This currently has no functionality and can be set to 'NA', but will affect lane/library merging if different per library
- **Strandedness:** A text string indicating whether the library type is'single' or 'double'. This will affect lane/library merging if different per library.
- **UDG_Treatment:** A text string indicating whether the library was generated with UDG treatment - either 'full', 'half' or 'none'. Will affect lane/library merging if different per library.
- **R1:** A text string of a file path pointing to a forward or R1 FASTQ file. This can be used with the R2 column. File names **must be unique**, even if they are in different directories.
- **R2:** A text string of a file path pointing to a reverse or R2 FASTQ file, or 'NA' when single end data. This can be used with the R1 column. File names **must be unique**, even if they are in different directories.
- **BAM:** A text string of a file path pointing to a BAM file, or 'NA'. Cannot be specified at the same time as R1 or R2, both of which should be set to 'NA'

For example, the following TSV table:

| Sample_Name | Library_ID | Lane | Colour_Chemistry | SeqType | Organism | Strandedness | UDG_Treatment | R1                                                             | R2                                                             | BAM |
|-------------|------------|------|------------------|---------|----------|--------------|---------------|----------------------------------------------------------------|----------------------------------------------------------------|-----|
| JK2782      | JK2782     | 7    | 4                | PE      | Mammoth  | double       | full          | data/JK2782_TGGCCGATCAACGA_L007_R1_001.fastq.gz.tengrand.fq.gz | data/JK2782_TGGCCGATCAACGA_L007_R2_001.fastq.gz.tengrand.fq.gz | NA  |
| JK2782      | JK2782     | 8    | 4                | PE      | Mammoth  | double       | full          | data/JK2782_TGGCCGATCAACGA_L008_R1_001.fastq.gz.tengrand.fq.gz | data/JK2782_TGGCCGATCAACGA_L008_R2_001.fastq.gz.tengrand.fq.gz | NA  |
| JK2802      | JK2802     | 7    | 4                | PE      | Mammoth  | double       | full          | data/JK2802_AGAATAACCTACCA_L007_R1_001.fastq.gz.tengrand.fq.gz | data/JK2802_AGAATAACCTACCA_L007_R2_001.fastq.gz.tengrand.fq.gz | NA  |
| JK2802      | JK2802     | 8    | 4                | SE      | Mammoth  | double       | full          | data/JK2802_AGAATAACCTACCA_L008_R1_001.fastq.gz.tengrand.fq.gz | NA                                                             | NA  |

will have the following effects:

- After AdapterRemoval, and prior to mapping, FASTQ files from lane 7 and lane 8 _with the same `SeqType`_ (and all other _metadata_ columns) will be concatenated together for each **Library**.
- After mapping, and prior BAM filtering, BAM files with different `SeqType` (but with all other metadata columns the same) will be merged together for each **Library**.
- After duplicate removal, BAM files with different `Library_ID`s but with the same  `Sample_Name` and the same `UDG_Treatment` will be merged together.
- If BAM trimming is turned on, all post-trimming BAMs (i.e. non-UDG and half-UDG ) will be merged with UDG-treated (untreated) BAMs, if they have the same `Sample_Name`.

Note the following important points and limitations for setting up:

- The TSV must use actual tabs (not spaces) between cells.
- *File* names must be unique regardless of file path, due to risk of over-writing (see: [https://github.com/nextflow-io/nextflow/issues/470](https://github.com/nextflow-io/nextflow/issues/470)).
  - If it is 'too late' and you already have duplicate file names, a workaround is to concatenate the FASTQ files together and supply this to a nf-core/eager run. The only downside is that you will not get independent FASTQC results for each file.
- Lane IDs must be unique for each sequencing of each library.
  - If you have a library sequenced e.g. on Lane 8 of two HiSeq runs, you can give a fake lane ID (e.g. 20) for one of the FASTQs, and the libraries will still be processed correctly.
  - This also applies to the SeqType column, i.e. with the example above, if one run is PE and one run is SE, you need to give fake lane IDs to one of the runs as well.
- All _BAM_ files must be specified as `SE` under `SeqType`.
  - You should provide a small decoy reference genome with pre-made indices, e.g. the human mtDNA or phiX genome, for the mandatory parameter `--fasta` in order to avoid long computational time for generating the index files of the reference genome, even if you do not actually need a reference genome for any downstream analyses.
- nf-core/eager will only merge multiple _lanes_ of sequencing runs with the same single-end or paired-end configuration
- Accordingly nf-core/eager will not merge _lanes_ of FASTQs with BAM files (unless you use `--run_convertbam`), as only FASTQ files are lane-merged together.
- Same libraries that are sequenced on different sequencing configurations (i.e single- and paired-end data), will be merged after mapping and will _always_ be considered 'paired-end' during downstream processes
  - **Important** running DeDup in this context is _not_ recommended, as PE and SE data at the same position will _not_ be evaluated as duplicates. Therefore not all duplicates will be removed.
  - When you wish to run PE/SE data together `-dedupper markduplicates` is therefore preferred.
  - An error will be thrown if you try to merge both PE and SE and also supply `--skip_merging`.
  - If you truly want to mix SE data and PE data but using mate-pair info for PE mapping, please run FASTQ preprocessing mapping manually and supply BAM files for downstream processing by nf-core/eager
  - If you _regularly_ want to run the situation above, please leave a feature     request on github.
- DamageProfiler, NuclearContamination, MTtoNucRatio and PreSeq are performed on each unique library separately after deduplication (but prior same-treated library merging).
- nf-core/eager functionality such as `--run_trim_bam` will be applied to only   non-UDG (UDG_Treatment: none) or half-UDG (UDG_Treatment: half) libraries. - Qualimap is run on each sample, after merging of libraries (i.e. your values   will reflect the values of all libraries combined - after being damage trimmed   etc.).
- Genotyping will be typically performed on each `sample` independently, as normally all libraries will have been merged together. However, if you have a   mixture of single-stranded and double-stranded libraries, you will normally need to genotype separately. In this case you **must** give each the SS and DS   libraries _distinct_ `Sample_IDs`; otherwise you will receive a `file  collision` error in steps such as `sexdeterrmine`, and then you will need to   merge these yourself. We will consider changing this behaviour in the future   if there is enough interest.

## Clean up

Once a run has completed, you will have _lots_ of (some very large) intermediate
files in your output directory. These are stored within the directory named
`work`.

After you have verified your run completed correctly and everything in the
module output directories are present as you expect and need, you can perform a
clean-up.

> **Important**: Once clean-up is completed, you will _not_ be able to re-rerun
> the pipeline from an earlier step and you'll have to re-run from scratch.

While in your output directory, firstly verify you're only deleting files stored
in `work/` with the dry run command:

```bash
nextflow clean -n
```

> :warning: some institutional profiles already have clean-up on successful run
> completion turned on by default.

If you're ready, you can then remove the files with

```bash
nextflow clean -f -k
```

This will make your system administrator very happy as you will _halve_ the
hard drive footprint of the run, so be sure to do this!

## Troubleshooting and FAQs

### I get a file name collision error during merging

When using TSV input, nf-core/eager will attempt to merge all `Lanes` of a
`Library_ID`, or all files with the same `Library_ID` or `Sample_ID`. However,
if you have specified the same `Lane` or  `Library_ID` for two sets of FASTQ
files you will likely receive an error such as

```bash
Error executing process > 'library_merge (JK2782)'
Caused by:
  Process `library_merge` input file name collision -- There are multiple input files for each of the following file names: JK2782.mapped_rmdup.bam.csi, JK2782.mapped_rmdup.bam
Tip: you can try to figure out what's wrong by changing to the process work dir and showing the script file named `.command.sh`
Execution cancelled -- Finishing pending tasks before exit
```

In this case: for lane merging errors, you can give 'fake' lane IDs to ensure
they are unique (e.g. if one library was sequenced on Lane 8 of two HiSeq runs,
specify lanes as 8 and 16 for each FASTQ file respectively). For library merging
errors, you must modify your `Library_ID`s accordingly, to make them unique.

### A library or sample is missing in my MultiQC report

In some cases it maybe no output log is produced by a particular tool for MultiQC. Therefore this sample will not be displayed.

Known cases include:

<<<<<<< HEAD
- Qualimap: there will be no MultiQC output if the BAM file is empty. An empty BAM file is produced we causes Qualimap to crash - this is crash is ignored by nf-core/eager (to allow the rest of the pipeline to continue) and will therefore have no log file for that particular sample/library
=======
- Qualimap: there will be no MultiQC output if the BAM file is empty. An empty BAM file is produced when no reads map to the reference and causes Qualimap to crash - this is crash is ignored by nf-core/eager (to allow the rest of the pipeline to continue) and will therefore have no log file for that particular sample/library
>>>>>>> 40285c5c

## Tutorials

### Tutorial - How to investigate a failed run

As with most pipelines, nf-core/eager can sometimes fail either through a
problem with the pipeline itself, but also sometimes through an issue of the
program being run at the given step.

To help try and identify what has caused the error, you can perform the
following steps before reporting the issue:

#### 1a Nextflow reports an 'error executing process' with command error

Firstly, take a moment to read the terminal output that is printed by an
nf-core/eager command.

When reading the following, you can see that the actual _command_ failed. When
you get this error, this would suggest that an actual program used by the
pipeline has failed. This is identifiable when you get an `exit status` and a
`Command error:`, the latter of which is what is reported by the failed program
itself.

```bash
ERROR ~ Error executing process > 'circulargenerator (hg19_complete_500.fasta)'

Caused by:
  Process `circulargenerator (hg19_complete_500.fasta)` terminated with an error exit status (1)

Command executed:

  circulargenerator -e 500 -i hg19_complete.fasta -s MT
  bwa index hg19_complete_500.fasta

Command exit status:
  1

Command output:
  (empty)

Command error:
  Exception in thread "main" java.lang.OutOfMemoryError: Java heap space
        at java.util.Arrays.copyOf(Arrays.java:3332)
        at java.lang.AbstractStringBuilder.ensureCapacityInternal(AbstractStringBuilder.java:124)
        at java.lang.AbstractStringBuilder.append(AbstractStringBuilder.java:448)
        at java.lang.StringBuffer.append(StringBuffer.java:270)
        at CircularGenerator.extendFastA(CircularGenerator.java:155)
        at CircularGenerator.main(CircularGenerator.java:119)

Work dir:
  /projects1/microbiome_calculus/RIII/03-preprocessing/mtCap_preprocessing/work/7f/52f33fdd50ed2593d3d62e7c74e408

Tip: you can replicate the issue by changing to the process work dir and entering the command `bash .command.run`

 -- Check '.nextflow.log' file for details
```

If you find it is a common error try and fix it yourself by changing your
options in your nf-core/eager run - it could be a configuration error on your
part. However in some cases it could be an error in the way we've set up the
process in nf-core/eager.

To further investigate, go to step 2.

#### 1b Nextflow reports an 'error executing process' with no command error

Alternatively, you may get an error with Nextflow itself. The most common one
would be a 'process fails' and it looks like the following.

```bash
Error executing process > 'library_merge (JK2782)'
Caused by:
  Process `library_merge` input file name collision -- There are multiple input files for each of the following file names: JK2782.mapped_rmdup.bam.csi, JK2782.mapped_rmdup.bam
Tip: you can try to figure out what's wrong by changing to the process work dir and showing the script file named `.command.sh`
Execution cancelled -- Finishing pending tasks before exit
```

However in this case, there is no `exit status` or `Command error:` message. In
this case this is a Nextflow issue.

The example above is because a user has specified multiple sequencing runs of
different libraries but with the same library name. In this case Nextflow could
not identify which is the correct file to merge because they have the same name.

This again can also be a user or Nextflow error, but the errors are often more
abstract and less clear how to solve (unless you are familiar with Nextflow).

Try to investigate a bit further and see if you can understand what the error
refers to, but if you cannot - please ask on the #eager channel on the [nf-core
slack](https://nf-co.re/join/slack) or leave a [github
issue](https://github.com/nf-core/eager/issues).

#### 2 Investigating an failed process's `work/` directory

If you haven't found a clear solution to the failed process from the reported
errors, you can next go into the directory where the process was working in,
and investigate the log and error messages that are produced by each command of
the process.

For example, in the error in
[1a](#1a-Nextflow-reports-an-error-executing-process-with-command-error) you can
see the following line

```bash
Work dir:
  /projects1/microbiome_calculus/RIII/03-preprocessing/mtCap_preprocessing/work/7f/52f33fdd50ed2593d3d62e7c74e408
```

> A shortened version of the 'hash' directory ID can also be seen in your
> terminal while the pipeline is running in the square brackets at the beginning
> of each line.

If you change into this with `cd` and run `ls -la` you should see a collection
of normal files, symbolic links (symlinks) and hidden files (indicated with `.`
at the beginning of the file name).

- Symbolic links: are typically input files from previous processes.
- Normal files: are typically successfully completed output files from some of
  some of the commands in the process
- Hidden files are Nextflow generated files and include the submission commands
  as well as log files

When you have an error run, you can firstly check the contents of the output
files to see if they are empty or not (e.g. with `cat` or `zcat`),
interpretation of which will depend on the program thus dependent on the user
knowledge.

Next, you can investigate `.command.err` and `.command.out`, or `.command.log`.
These represent the standard out or error (in the case of `.log`, both combined)
of all the commands/programs in the process - i.e. what would be printed to
screen if you were running the command/program yourself. Again, view these with
e.g. `cat` and see if you can identify the error of the program itself.

Finally, you can also try running the commands _yourself_. You can firstly try
to do this by loading your given nf-core/eager environment (e.g. `singularity
shell /\<path\>/\<to\>/nf-core-eager-X-X-X.img` or `conda activate
nf-core-eager-X.X.X`), then running `bash .command.sh`.

If this doesn't work, this suggests either there is something wrong with the
nf-core/eager environment configuration, _or_ there is still a problem with the
program itself. To confirm the former, try running the command within the
`.command.sh` file (viewable with `cat`) but with locally installed versions of
programs you may already have on your system. If the command still doesn't work,
it is a problem with the program or your specified configuration. If it does
work locally, please report as a [github
issue](https://github.com/nf-core/eager/issues).

If it does, please ask the developer of the tool (although we will endeavour to
help as much as we can via the [nf-core slack](https://nf-co.re/join/slack) in
the #eager channel).

### Tutorial - What are profiles and how to use them

#### Tutorial Profiles - Background

A useful feature of Nextflow is the ability to use configuration *profiles* that
can specify many default parameters and other settings on how to run your
pipeline.

For example, you can use it to set your preferred mapping parameters, or specify
where to keep Docker, Singularity or Conda environments, and which cluster
scheduling system (and queues) your pipeline runs should normally use.

This are defined in `.config` files, and these in-turn can contain different
profiles that can define parameters for different contexts.

For example, a `.config` file could contain two profiles, one for
shallow-sequenced samples that uses only a small number of CPUs and memory e.g.
`small`, and another for deep sequencing data, `deep`, that allows larger
numbers of CPUs and memory. As another example you could define one profile
called `loose` that contains mapping parameters to allow reads with aDNA damage
to map, and then another called `strict` that reduces the likelihood of damaged
DNA to map and cause false positive SNP calls.

Within nf-core, there are two main levels of configs

- Institutional-level profiles: these normally define things like paths to
  common storage, resource maximums, scheduling system
- Pipeline-level profiles: these normally define parameters specifically for a
  pipeline (such as mapping parameters, turning specific modules on or off)

As well as allowing more efficiency and control at cluster or Institutional
levels in terms of memory usage, pipeline-level profiles can also assist in
facilitating reproducible science by giving a way for researchers to 'publish'
their exact pipeline parameters in way other users can automatically re-run the
pipeline with the pipeline parameters used in the original publication but on
their *own* cluster.

To illustrate this, lets say we analysed our data on a HPC called 'blue' for
which an institutional profile already exists, and for our analysis we defined a
profile called 'old_dna'. We will have run our pipeline with the following
command

```bash
nextflow run nf-core/eager -c old_dna_profile.config -profile hpc_blue,old_dna <...>
```

Then our colleague wished to recreate your results. As long as the
`old_dna_profile.config` was published alongside your results, they can run the
same pipeline settings but on their own cluster HPC 'purple'.

```bash
nextflow run nf-core/eager -c old_dna_profile.config -profile hpc_purple,old_dna <...>
```

(where the `old_dna` profile is defined in `old_dna_profile.config`, and
`hpc_purple` is defined on nf-core/configs)

This tutorial will describe how to create and use profiles that can be used by
or from other researchers.

#### Tutorial Profiles - Inheritance Rules

##### Tutorial Profiles - Profiles

An important thing to understand before you start writing your own profile is
understanding 'inheritance' of profiles when specifying multiple profiles, when
using `nextflow run`.

When specifying multiple profiles, parameters defined in the profile in the
first position will be overwritten by those in the second, and everything defined in the
first and second will be overwritten everything in a third.

This can be illustrated as follows.

```bash
              overwrites  overwrites
               ┌──────┐   ┌──────┐
               ▼      │   ▼      │
-profile institution,cluster,my_paper
```

This would be translated as follows.

If your parameters looked like the following

Parameter       | Resolved Parameters    | institution | cluster  | my_paper
----------------|------------------------|-------------|----------|----------
--executor      | singularity            | singularity | \<none\> | \<none\>
--max_memory    | 256GB                  | 756GB       | 256GB    | \<none\>
--bwa_aln       | 0.1                    | \<none\>    | 0.01     | 0.1

(where '\<none\>' is a parameter not defined in a given profile.)

You can see that `my_paper` inherited the `0.1` parameter over the `0.01`
defined in the `cluster` profile.

> :warning: You must always check if parameters are defined in any 'upstream'
> profiles that have been set by profile administrators that you may be unaware
> of. This is make sure there are no unwanted or unreported 'defaults' away from
> original nf-core/eager defaults.

##### Tutorial Profiles - Configuration Files

> :warning: This section is only needed for users that want to set up
> institutional-level profiles. Otherwise please skip to [Writing your own profile](#tutorial-profiles---writing-your-own-profile)

In actuality, a nf-core/eager run already contains many configs and profiles,
and will normally use *multiple* configs profiles in a single run. Multiple
configuration and profiles files can be used, and each new one selected will
inherit all the previous one's parameters, and the parameters in the new one
will then overwrite any that have been changed from the original.

This can be visualised here

<p align="center">
  <img src="images/tutorials/profiles/config_profile_inheritence.png" width="75%" height = "75%">
</p>

Using the example given in the [background](#tutorial-profiles---background), if
the `hpc_blue` profile has the following pipeline parameters set

```txt
<...>
mapper = 'bwamem'
dedupper = 'markduplicates'
<...>
```

However, the profile `old_dna` has only the following parameter

```txt
<...>
mapper = 'bwaaln'
<...>
```

Then running the pipeline with the profiles in the order of the following run
command:

```bash
nextflow run nf-core/eager -c old_dna_profile.config -profile hpc_blue,old_dna <...>
```

In the background, any parameters in the pipeline's `nextflow.config`
(containing default parameters) will be overwritten by the
`old_dna_profile.config`. In addition, the `old_dna` *profile* will overwrite
any parameters set in the config but outside the profile definition of
`old_dna_profile.config`.

Therefore, the final profile used by your given run would look like:

```txt
<...>
mapper = 'bwaaln'
dedupper = 'markduplicates'
<...>
```

You can see here that `markduplicates` has not changed as originally defined in
the `hpc_blue` profile, but the `mapper` parameter has been changed from
`bwamem` to `bwaaln`, as specified in the `old_dna` profile.

The order of loading of different configuration files can be seen here:

Loading Order | Configuration File
-------------:|:-------------------
1             | `nextflow.config` in your current directory,
2             | (if using a script for `nextflow run`) a `nextflow.config` in the directory the script is located
3             | `config` stored in your human directory under `~/.nextflow/`
4             | `<your_file>.config` if you specify in the `nextflow run` command with `-c`
5             | general nf-core institutional configurations stored at [nf-core/configs](https://github.com/nf-core/configs)
6             | pipeline-specific nf-core institutional configurations at [nf-core/configs](https://github.com/nf-core/configs)

This loading order of these `.config` files will not normally affect the
settings you use for the pipeline run itself; `-profiles` are normally more
important. However this is good to keep in mind when you need to debug profiles
if your run does not use the parameters you expect.

> :warning: It is also possible to ignore every configuration file other when
> specifying a custom `.config` file by using `-C` (capital C) instead of `-c`
> (which inherits previously specify parameters)

Another thing that is important to note is that if a specific *profile* is
specified in `nextflow run`, this replaces any 'global' parameter that is
specified within the config file (but outside a profile) itself - **regardless**
of profile order (see above).

For example, see the example adapted from the SHH nf-core/eager
pipeline-specific
[configuration](https://github.com/nf-core/configs/blob/master/conf/pipeline/eager/shh.config).

This pipeline-specific profile is automatically loaded if nf-core/eager detects
we are running eager, and that we specified the profile as `shh`.

```txt
// global 'fallback' parameters
params {
  // Specific nf-core/configs params
  config_profile_contact = 'James Fellows Yates (@jfy133)'
  config_profile_description = 'nf-core/eager SHH profile provided by nf-core/configs'
  
  // default BWA
   bwaalnn = 0.04
   bwaalnl = 32
}

}

// profile specific parameters
profiles {
  pathogen_loose {
    params {
      config_profile_description = 'Pathogen (loose) MPI-SHH profile, provided by nf-core/configs.'
      bwaalnn = 0.01
      bwaalnl = 16
    }
  }
}

```

If you run with `nextflow run -profile shh` to specify to use an
institutional-level nf-core config, the parameters will be read as `--bwaalnn
0.04` and `--bwaalnl 32` as these are the default 'fall back' params as
indicated in the example above.

If you specify as `nextflow run -profile shh,pathogen_loose`, as expected
Nextflow will resolve the two parameters as `0.01` and `16`.

Importantly however, if you specify `-profile pathogen_loose,shh` the
`pathogen_loose` **profile** will **still** take precedence over just the
'global' params.

Equally, a **process**-level defined parameter (within the nf-core/eager code
itself) will take precedence over the fallback parameters in the `config` file.
This is also described in the Nextflow documentation
[here](https://www.nextflow.io/docs/latest/config.html#config-profiles)

This is because selecting a `profile` will always take precedence over the
values specified in a config file, but outside of a profile.

#### Tutorial Profiles - Writing your own profile

We will now provide an example of how to write, use and share a project specific
profile. We will use the example of [Andrades Valtueña et al.
2016](https://doi.org/10.1016/j.cub.2017.10.025).

In it they used the original EAGER (v1) to map DNA from ancient DNA to the
genome of the bacterium **Yersinia pestis**.

Now, we will generate a profile, that, if they were using nf-core/eager they
could share with other researchers.

In the methods they described the following:

> ... reads mapped to **Y. pestis** CO92 reference with BWA aln (-l 16, -n 0.01,
> hereby referred to as non-UDG parameters). Reads with mapping quality scores
> lower than 37 were filtered out. PCR duplicates were removed with
> MarkDuplicates."

Furthermore, in their 'Table 1' they say they used the NCBI **Y. pestis** genome
'NC_003143.1', which can be found on the NCBI FTP server at:
[https://ftp.ncbi.nlm.nih.gov/genomes/all/GCF/000/009/065/GCF_000009065.1_ASM906v1/GCF_000009065.1_ASM906v1_genomic.fna.gz](https://ftp.ncbi.nlm.nih.gov/genomes/all/GCF/000/009/065/GCF_000009065.1_ASM906v1/GCF_000009065.1_ASM906v1_genomic.fna.gz)

To make a profile with these parameters for use with nf-core/eager we first need
to open a text editor, and define a Nextflow 'profile' block.

```txt
profiles {

}

```

Next we need to define the name of the profile. This is what we would write in
`-profile`. Lets call this AndradesValtuena2018.

```txt
profiles {
  AndradesValtuena2018 {

  }
}
```

Now we need to make a `params` 'scope'. This means these are the parameters you
specifically pass to nf-core/eager itself (rather than Nextflow configuration
parameters).

You should generally not add [non-`params`
scopes](https://www.nextflow.io/docs/latest/config.html?highlight=profile#config-scopes)
in profiles for a specific project. This is because these will normally modify
the way the pipeline will run on the computer (rather than just nf-core/eager
itself, e.g. the scheduler/executor or maximum memory available), and thus not
allow other researchers to reproduce your analysis on their own
computer/clusters.

```txt
profiles {
  AndradesValtuena2018 {
    params {

    }
  }
}
```

Now, as a cool little trick, we can use a couple of nf-core specific parameters
that can help you keep track which profile you are using when running the
pipeline. The `config_profile_description` and `config_profile_contact` profiles
are displayed in the console log when running the pipeline. So you can use these
to check if your profile loaded as expected. These are free text boxes so you
can put what you like.

```txt
profiles {
  AndradesValtuena2018 {
    params {
        config_profile_description = 'non-UDG parameters used in Andrades Valtuena et al. 2018 Curr. Bio.'
        config_profile_contact = 'Aida Andrades Valtueña (@aidaanva)'
    }
  }
}
```

Now we can add the specific nf-core/eager parameters that will modify the
mapping and deduplication parameters in nf-core/eager.

```txt
profiles {
  AndradesValtuena2018 {
    params {
        config_profile_description = 'non-UDG parameters used in Andrades Valtuena et al. 2018 Curr. Bio.'
        config_profile_contact = 'Aida Andrades Valtueña (@aidaanva)'
        fasta = 'https://ftp.ncbi.nlm.nih.gov/genomes/all/GCF/000/009/065/GCF_000009065.1_ASM906v1/GCF_000009065.1_ASM906v1_genomic.fna.gz'
        bwaalnn = 0.01
        bwaalnl = 16
        run_bam_filtering = true
        bam_mapping_quality_threshold = 37
        dedupper = 'markduplicates'
    }
  }
}
```

Once filled in, we can save the file as `AndradesValtuena2018.config`. This you
can use yourself, or upload alongside your publication for others to use.

To use the profile you just need to specify the file containing the profile you
wish to use, and then the profile itself.

For example, Aida (Andrades Valtueña) on her cluster `sdag` at the MPI-SHH
(`shh`) in Jena could run the following:

```bash
nextflow run nf-core/eager -c /<path>/<to>/AndradesValtuena2018.config -profile shh,sdag,AndradesValtuena2018 --input '/<path>/<to>/<some_input>/' <...>
```

Then a colleague at a different institution, such as the SciLifeLab, could run
the same profile on the UPPMAX cluster in Uppsala with:

```bash
nextflow run nf-core/eager -c /<path>/<to>/AndradesValtuena2018.config -profile uppmax,AndradesValtuena2018 --input '/<path>/<to>/<some_input>/' <...>
```

And that's all there is to it. Of course you should always check that there are
no other 'default' parameters for your given pipeline are defined in any
pipeline-specific or institutional profiles. This ensures that someone
re-running the pipeline with your settings is as close to the nf-core/eager
defaults as possible, and only settings specific to your given project are used.
If there are 'upstream' defaults, you should explicitly specify these in your
project profile.

### Tutorial - How to set up nf-core/eager for human population genetics

#### Tutorial Human Pop-Gen - Introduction

This tutorial will give a basic example on how to set up nf-core/eager to
perform initial screening of samples in the context of ancient human population
genetics research.

> :warning: this tutorial does not describe how to install and set up
> nf-core/eager For this please see other documentation on the
> [nf-co.re](https://nf-co.re/usage/installation) website.

We will describe how to set up mapping of ancient sequences against the human
reference genome to allow sequencing and library quality-control, estimation of
nuclear contamination, genetic sex determination, and production of random draw
genotypes in eigenstrat format for a specific set of sites, to be used in
further analysis. For this example, I will be using the 1240k SNP set. This SNP
set was first described in [Mathieson et al.
2015](https://www.nature.com/articles/nature16152) and contains various
positions along the genome that have been extensively genotyped in present-day
and ancient populations, and are therefore useful for ancient population genetic
analysis. Capture techniques are often used to enrich DNA libraries for
fragments, that overlap these SNPs, as is being assumed has been performed in
this example.

> :warning: Please be aware that the settings used in this tutorial may not use
> settings nor produce files you would actually use in 'real' analysis. The
> settings are only specified for demonstration purposes. Please consult the
> your colleagues, communities and the literature for optimal parameters.

#### Tutorial Human Pop-Gen - Preparation

Prior setting up the nf-core/eager run, we will need:

1. Raw sequencing data in FASTQ format
2. Reference genome in FASTA format, with associated pre-made `bwa`, `samtools`
   and `picard SequenceDictionary` indices (however note these can be made for
   you with nf-core/eager, but this can make a pipeline run take much longer!)
3. A BED file with the positions of the sites of interest.
4. An eigenstrat formatted `.snp` file for the positions of interest.

We should also ensure we have the very latest version of the nf-core/eager
pipeline so we have all latest bugfixes etc. In this case we will be using
nf-core/eager version 2.2.0. You should always check on the
[nf-core](https://nf-co.re/eager) website whether a newer release has been made
(particularly point releases e.g. 2.2.1).

```bash
nextflow pull nf-core/eager -r 2.2.0
```

It is important to note that if you are planning on running multiple runs of
nf-core/eager for a given project, that the version should be **kept the same**
for all runs to ensure consistency in settings for all of your libraries.

#### Tutorial Human Pop-Gen - Inputs and Outputs

To start, lets make a directory where all your nf-core/eager related files for
this run will go, and change into it.

```bash
mkdir projectX_preprocessing20200727
cd projectX_preprocessing20200727
```

The first part of constructing any nf-core/eager run is specifying a few generic
parameters that will often be common across all runs. This will be which
pipeline, version and _profile_ we will use. We will also specify a unique name
of the run to help us keep track of all the nf-core/eager runs you may be
running.

```bash
nextflow run nf-core/eager \
-r 2.2.0 \
-profile singularity,shh,sdag \
-name 'projectX_preprocessing20200727' \
<...>
```

For the `-profile` parameter, I have indicated that I wish to use Singularity as
my software container environment, and I will use the MPI-SHH institutional
config as listed on
[nf-core/configs](https://github.com/nf-core/configs/blob/master/conf/shh.config),
 using the profile for the 'sdag' cluster. These profiles specify settings
optimised for the specific cluster/institution, such as maximum memory available
or which scheduler queues to submit to. More explanations about configs and
profiles can be seen in the [nf-core
website](https://nf-co.re/usage/configuration) and the [profile
tutorial](#tutorial---what-are-profiles-and-how-to-use-them).

Next we need to specify our input data. nf-core/eager can accept input FASTQs
files in two main ways, either with direct paths to files (with wildcards), or
with a Tab-Separate-Value (TSV) file which contains the paths and extra
metadata. In this example, we will use the TSV method, as to simulate a
realistic use-case, such as receiving paired-end data from an Illumina NextSeq
of double-stranded libraries. Illumina NextSeqs sequence a given library across
four different 'lanes', so for each library you will receive four FASTQ files.
The TSV input method is more useful for this context, as it allows 'merging' of
these lanes after preprocessing prior mapping (whereas direct paths will
consider each pair of FASTQ files as independent libraries/samples).

Our TSV file will look something like the following:

```bash
Sample_Name     Library_ID      Lane    Colour_Chemistry        SeqType Organism        Strandedness    UDG_Treatment   R1      R2      BAM
EGR001  EGR001.B0101.SG1        1       2       PE      homo_sapiens    double  half    ../../02-raw_data/EGR001.B0101.SG1.1/EGR001.B0101.SG1.1_S0_L001_R1_001.fastq.gz ../../02-raw_data/EGR001.B0101.SG1.1/EGR001.B0101.SG1.1_S0_L001_R2_001.fastq.gz NA
EGR001  EGR001.B0101.SG1        2       2       PE      homo_sapiens    double  half    ../../02-raw_data/EGR001.B0101.SG1.1/EGR001.B0101.SG1.1_S0_L002_R1_001.fastq.gz ../../02-raw_data/EGR001.B0101.SG1.1/EGR001.B0101.SG1.1_S0_L002_R2_001.fastq.gz NA
EGR001  EGR001.B0101.SG1        3       2       PE      homo_sapiens    double  half    ../../02-raw_data/EGR001.B0101.SG1.1/EGR001.B0101.SG1.1_S0_L003_R1_001.fastq.gz ../../02-raw_data/EGR001.B0101.SG1.1/EGR001.B0101.SG1.1_S0_L003_R2_001.fastq.gz NA
EGR001  EGR001.B0101.SG1        4       2       PE      homo_sapiens    double  half    ../../02-raw_data/EGR001.B0101.SG1.1/EGR001.B0101.SG1.1_S0_L004_R1_001.fastq.gz ../../02-raw_data/EGR001.B0101.SG1.1/EGR001.B0101.SG1.1_S0_L004_R2_001.fastq.gz NA
EGR001  EGR001.B0101.SG1        5       2       PE      homo_sapiens    double  half    ../../02-raw_data/EGR001.B0101.SG1.2/EGR001.B0101.SG1.2_S0_L001_R1_001.fastq.gz ../../02-raw_data/EGR001.B0101.SG1.2/EGR001.B0101.SG1.2_S0_L001_R2_001.fastq.gz NA
EGR001  EGR001.B0101.SG1        6       2       PE      homo_sapiens    double  half    ../../02-raw_data/EGR001.B0101.SG1.2/EGR001.B0101.SG1.2_S0_L002_R1_001.fastq.gz ../../02-raw_data/EGR001.B0101.SG1.2/EGR001.B0101.SG1.2_S0_L002_R2_001.fastq.gz NA
EGR001  EGR001.B0101.SG1        7       2       PE      homo_sapiens    double  half    ../../02-raw_data/EGR001.B0101.SG1.2/EGR001.B0101.SG1.2_S0_L003_R1_001.fastq.gz ../../02-raw_data/EGR001.B0101.SG1.2/EGR001.B0101.SG1.2_S0_L003_R2_001.fastq.gz NA
EGR002  EGR002.B0201.SG1        8       2       PE      homo_sapiens    double  half    ../../02-raw_data/EGR001.B0101.SG1.2/EGR001.B0101.SG1.2_S0_L004_R1_001.fastq.gz ../../02-raw_data/EGR001.B0101.SG1.2/EGR001.B0101.SG1.2_S0_L004_R2_001.fastq.gz NA
EGR002  EGR002.B0201.SG1        1       2       PE      homo_sapiens    double  half    ../../02-raw_data/EGR002.B0201.SG1.1/EGR002.B0201.SG1.1_S0_L001_R1_001.fastq.gz ../../02-raw_data/EGR002.B0201.SG1.1/EGR002.B0201.SG1.1_S0_L001_R2_001.fastq.gz NA
EGR002  EGR002.B0201.SG1        2       2       PE      homo_sapiens    double  half    ../../02-raw_data/EGR002.B0201.SG1.1/EGR002.B0201.SG1.1_S0_L002_R1_001.fastq.gz ../../02-raw_data/EGR002.B0201.SG1.1/EGR002.B0201.SG1.1_S0_L002_R2_001.fastq.gz NA
EGR002  EGR002.B0201.SG1        3       2       PE      homo_sapiens    double  half    ../../02-raw_data/EGR002.B0201.SG1.1/EGR002.B0201.SG1.1_S0_L003_R1_001.fastq.gz ../../02-raw_data/EGR002.B0201.SG1.1/EGR002.B0201.SG1.1_S0_L003_R2_001.fastq.gz NA
EGR002  EGR002.B0201.SG1        4       2       PE      homo_sapiens    double  half    ../../02-raw_data/EGR002.B0201.SG1.1/EGR002.B0201.SG1.1_S0_L004_R1_001.fastq.gz ../../02-raw_data/EGR002.B0201.SG1.1/EGR002.B0201.SG1.1_S0_L004_R2_001.fastq.gz NA
EGR002  EGR002.B0201.SG1        5       2       PE      homo_sapiens    double  half    ../../02-raw_data/EGR002.B0201.SG1.2/EGR002.B0201.SG1.2_S0_L001_R1_001.fastq.gz ../../02-raw_data/EGR002.B0201.SG1.2/EGR002.B0201.SG1.2_S0_L001_R2_001.fastq.gz NA
EGR002  EGR002.B0201.SG1        6       2       PE      homo_sapiens    double  half    ../../02-raw_data/EGR002.B0201.SG1.2/EGR002.B0201.SG1.2_S0_L002_R1_001.fastq.gz ../../02-raw_data/EGR002.B0201.SG1.2/EGR002.B0201.SG1.2_S0_L002_R2_001.fastq.gz NA
EGR002  EGR002.B0201.SG1        7       2       PE      homo_sapiens    double  half    ../../02-raw_data/EGR002.B0201.SG1.2/EGR002.B0201.SG1.2_S0_L003_R1_001.fastq.gz ../../02-raw_data/EGR002.B0201.SG1.2/EGR002.B0201.SG1.2_S0_L003_R2_001.fastq.gz NA
EGR002  EGR002.B0201.SG1        8       2       PE      homo_sapiens    double  half    ../../02-raw_data/EGR002.B0201.SG1.2/EGR002.B0201.SG1.2_S0_L004_R1_001.fastq.gz ../../02-raw_data/EGR002.B0201.SG1.2/EGR002.B0201.SG1.2_S0_L004_R2_001.fastq.gz NA
```

You can see that we have a single line for each pair of FASTQ files representing
each `Lane`, but the `Sample_Name` and `Library_ID` columns identify and group
them together accordingly. Secondly, as we have NextSeq data, we have specified
we have `2` for `Colour_Chemistry`, which is important for downstream processing
(see below). See the nf-core/eager
parameter documentation above for more specifications on how to set up a
TSV file (e.g. why despite NextSeqs
only having 4 lanes, we go up to 8 in the example above).

Alongside our input TSV file, we will also specify the paths to our reference
FASTA file and the corresponding indices.

```bash
nextflow run nf-core/eager \
-r 2.2.0 \
-profile singularity,shh,sdag \
-name 'projectX_preprocessing20200727' \
--input 'preprocessing20200727.tsv' \
--fasta '../Reference/genome/hs37d5.fa' \
--bwa_index '../Reference/genome/hs37d5/' \
--fasta_index '../Reference/genome/hs37d5.fa.fai' \
--seq_dict '../Reference/genome/hs37d5.dict' \
<...>
```

We specify the paths to each reference genome and it's corresponding tool
specific index. Paths should always be encapsulated in quotes to ensure Nextflow
evaluates them, rather than your shell! Also note that as `bwa` generates
multiple index files, nf-core/eager takes a _directory_ that must contain these
indices instead.

> Note the difference between single and double `-` parameters. The former
> represent Nextflow flags, while the latter are nf-core/eager specific flags.

Finally, we can also specify the output directory and the Nextflow `work/`
directory (which contains 'intermediate' working files and directories).

```bash
nextflow run nf-core/eager \
-r 2.2.0 \
-profile singularity,shh,sdag \
-name 'projectX_preprocessing20200727' \
--input 'preprocessing20200727.tsv' \`
--fasta '../Reference/genome/hs37d5.fa' \
--bwa_index '../Reference/genome/hs37d5/' \
--fasta_index '../Reference/genome/hs37d5.fa.fai' \
--seq_dict '../Reference/genome/hs37d5.dict' \
--outdir './results/' \
- w './work/' \
<...>
```

#### Tutorial Human Pop-Gen - Pipeline Configuration

Now that we have specified the input data, we can start moving onto specifying
settings for each different module we will be running. As mentioned above, we
are pretending to run with NextSeq data, which is generated with a two-colour
imaging technique. What this means is when you have shorter molecules than the
number of cycles of the sequencing chemistry, the sequencer will repeatedly see
'G' calls (no colour) at the last few cycles, and you get long poly-G 'tails' on
your reads. We therefore will turn on the poly-G clipping functionality offered
by [`fastp`](https://github.com/OpenGene/fastp), and any pairs of files
indicated in the TSV file as having `2` in the `Colour_Chemistry` column will be
passed to `fastp`. We will not change the default minimum length of a poly-G
string to be clipped.

```bash
nextflow run nf-core/eager \
-r 2.2.0 \
-profile singularity,shh,sdag \
-name 'projectX_preprocessing20200727' \
--input 'preprocessing20200727.tsv' \
--fasta '../Reference/genome/hs37d5.fa' \
--bwa_index '../Reference/genome/hs37d5/' \
--fasta_index '../Reference/genome/hs37d5.fa.fai' \
--seq_dict '../Reference/genome/hs37d5.dict' \
--outdir './results/' \
- w './work/' \
--complexity_filter_poly_g \
<...>
```

Since our input data is paired-end, we will be using `DeDup` for duplicate
removal, which takes into account both the start and end of a merged read before
flagging it as a duplicate. To ensure this happens works properly we first need
to disable base quality trimming of collapsed reads within Adapter Removal. To
do this, we will provide the option `--preserve5p`. Additionally, Dedup should
only be provided with merged reads, so we will need to provide the option
`--mergedonly` here as well. We can then specify which dedupper we want to use
with `--dedupper`.

```bash
nextflow run nf-core/eager \
-r 2.2.0 \
-profile singularity,shh,sdag \
-name 'projectX_preprocessing20200727' \
--input 'preprocessing20200727.tsv' \
--fasta '../Reference/genome/hs37d5.fa' \
--bwa_index '../Reference/genome/hs37d5/' \
--fasta_index '../Reference/genome/hs37d5.fa.fai' \
--seq_dict '../Reference/genome/hs37d5.dict' \
--outdir './results/' \
- w './work/' \
--complexity_filter_poly_g \
--preserve5p \
--mergedonly \
--dedupper 'dedup' \
<...>
```

We then need to specify the mapping parameters for this run. The default mapping
parameters of nf-core/eager are fine for the purposes of our run. Personally, I
like to set `--bwaalnn` to `0.01`, (down from the default `0.04`) which reduces
the stringency in the number of allowed mismatches between the aligned sequences
and the reference.

```bash
nextflow run nf-core/eager \
-r 2.2.0 \
-profile singularity,shh,sdag \
-name 'projectX_preprocessing20200727' \
--input 'preprocessing20200727.tsv' \
--fasta '../Reference/genome/hs37d5.fa' \
--bwa_index '../Reference/genome/hs37d5/' \
--fasta_index '../Reference/genome/hs37d5.fa.fai' \
--seq_dict '../Reference/genome/hs37d5.dict' \
--outdir './results/' \
- w './work/' \
--complexity_filter_poly_g \
--preserve5p \
--mergedonly \
--dedupper 'dedup' \
--bwaalnn 0.01 \
<...>
```

We may also want to remove ambiguous sequences from our alignments, and also
remove off-target reads to speed up downstream processing (and reduce your
hard-disk footprint). We can do this with the samtools filter module to set a
mapping-quality filter (e.g. with a value of `25` to retain only slightly
ambiguous alignments that might occur from damage), and to indicate to discard
unmapped reads.

```bash
nextflow run nf-core/eager \
-r 2.2.0 \
-profile singularity,shh,sdag \
-name 'projectX_preprocessing20200727' \
--input 'preprocessing20200727.tsv' \
--fasta '../Reference/genome/hs37d5.fa' \
--bwa_index '../Reference/genome/hs37d5/' \
--fasta_index '../Reference/genome/hs37d5.fa.fai' \
--seq_dict '../Reference/genome/hs37d5.dict' \
--outdir './results/' \
- w './work/' \
--complexity_filter_poly_g \
--preserve5p \
--mergedonly \
--dedupper 'dedup' \
--bwaalnn 0.01 \
--run_bam_filtering \
--bam_mapping_quality_threshold 25 \
--bam_unmapped_type 'discard' \
<...>
```

Next, we will set up trimming of the mapped reads to alleviate the effects of DNA
damage during genotyping. To do this we will activate trimming with
`--run_trim_bam`. The libraries in this underwent 'half' UDG treatment. This
will generally restrict all remaining DNA damage to the first 2 base pairs of a
fragment. We will therefore use `--bamutils_clip_half_udg_left` and
`--bamutils_clip_half_udg_right` to trim 2bp on either side of each fragment.

```bash
nextflow run nf-core/eager \
-r 2.2.0 \
-profile singularity,shh,sdag \
-name 'projectX_preprocessing20200727' \
--input 'preprocessing20200727.tsv' \
--fasta '../Reference/genome/hs37d5.fa' \
--bwa_index '../Reference/genome/hs37d5/' \
--fasta_index '../Reference/genome/hs37d5.fa.fai' \
--seq_dict '../Reference/genome/hs37d5.dict' \
--outdir './results/' \
- w './work/' \
--complexity_filter_poly_g \
--preserve5p \
--mergedonly \
--dedupper 'dedup' \
--bwaalnn 0.01 \
--run_bam_filtering \
--bam_mapping_quality_threshold 25 \
--bam_unmapped_type 'discard' \
--run_trim_bam \
--bamutils_clip_half_udg_left 2 \
--bamutils_clip_half_udg_right 2 \
<...>
```

To activate human sex determination (using
[Sex.DetERRmine.py](https://github.com/TCLamnidis/Sex.DetERRmine)) we will
provide the option `--run_sexdeterrmine`. Additionally, we will provide
sexdeterrmine with the BED file of our SNPs of interest using the
`--sexdeterrmine_bedfile` flag. Here I will use the 1240k SNP set as an example.
This will cut down on computational time and also provide us with an
error bar around the relative coverage on the X and Y chromosomes.
If you wish to use the same bedfile to follow along with this tutorial,
you can download the file from [here](https://github.com/nf-core/test-datasets/blob/eager/reference/Human/1240K.pos.list_hs37d5.0based.bed.gz).

```bash
nextflow run nf-core/eager \
-r 2.2.0 \
-profile singularity,shh,sdag \
-name 'projectX_preprocessing20200727' \
--input 'preprocessing20200727.tsv' \
--fasta '../Reference/genome/hs37d5.fa' \
--bwa_index '../Reference/genome/hs37d5/' \
--fasta_index '../Reference/genome/hs37d5.fa.fai' \
--seq_dict '../Reference/genome/hs37d5.dict' \
--outdir './results/' \
- w './work/' \
--complexity_filter_poly_g \
--preserve5p \
--mergedonly \
--dedupper 'dedup' \
--bwaalnn 0.01 \
--run_bam_filtering \
--bam_mapping_quality_threshold 25 \
--bam_unmapped_type 'discard' \
--run_trim_bam \
--bamutils_clip_half_udg_left 2 \
--bamutils_clip_half_udg_right 2 \
--run_sexdeterrmine \
--sexdeterrmine_bedfile '../Reference/genome/1240k.sites.bed' \
<...>
```

Similarly, we will activate nuclear contamination estimation with
`--run_nuclear_contamination`. This process requires us to also specify the
contig name of the X chromosome in the reference genome we are using with
`--contamination_chrom_name`. Here, we are using hs37d5, where the X chromosome
is simply named 'X'.

```bash
nextflow run nf-core/eager \
-r 2.2.0 \
-profile singularity,shh,sdag \
-name 'projectX_preprocessing20200727' \
--input 'preprocessing20200727.tsv' \
--fasta '../Reference/genome/hs37d5.fa' \
--bwa_index '../Reference/genome/hs37d5/' \
--fasta_index '../Reference/genome/hs37d5.fa.fai' \
--seq_dict '../Reference/genome/hs37d5.dict' \
--outdir './results/' \
- w './work/' \
--complexity_filter_poly_g \
--preserve5p \
--mergedonly \
--dedupper 'dedup' \
--bwaalnn 0.01 \
--run_bam_filtering \
--bam_mapping_quality_threshold 25 \
--bam_unmapped_type 'discard' \
--run_trim_bam \
--bamutils_clip_half_udg_left 2 \
--bamutils_clip_half_udg_right 2 \
--run_sexdeterrmine \
--sexdeterrmine_bedfile '../Reference/genome/1240k.sites.bed' \
--run_nuclear_contamination \
--contamination_chrom_name 'X' \
<...>
```

Because nuclear contamination estimates can only be provided for males, it is
possible that we will need to get mitochondrial DNA contamination estimates for
any females in our dataset. This cannot be done within nf-core/eager (v2.2.0)
and we will need to do this manually at a later time. However, mtDNA
contamination estimates have been shown to only be reliable for nuclear
contamination when the ratio of mitochondrial to nuclear reads is low
([Furtwängler et al. 2018](https://doi.org/10.1038/s41598-018-32083-0)). We can
have nf-core/eager calculate that ratio for us with `--run_mtnucratio`, and
providing the name of the mitochondrial DNA contig in our reference genome with
`--mtnucratio_header`. Within hs37d5, the mitochondrial contig is named 'MT'.

```bash
nextflow run nf-core/eager \
-r 2.2.0 \
-profile singularity,shh,sdag \
-name 'projectX_preprocessing20200727' \
--input 'preprocessing20200727.tsv' \
--fasta '../Reference/genome/hs37d5.fa' \
--bwa_index '../Reference/genome/hs37d5/' \
--fasta_index '../Reference/genome/hs37d5.fa.fai' \
--seq_dict '../Reference/genome/hs37d5.dict' \
--outdir './results/' \
- w './work/' \
--complexity_filter_poly_g \
--preserve5p \
--mergedonly \
--dedupper 'dedup' \
--bwaalnn 0.01 \
--run_bam_filtering \
--bam_mapping_quality_threshold 25 \
--bam_unmapped_type 'discard' \
--run_trim_bam \
--bamutils_clip_half_udg_left 2 \
--bamutils_clip_half_udg_right 2 \
--run_sexdeterrmine \
--sexdeterrmine_bedfile '../Reference/genome/1240k.sites.bed' \
--run_nuclear_contamination \
--contamination_chrom_name 'X' \
--run_mtnucratio \
--mtnucratio_header 'MT' \
<...>
```

Finally, we need to specify genotyping parameters. First, we need to activate
genotyping with `--run_genotyping`. It is also important to specify we wish to
use the **trimmed** data for genotyping, to avoid the effects of DNA damage. To
do this, we will specify the `--genotyping_source` as `'trimmed'`. Then we can
specify the genotyping tool to use with `--genotyping_tool`. We will be using
`'pileupCaller'` to produce random draw genotypes in eigenstrat format. For this
process we will need to specify a BED file of the sites of interest (the same as
before) with `--pileupcaller_bedfile`, as well as an eigenstrat formatted `.snp`
file of these sites that is specified with `--pileupcaller_snpfile`.

```bash
nextflow run nf-core/eager \
-r 2.2.0 \
-profile singularity,shh,sdag \
-name 'projectX_preprocessing20200727' \
--input 'preprocessing20200727.tsv' \
--fasta '../Reference/genome/hs37d5.fa' \
--bwa_index '../Reference/genome/hs37d5/' \
--fasta_index '../Reference/genome/hs37d5.fa.fai' \
--seq_dict '../Reference/genome/hs37d5.dict' \
--outdir './results/' \
- w './work/' \
--complexity_filter_poly_g \
--preserve5p \
--mergedonly \
--dedupper 'dedup' \
--bwaalnn 0.01 \
--run_bam_filtering \
--bam_mapping_quality_threshold 25 \
--bam_unmapped_type 'discard' \
--run_trim_bam \
--bamutils_clip_half_udg_left 2 \
--bamutils_clip_half_udg_right 2 \
--run_sexdeterrmine \
--sexdeterrmine_bedfile '../Reference/genome/1240k.sites.bed' \
--run_nuclear_contamination \
--contamination_chrom_name 'X' \
--run_mtnucratio \
--mtnucratio_header 'MT' \
--run_genotyping \
--genotyping_source 'trimmed' \
--genotyping_tool 'pileupcaller' \
--pileupcaller_bedfile '../Reference/genome/1240k.sites.bed' \
--pileupcaller_snpfile '../Datasets/1240k/1240k.snp'
```

With this, we are ready to submit! If running on a remote cluster/server, Make
sure to run this in a `screen` session or similar, so that if you get a `ssh`
signal drop or want to log off, Nextflow will not crash.

#### Tutorial Human Pop-Gen - Results

Assuming the run completed without any crashes (if problems do occur, check
against [#usage](#pipeline-options) that all parameters are as expected, or
check the [FAQ](#troubleshooting-and-faqs)), we can now check our results in
`results/`.

##### Tutorial Human Pop-Gen - MultiQC Report

In here there are many different directories containing different output files.
The first directory to check is the `MultiQC/` directory. You should
find a `multiqc_report.html` file. You will need to view this in a web browser,
so I recommend either mounting your server to your file browser, or downloading
it to your own local machine (PC/Laptop etc.).

Once you've opened this you can go through each section and evaluate all the
results. You will likely want to check these for artefacts (e.g. weird damage
patterns on the human DNA, or weirdly skewed coverage distributions).

For example, I normally look for things like:

General Stats Table:

- Do I see the expected number of raw sequencing reads (summed across each set
  of FASTQ files per library) that was requested for sequencing?
- Does the percentage of trimmed reads look normal for aDNA, and do lengths
  after trimming look short as expected of aDNA?
- Does ClusterFactor or 'Dups' look high (e.g. >2 or >10% respectively)
  suggesting over-amplified or badly preserved samples?
- Do the mapped reads show increased frequency of C>Ts on the 5' end of
  molecules?
- Is the number of SNPs used for nuclear contamination really low for any
  individuals (e.g. < 100)? If so, then the estimates might not be very
  accurate.

FastQC (pre-AdapterRemoval):

- Do I see any very early drop off of sequence quality scores suggesting a
  problematic sequencing run?
- Do I see outlier GC content distributions?
- Do I see high sequence duplication levels?

AdapterRemoval:

- Do I see high numbers of singletons or discarded read pairs?

FastQC (post-AdapterRemoval):

- Do I see improved sequence quality scores along the length of reads?
- Do I see reduced adapter content levels?

Samtools Flagstat (pre/post Filter):

- Do I see outliers, e.g. with unusually high levels of human DNA, (indicative
  of contamination) that require downstream closer assessment? Are your samples
  exceptionally preserved? If not, a value higher than e.g. 50% might require
  your attention.

DeDup/Picard MarkDuplicates:

- Do I see large numbers of duplicates being removed, possibly indicating
  over-amplified or badly preserved samples?

DamageProfiler:

- Do I see evidence of damage on human DNA?
  - High numbers of mapped reads but no damage may indicate significant
    modern contamination.
  - Was the read trimming I specified enough to overcome damage effects?

SexDetERRmine:

- Do the relative coverages on the X and Y chromosome fall within the expected
  areas of the plot?
- Do all individuals have enough data for accurate sex determination?
- Do the proportions of autosomal/X/Y reads make sense? If there is an
  overrepresentation of reads within one bin, is the data enriched for that bin?

> Detailed documentation and descriptions for all MultiQC modules can be seen in
> the the 'Documentation' folder of the results directory or here in the [output
> documentation](output.md)

If you're happy everything looks good in terms of sequencing, we then look at
specific directories to find any files you might want to use for downstream
processing.

Note that when you get back to writing up your publication, all the versions of
the tools can be found under the 'nf-core/eager Software Versions' section of
the MultiQC report. But be careful! All tools in the container are listed, so
you may have to remove some of them that you didn't actually use in the set up.

For example, in this example, we have used: Nextflow, nf-core/eager, FastQC,
AdapterRemoval, fastP, BWA, Samtools, endorS.py, DeDup, Qualimap, PreSeq,
DamageProfiler, bamUtil, sexdeterrmine, angsd, MTNucRatioCalculator,
sequenceTools, and MultiQC.

Citations to all used tools can be seen
[here](https://nf-co.re/eager#tool-references)

##### Tutorial Human Pop-Gen - Files for Downstream Analysis

You will find the eigenstrat dataset containing the random draw genotypes of
your run in the `genotyping/` directory. Genotypes from double stranded
libraries, like the ones in this example, are found in the dataset
`pileupcaller.double.{geno,snp,ind}.txt`, while genotypes for any single
stranded libraries will instead be in `pileupcaller.single.{geno,snp,ind}.txt`.

#### Tutorial Human Pop-Gen - Clean up

Finally, I would recommend cleaning up your `work/` directory of any
intermediate files (if your `-profile` does not already do so). You can do this
by going to above your `results/` and `work/` directory, e.g.

```bash
cd /<path>/<to>/projectX_preprocessing20200727
```

and running

```bash
nextflow clean -f -k
```

#### Tutorial Human Pop-Gen - Summary

In this this tutorial we have described an example on how to set up an
nf-core/eager run to preprocess human aDNA for population genetic studies,
preform some simple quality control checks, and generate random draw genotypes
for downstream analysis of the data. Additionally, we described what to look for
in the run summary report generated by MultiQC and where to find output files
that can be used for downstream analysis.

### Tutorial - How to set up nf-core/eager for metagenomic screening

#### Tutorial Metagenomics - Introduction

The field of archaeogenetics is now expanding out from analysing the genomes of
single organisms but to whole communities of taxa. One particular example is of
human associated microbiomes, as preserved in ancient palaeofaeces (gut) or
dental calculus (oral). This tutorial will give a basic example on how to set up
nf-core/eager to perform initial screening of samples in the context of ancient
microbiome research.

> :warning: this tutorial does not describe how to install and set up
> nf-core/eager For this please see other documentation on the
> [nf-co.re](https://nf-co.re/usage/installation) website.

We will describe how to set up mapping of ancient dental calculus samples
against the human reference genome to allow sequencing and library
quality-control, but additionally perform taxonomic profiling of the off-target
reads from this mapping using MALT, and perform aDNA authentication with HOPS.

> :warning: Please be aware that the settings used in this tutorial may not use
> settings nor produce files you would actually use in 'real' analysis. The
> settings are only specified for demonstration purposes. Please consult the
> your colleagues, communities and the literature for optimal parameters.

#### Tutorial Metagenomics - Preparation

Prior setting up an nf-core/eager run for metagenomic screening, we will need:

1. Raw sequencing data in FASTQ format
2. Reference genome in FASTA format, with associated pre-made `bwa`, `samtools`
   and `picard SequenceDictionary` indices
3. A MALT database of your choice (see [MALT
   manual](https://software-ab.informatik.uni-tuebingen.de/download/malt/manual.pdf)
   for set-up)
4. A list of (NCBI) taxa containing well-known taxa of your microbiome (see
   below)
5. HOPS resources `.map` and `.tre` files (available
   [here](https://github.com/rhuebler/HOPS/tree/external/Resources))

We should also ensure we have the very latest version of the nf-core/eager
pipeline so we have all latest bugfixes etc. In this case we will be using
nf-core/eager version 2.2.0. You should always check on the
[nf-core](https://nf-co.re/eager) website  whether a newer release has been made
(particularly point releases e.g. 2.2.1).

```bash
nextflow pull nf-core/eager -r 2.2.0
```

It is important to note that if you are planning on running multiple runs of
nf-core/eager for a given project, that the version should be **kept the same**
for all runs to ensure consistency in settings for all of your libraries.

#### Tutorial Metagenomics - Inputs and Outputs

To start, lets make a directory where all your nf-core/eager related files for
this run will go, and change into it.

```bash
mkdir projectX_screening20200720
cd projectX_screening20200720
```

The first part of constructing any nf-core/eager run is specifying a few generic
parameters that will often be common across all runs. This will be which
pipeline, version and _profile_ we will use. We will also specify a unique name
of the run to help us keep track of all the nf-core/eager runs you may be
running.

```bash
nextflow run nf-core/eager \
-r 2.2.0 \
-profile singularity,shh,sdag \
-name 'projectX_screening20200720' \
<...>
```

For the `-profile` parameter, I have indicated that I wish to use Singularity as
my software container environment, and I will use the MPI-SHH institutional
config as listed on
[nf-core/configs](https://github.com/nf-core/configs/blob/master/conf/shh.config),
and using the profile for the 'sdag' cluster. These profiles specify settings
optimised for the specific cluster/institution, such as maximum memory available
or which scheduler queues to submit to. More explanations about configs and
profiles can be seen in the [nf-core
website](https://nf-co.re/usage/configuration) and the [profile
tutorial](#tutorial---what-are-profiles-and-how-to-use-them).

Next we need to specify our input data. nf-core/eager can accept input FASTQs
files in two main ways, either with direct paths to files (with wildcards), or
with a Tab-Separate-Value (TSV) file which contains the paths and extra
metadata. In this example, we will use the TSV method, as to simulate a
realistic use-case, such as receiving paired-end data from an Illumina NextSeq
of double-stranded libraries. Illumina NextSeqs sequence a given library across
four different 'lanes', so for each library you will receive four FASTQ files.
The TSV input method is more useful for this context, as it allows 'merging' of
these lanes after preprocessing prior mapping (whereas direct paths will
consider each pair of FASTQ files as independent libraries/samples).

Our TSV file will look something like the following:

```bash
Sample_Name     Library_ID      Lane    Colour_Chemistry        SeqType Organism        Strandedness    UDG_Treatment   R1      R2      BAM
EGR001  EGR001.B0101.SG1        1       2       PE      homo_sapiens    double  half    ../../02-raw_data/EGR001.B0101.SG1.1/EGR001.B0101.SG1.1_S0_L001_R1_001.fastq.gz ../../02-raw_data/EGR001.B0101.SG1.1/EGR001.B0101.SG1.1_S0_L001_R2_001.fastq.gz NA
EGR001  EGR001.B0101.SG1        2       2       PE      homo_sapiens    double  half    ../../02-raw_data/EGR001.B0101.SG1.1/EGR001.B0101.SG1.1_S0_L002_R1_001.fastq.gz ../../02-raw_data/EGR001.B0101.SG1.1/EGR001.B0101.SG1.1_S0_L002_R2_001.fastq.gz NA
EGR001  EGR001.B0101.SG1        3       2       PE      homo_sapiens    double  half    ../../02-raw_data/EGR001.B0101.SG1.1/EGR001.B0101.SG1.1_S0_L003_R1_001.fastq.gz ../../02-raw_data/EGR001.B0101.SG1.1/EGR001.B0101.SG1.1_S0_L003_R2_001.fastq.gz NA
EGR001  EGR001.B0101.SG1        4       2       PE      homo_sapiens    double  half    ../../02-raw_data/EGR001.B0101.SG1.1/EGR001.B0101.SG1.1_S0_L004_R1_001.fastq.gz ../../02-raw_data/EGR001.B0101.SG1.1/EGR001.B0101.SG1.1_S0_L004_R2_001.fastq.gz NA
EGR001  EGR001.B0101.SG1        5       2       PE      homo_sapiens    double  half    ../../02-raw_data/EGR001.B0101.SG1.2/EGR001.B0101.SG1.2_S0_L001_R1_001.fastq.gz ../../02-raw_data/EGR001.B0101.SG1.2/EGR001.B0101.SG1.2_S0_L001_R2_001.fastq.gz NA
EGR001  EGR001.B0101.SG1        6       2       PE      homo_sapiens    double  half    ../../02-raw_data/EGR001.B0101.SG1.2/EGR001.B0101.SG1.2_S0_L002_R1_001.fastq.gz ../../02-raw_data/EGR001.B0101.SG1.2/EGR001.B0101.SG1.2_S0_L002_R2_001.fastq.gz NA
EGR001  EGR001.B0101.SG1        7       2       PE      homo_sapiens    double  half    ../../02-raw_data/EGR001.B0101.SG1.2/EGR001.B0101.SG1.2_S0_L003_R1_001.fastq.gz ../../02-raw_data/EGR001.B0101.SG1.2/EGR001.B0101.SG1.2_S0_L003_R2_001.fastq.gz NA
EGR002  EGR002.B0201.SG1        8       2       PE      homo_sapiens    double  half    ../../02-raw_data/EGR001.B0101.SG1.2/EGR001.B0101.SG1.2_S0_L004_R1_001.fastq.gz ../../02-raw_data/EGR001.B0101.SG1.2/EGR001.B0101.SG1.2_S0_L004_R2_001.fastq.gz NA
EGR002  EGR002.B0201.SG1        1       2       PE      homo_sapiens    double  half    ../../02-raw_data/EGR002.B0201.SG1.1/EGR002.B0201.SG1.1_S0_L001_R1_001.fastq.gz ../../02-raw_data/EGR002.B0201.SG1.1/EGR002.B0201.SG1.1_S0_L001_R2_001.fastq.gz NA
EGR002  EGR002.B0201.SG1        2       2       PE      homo_sapiens    double  half    ../../02-raw_data/EGR002.B0201.SG1.1/EGR002.B0201.SG1.1_S0_L002_R1_001.fastq.gz ../../02-raw_data/EGR002.B0201.SG1.1/EGR002.B0201.SG1.1_S0_L002_R2_001.fastq.gz NA
EGR002  EGR002.B0201.SG1        3       2       PE      homo_sapiens    double  half    ../../02-raw_data/EGR002.B0201.SG1.1/EGR002.B0201.SG1.1_S0_L003_R1_001.fastq.gz ../../02-raw_data/EGR002.B0201.SG1.1/EGR002.B0201.SG1.1_S0_L003_R2_001.fastq.gz NA
EGR002  EGR002.B0201.SG1        4       2       PE      homo_sapiens    double  half    ../../02-raw_data/EGR002.B0201.SG1.1/EGR002.B0201.SG1.1_S0_L004_R1_001.fastq.gz ../../02-raw_data/EGR002.B0201.SG1.1/EGR002.B0201.SG1.1_S0_L004_R2_001.fastq.gz NA
EGR002  EGR002.B0201.SG1        5       2       PE      homo_sapiens    double  half    ../../02-raw_data/EGR002.B0201.SG1.2/EGR002.B0201.SG1.2_S0_L001_R1_001.fastq.gz ../../02-raw_data/EGR002.B0201.SG1.2/EGR002.B0201.SG1.2_S0_L001_R2_001.fastq.gz NA
EGR002  EGR002.B0201.SG1        6       2       PE      homo_sapiens    double  half    ../../02-raw_data/EGR002.B0201.SG1.2/EGR002.B0201.SG1.2_S0_L002_R1_001.fastq.gz ../../02-raw_data/EGR002.B0201.SG1.2/EGR002.B0201.SG1.2_S0_L002_R2_001.fastq.gz NA
EGR002  EGR002.B0201.SG1        7       2       PE      homo_sapiens    double  half    ../../02-raw_data/EGR002.B0201.SG1.2/EGR002.B0201.SG1.2_S0_L003_R1_001.fastq.gz ../../02-raw_data/EGR002.B0201.SG1.2/EGR002.B0201.SG1.2_S0_L003_R2_001.fastq.gz NA
EGR002  EGR002.B0201.SG1        8       2       PE      homo_sapiens    double  half    ../../02-raw_data/EGR002.B0201.SG1.2/EGR002.B0201.SG1.2_S0_L004_R1_001.fastq.gz ../../02-raw_data/EGR002.B0201.SG1.2/EGR002.B0201.SG1.2_S0_L004_R2_001.fastq.gz NA
```

You can see that we have a single line for each pair of FASTQ files representing
each `Lane`, but the `Sample_Name` and `Library_ID` columns identify and group
them together accordingly. Secondly, as we have NextSeq data, we have specified
we have `2` for `Colour_Chemistry`, which is important for downstream processing
(see below). The other columns are less important for this particular context of
metagenomic screening. See the nf-core/eager [usage](#pipeline-options)
documentation for more specifications on how to set up a TSV file (e.g. why
despite NextSeqs only having 4 lanes, we go up to 8 in the example above).

Alongside our input TSV file, we will also specify the paths to our reference
FASTA file and the corresponding indices.

```bash
nextflow run nf-core/eager \
-r 2.2.0 \
-profile singularity,shh,sdag \
-name 'projectX_screening20200720' \
--input 'screening20200720.tsv' \
--fasta '../Reference/genome/GRCh38.fa' \
--bwa_index '../Reference/genome/GRCh38/' \
--fasta_index '../Reference/genome/GRCh38.fa.fai' \
--seq_dict '../Reference/genome/GRCh38.dict' \
<...>
```

We specify the paths to each reference genome and it's corresponding tool
specific index. Paths should always be encapsulated in quotes to ensure Nextflow
evaluates them, rather than your shell! Also note that as `bwa` generates
multiple index files, nf-core/eager takes a _directory_ that must contain these
indices instead.

> Note the difference between single and double `-` parameters. The former
> represent Nextflow flags, while double are nf-core/eager specific flags.

Finally, we can also specify the output directory and the Nextflow `work/`
directory (which contains 'intermediate' working files and directories).

```bash
nextflow run nf-core/eager \
-r 2.2.0 \
-profile singularity,shh,sdag \
-name 'projectX_screening20200720' \
--input 'screening20200720.tsv' \
--fasta '../Reference/genome/GRCh38.fa' \
--bwa_index '../Reference/genome/GRCh38/' \
--fasta_index '../Reference/genome/GRCh38.fa.fai' \
--seq_dict '../Reference/genome/GRCh38.dict' \
--outdir './results/' \
- w './work/' \
<...>
```

#### Tutorial Metagenomics - Pipeline Configuration

Now that we have specified the input data, we can start moving onto specifying
settings for each different module we will be running. As mentioned above, we
are pretending to run with NextSeq data, which is generated with a two-colour
imaging technique. What this means is when you have shorter molecules than the
number of cycles of the sequencing chemistry, the sequencer will repeatedly see
'G' calls (no colour) at the last few cycles, and you get long poly-G 'tails' on
your reads. We therefore will turn on the poly-G clipping functionality offered
by [`fastp`](https://github.com/OpenGene/fastp), and any pairs of files
indicated in the TSV file as having `2` in the `Colour_Chemistry` column will be
passed to `fastp`. We will not change the default minimum length of a poly-G
string to be clipped.

```bash
nextflow run nf-core/eager \
-r 2.2.0 \
-profile singularity,shh,sdag \
-name 'projectX_screening20200720' \
--input 'screening20200720.tsv' \
--fasta '../Reference/genome/GRCh38.fa' \
--bwa_index '../Reference/genome/GRCh38/' \
--fasta_index '../Reference/genome/GRCh38.fa.fai' \
--seq_dict '../Reference/genome/GRCh38.dict' \
--outdir './results/' \
- w './work/' \
--complexity_filter_poly_g \
<...>
```

We will keep the default settings for mapping etc. against the reference genome
as we will only use this for sequencing quality control, however we now need to
specify that we want to run metagenomic screening. To do this we firstly need to
tell nf-core/eager what to do with the off target reads from the mapping.

```bash
nextflow run nf-core/eager \
-r 2.2.0 \
-profile singularity,shh,sdag \
-name 'projectX_screening20200720' \
--input 'screening20200720.tsv' \
--fasta '../Reference/genome/GRCh38.fa' \
--bwa_index '../Reference/genome/GRCh38/' \
--fasta_index '../Reference/genome/GRCh38.fa.fai' \
--seq_dict '../Reference/genome/GRCh38.dict' \
--outdir './results/' \
- w './work/' \
--complexity_filter_poly_g \
--run_bam_filtering \
--bam_unmapped_type 'fastq' \
<...>
```

nf-core/eager will now take all unmapped reads after mapping and convert the BAM
file back to FASTQ, which can be accepted by MALT. But of course, we also then
need to tell nf-core/eager we actually want to run MALT. We will also specify
the location of the [pre-built database](#preparation) and which 'min support'
method we want to use (this specifies the minimum number of alignments is needed
to a particular taxonomic node to be 'kept' in the MALT output files). Otherwise
we will keep all other parameters as default. For example using BlastN mode,
requiring a minimum of 85% identity, requiring at least 0.01% alignments for a
taxon to be saved (as specified with the `--malt_min_support_mode`). More
documentation describing each parameters can be seen in the usage
[documentation](usage.md)

```bash
nextflow run nf-core/eager \
-r 2.2.0 \
-profile singularity,shh,sdag \
-name 'projectX_screening20200720' \
--input 'screening20200720.tsv' \
--fasta '../Reference/genome/GRCh38.fa' \
--bwa_index '../Reference/genome/GRCh38/' \
--fasta_index '../Reference/genome/GRCh38.fa.fai' \
--seq_dict '../Reference/genome/GRCh38.dict' \
--outdir './results/' \
- w './work/' \
--complexity_filter_poly_g \
--run_bam_filtering \
--bam_unmapped_type 'fastq' \
--run_metagenomic_screening \
--metagenomic_tool 'malt' \
--database '../Reference/database/refseq-bac-arch-homo-2018_11' \
--malt_min_support_mode 'percent' \
<...>
```

Finally, to help quickly assess whether we our sample has taxa that are known to
exist in (modern samples of) our expected microbiome, and that these alignments
have indicators of true aDNA, we will run 'maltExtract' of the
[HOPS](https://github.com/rhuebler/HOPS) pipeline.

```bash
nextflow run nf-core/eager \
-r 2.2.0 \
-profile singularity,shh,sdag \
-name 'projectX_screening20200720' \
--input 'screening20200720.tsv' \
--fasta '../Reference/genome/GRCh38.fa' \
--bwa_index '../Reference/genome/GRCh38/' \
--fasta_index '../Reference/genome/GRCh38.fa.fai' \
--seq_dict '../Reference/genome/GRCh38.dict' \
--outdir './results/' \
- w './work/' \
--complexity_filter_poly_g \
--run_bam_filtering \
--bam_unmapped_type 'fastq' \
--run_metagenomic_screening \
--metagenomic_tool 'malt' \
--database '../Reference/database/refseq-bac-arch-homo-2018_11' \
--malt_min_support_mode 'percent' \
--run_maltextract \
--maltextract_taxon_list '../Reference/taxa_list/core_genera-anthropoids_hominids_panhomo-20180131.txt' \
--maltextract_ncbifiles '../Reference/hops' \
--maltextract_destackingoff
```

In the last parameters above we've specified the path to our list of taxa. This
contains something like (for oral microbiomes):

```text
Actinomyces
Streptococcus
Tannerella
Porphyromonas
```

We have also specified the path to the HOPS resources [downloaded
earlier](#preparation), and that I want to turn off 'destacking' (removal of any
read that overlaps the positions of another - something only recommended to keep
on when you have high coverage data).

With this, we are ready to submit! If running on a remote cluster/server, Make
sure to run this in a `screen` session or similar, so that if you get a `ssh`
signal drop or want to log off, Nextflow will not crash.

#### Tutorial Metagenomics - Results

Assuming the run completed without any crashes (if problems do occur, check
against [usage](#pipeline-options) that all parameters are as expected, or check
the [FAQ](#troubleshooting-and-faqs)), we can now check our results in
`results/`.

##### Tutorial Metagenomics - MultiQC Report

In here there are many different directories containing different output files.
The first directory to check is the `MultiQC/` directory. You should
find a `multiqc_report.html` file. You will need to view this in a web browser,
so I recommend either mounting your server to your file browser, or downloading
it to your own local machine (PC/Laptop etc.).

Once you've opened this you can go through each section and evaluate all the
results. You will likely not want to concern yourself too much with anything
after MALT - however you should check these for other artefacts (e.g. weird
damage patterns on the human DNA, or weirdly skewed coverage distributions).

For example, I normally look for things like:

General Stats Table:

- Do I see the expected number of raw sequencing reads (summed across each set
  of FASTQ files per library) that was requested for sequencing?
- Does the percentage of trimmed reads look normal for aDNA, and do lengths
  after trimming look short as expected of aDNA?
- Does ClusterFactor or 'Dups' look high suggesting over-amplified or
  badly preserved samples (e.g. >2 or >10% respectively - however
  given this is on the human reads this is just a rule of thumb and may not
  reflect the quality of the metagenomic profile) ?
- Does the human DNA show increased frequency of C>Ts on the 5' end of
  molecules?

FastQC (pre-AdapterRemoval):

- Do I see any very early drop off of sequence quality scores suggesting
  problematic sequencing run?
- Do I see outlier GC content distributions?
- Do I see high sequence duplication levels?

AdapterRemoval:

- Do I see high numbers of singletons or discarded read pairs?

FastQC (post-AdapterRemoval):

- Do I see improved sequence quality scores along the length of reads?
- Do I see reduced adapter content levels?

MALT:

- Do I have a reasonable level of mappability?
  - Somewhere between 10-30% can be pretty normal for aDNA, whereas e.g. <1%
    requires careful manual assessment
- Do I have a reasonable taxonomic assignment success?
  - You hope to have a large number of the mapped reads (from the mappability
    plot) that also have taxonomic assignment.

Samtools Flagstat (pre/post Filter):

- Do I see outliers, e.g. with unusually high levels of human DNA, (indicative
  of contamination) that require downstream closer assessment?

DeDup/Picard MarkDuplicates:

- Do I see large numbers of duplicates being removed, possibly indicating
  over-amplified or badly preserved samples?

DamageProfiler:

- Do I see evidence of damage on human DNA? Note this is just a
  rule-of-thumb/corroboration of any signals you might find in the metagenomic
  screening and not essential.
  - If you have high numbers of human DNA reads but no damage may indicate
    significant modern contamination.

> Detailed documentation and descriptions for all MultiQC modules can be seen in
> the the 'Documentation' folder of the results directory or here in the [output
> documentation](output.md)

If you're happy everything looks good in terms of sequencing, we then look at
specific directories to find any files you might want to use for downstream
processing.

Note that when you get back to writing up your publication, all the versions of
the tools can be found under the 'nf-core/eager Software Versions' section of
the MultiQC report. Note that all tools in the container are listed, so you may
have to remove some of them that you didn't actually use in the set up.

For example, in the example above, we have used: Nextflow, nf-core/eager,
FastQC, AdapterRemoval, fastP, BWA, Samtools, endorS.py, Picard Markduplicates,
Qualimap, PreSeq, DamageProfiler, MALT, MaltExtract and MultiQC.

Citations to all used tools can be seen
[here](https://nf-co.re/eager#tool-references)

##### Tutorial Metagenomics - Files for Downstream Analysis

If you wanted to look at the output of MALT more closely, such as in the GUI
based tool
[MEGAN6](https://software-ab.informatik.uni-tuebingen.de/download/megan6/welcome.html),
you can find the `.rma6` files that is accepted by MEGAN under
`metagenomic_classification/malt/`. The log file containing the information
printed to screen while MALT is running can also be found in this directory.

As we ran the HOPS pipeline (primarily the MaltExtract tool), we can look in
`MaltExtract/results/` to find all the corresponding output files for the
authentication validation of the metagenomic screening (against the taxa you
specified in your `--maltextract_taxon_list`). First you can check the
`heatmap_overview_Wevid.pdf` summary PDF from HOPS (again you will need to
either mount the server or download), but to get the actual per-sample/taxon
damage patterns etc., you can look in `pdf_candidate_profiles`. In some cases
there maybe valid results that the HOPS 'postprocessing' script doesn't pick up.
In these cases you can go into the `default` directory to find all the raw text
files which you can use to visualise and assess the authentication results
yourself.

Finally, if you want to re-run the taxonomic classification with a new database
or tool, to find the raw `fastq/` files containing only unmapped reads that went
into MALT, you should go into `samtools/filter`. In here you will find files
ending in `unmapped.fastq.gz` for each library.

#### Tutorial Metagenomics - Clean up

Finally, I would recommend cleaning up your `work/` directory of any
intermediate files (if your `-profile` does not already do so). You can do this
by going to above your `results/` and `work/` directory, e.g.

```bash
cd /<path>/<to>/projectX_screening20200720
```

and running

```bash
nextflow clean -f -k
```

#### Tutorial Metagenomics - Summary

In this this tutorial we have described an example on how to set up a
metagenomic screening run of ancient microbiome samples. We have covered how to
set up nf-core/eager to extract off-target reads in a form that can be used for
MALT, and how to additionally run HOPS to authenticate expected taxa to be found
in the human oral microbiome. Finally we have also described what to look for in
the MultiQC run summary report and where to find output files that can be used
for downstream analysis.

### Tutorial - How to set up nf-core/eager for pathogen genomics

#### Tutorial Pathogen Genomics - Introduction

This tutorial will give a basic example on how to set up nf-core/eager to
perform bacterial genome reconstruction from samples in the context of ancient
pathogenomic research.

> :warning: this tutorial does not describe how to install and set-up
> nf-core/eager For this please see other documentation on the
> [nf-co.re](https://nf-co.re/usage/installation) website.

We will describe how to set up mapping ancient pathogen samples against the
reference of a targeted organism genome, to check sequencing and library
quality-control, calculation of depth and breath of coverage, check for damage
profiles, feature-annotation statistics (e.g. for gene presence and absence),
SNP calling, and producing an SNP alignment for its usage in downstream
phylogenetic analysis.

I will use as an example data from [Andrades Valtueña et al
2017](https://doi.org/10.1016/j.cub.2017.10.025), who retrieved Late Neolithic/Bronze
Age _Yersinia pestis_ genomes. This data is **very large shotgun data** and is
not ideal for testing, so running on your own data is recommended as otherwise
running this data will require a lot of computing resources and time. However,
note the same procedure can equally be applied on shallow-shotgun and also
whole-genome enrichment data, so other than the TSV file you can apply this
command explained below.

> :warning: Please be aware that the settings used in this tutorial may not use
> settings nor produce files you would actually use in 'real' analysis. The
> settings are only specified for demonstration purposes. Please consult the
> your colleagues, communities and the literature for optimal parameters.

#### Tutorial Pathogen Genomics - Preparation

Prior setting up the nf-core/eager run, we will need:

1. Raw sequencing data in FASTQ format
2. Reference genome in FASTA format, with associated pre-made `bwa`, `samtools`
   and `picard SequenceDictionary` indices (however note these can be made for
   you with nf-core/eager, but this can make a pipeline run take much longer!)
3. A GFF file of gene sequence annotations (normally supplied with reference
   genomes downloaded from NCBI Genomes, in this context from
   [here](https://www.ncbi.nlm.nih.gov/genome/?term=Yersinia+pestis))
4. [Optional] Previously made VCF GATK 3.5 files (see below for settings), of
   previously published _Y. pestis_ genomes.

We should also ensure we have the very latest version of the nf-core/eager
pipeline so we have all latest bugfixes etc. In this case we will be using
nf-core/eager version 2.2.0. You should always check on the
[nf-core](https://nf-co.re/eager) website  whether a newer release has been made
(particularly point releases e.g. 2.2.1).

```bash
nextflow pull nf-core/eager -r 2.2.0
```

It is important to note that if you are planning on running multiple runs of
nf-core/eager for a given project, that the version should be **kept the same**
for all runs to ensure consistency in settings for all of your libraries.

#### Tutorial Pathogen Genomics - Inputs and Outputs

To start, lets make a directory where all your nf-core/eager related files for
this run will go, and change into it.

```bash
mkdir projectX_preprocessing20200727
cd projectX_preprocessing20200727
```

The first part of constructing any nf-core/eager run is specifying a few generic
parameters that will often be common across all runs. This will be which
pipeline, version and _profile_ we will use. We will also specify a unique name
of the run to help us keep track of all the nf-core/eager runs you may be
running.

```bash
nextflow run nf-core/eager \
-r 2.2.0 \
-profile singularity,shh,sdag \
-name 'projectX_preprocessing20200727' \
<...>
```

For the `-profile` parameter, I have indicated that I wish to use Singularity as
my software container environment, and I will use the MPI-SHH institutional
config as listed on
[nf-core/configs](https://github.com/nf-core/configs/blob/master/conf/shh.config),
and using the profile for the 'sdag' cluster. These profiles specify settings
optimised for the specific cluster/institution, such as maximum memory available
or which scheduler queues to submit to. More explanations about configs and
profiles can be seen in the [nf-core
website](https://nf-co.re/usage/configuration) and the [profile
tutorial](#tutorial---what-are-profiles-and-how-to-use-them).

Next we need to specify our input data. nf-core/eager can accept input FASTQs
files in two main ways, either with direct paths to files (with wildcards), or
with a Tab-Separate-Value (TSV) file which contains the paths and extra
metadata. In this example, we will use the TSV method, as to simulate a
realistic use-case, such as both receiving single-end and paired-end data from
Illumina NextSeq _and_ Illumina HiSeqs of double-stranded libraries. Illumina
NextSeqs sequence a given library across four different 'lanes', so for each
library you will receive four FASTQ files. Sometimes samples will be sequenced
across multiple HiSeq lanes to maintain complexity to improve imaging by of base
calls. The TSV input method is more useful for this context, as it allows
'merging' of these lanes after preprocessing prior mapping (whereas direct paths
will consider each pair of FASTQ files as independent libraries/samples).

```bash
Sample_Name   Library_ID    Lane    Colour_Chemistry    SeqType   Organism    Strandedness    UDG_Treatment   R1    R2    BAM
KunilaII    KunilaII_nonUDG   4   4   PE    Yersinia pestis   double    none    ftp://ftp.sra.ebi.ac.uk/vol1/fastq/ERR211/007/ERR2112547/ERR2112547_1.fastq.gz    ftp://ftp.sra.ebi.ac.uk/vol1/fastq/ERR211/007/ERR2112547/ERR2112547_2.fastq.gz    NA
KunilaII    KunilaII_UDG    4   4   PE    Yersinia pestis   double    full    ftp://ftp.sra.ebi.ac.uk/vol1/fastq/ERR211/008/ERR2112548/ERR2112548_1.fastq.gz    ftp://ftp.sra.ebi.ac.uk/vol1/fastq/ERR211/008/ERR2112548/ERR2112548_2.fastq.gz    NA
6Post   6Post_PE    1   2   PE    Yersinia pestis   double    half    ftp://ftp.sra.ebi.ac.uk/vol1/fastq/ERR211/009/ERR2112549/ERR2112549_1.fastq.gz    ftp://ftp.sra.ebi.ac.uk/vol1/fastq/ERR211/009/ERR2112549/ERR2112549_2.fastq.gz    NA
6Post   6Post_PE    2   2   PE    Yersinia pestis   double    half    ftp://ftp.sra.ebi.ac.uk/vol1/fastq/ERR211/000/ERR2112550/ERR2112550_1.fastq.gz    ftp://ftp.sra.ebi.ac.uk/vol1/fastq/ERR211/000/ERR2112550/ERR2112550_2.fastq.gz    NA
6Post   6Post_PE    3   2   PE    Yersinia pestis   double    half    ftp://ftp.sra.ebi.ac.uk/vol1/fastq/ERR211/001/ERR2112551/ERR2112551_1.fastq.gz    ftp://ftp.sra.ebi.ac.uk/vol1/fastq/ERR211/001/ERR2112551/ERR2112551_2.fastq.gz    NA
6Post   6Post_PE    4   2   PE    Yersinia pestis   double    half    ftp://ftp.sra.ebi.ac.uk/vol1/fastq/ERR211/002/ERR2112552/ERR2112552_1.fastq.gz    ftp://ftp.sra.ebi.ac.uk/vol1/fastq/ERR211/002/ERR2112552/ERR2112552_2.fastq.gz    NA
6Post   6Post_SE    1   4   SE    Yersinia pestis   double    half    ftp://ftp.sra.ebi.ac.uk/vol1/fastq/ERR211/009/ERR2112569/ERR2112569.fastq.gz    NA    NA
6Post   6Post_SE    2   4   SE    Yersinia pestis   double    half    ftp://ftp.sra.ebi.ac.uk/vol1/fastq/ERR211/000/ERR2112570/ERR2112570.fastq.gz    NA    NA
6Post   6Post_SE    3   4   SE    Yersinia pestis   double    half    ftp://ftp.sra.ebi.ac.uk/vol1/fastq/ERR211/001/ERR2112571/ERR2112571.fastq.gz    NA    NA
6Post   6Post_SE    4   4   SE    Yersinia pestis   double    half    ftp://ftp.sra.ebi.ac.uk/vol1/fastq/ERR211/002/ERR2112572/ERR2112572.fastq.gz    NA    NA
6Post   6Post_SE    8   4   SE    Yersinia pestis   double    half    ftp://ftp.sra.ebi.ac.uk/vol1/fastq/ERR211/003/ERR2112573/ERR2112573.fastq.gz    NA    NA
```

> Note we also have a mixture of non-UDG and half-UDG treated libraries.

You can see that we have a single line for each set of FASTQ files representing
each `Lane`, but the `Sample_Name` and `Library_ID` columns identify and group
them together accordingly. Secondly, as we have NextSeq data, we have specified
we have `2` for `Colour_Chemistry` vs `4` for HiSeq; something that is important
for downstream processing (see below). See the nf-core/eager
parameter documentation above for more specifications on how to set up a TSV
file (e.g. why despite NextSeqs only having 4 lanes, we can also go up to 8 or
more when having a sample sequenced on two NextSeq runs).

Alongside our input TSV file, we will also specify the paths to our reference
FASTA file and the corresponding indices.

```bash
nextflow run nf-core/eager \
-r 2.2.0 \
-profile singularity,shh,sdag \
-name 'projectX_preprocessing20200727' \
--input 'preprocessing20200727.tsv' \
--fasta '../Reference/genome/Yersinia_pestis_C092_GCF_000009065.1_ASM906v1.fa' \
--bwa_index '../Reference/genome/' \
--fasta_index '../Reference/genome/Yersinia_pestis_C092_GCF_000009065.1_ASM906v1.fa.fai' \
--seq_dict '../Reference/genome/Yersinia_pestis_C092_GCF_000009065.1_ASM906v1.fa.dict' \
<...>
```

We specify the paths to each reference genome and it's corresponding tool
specific index. Paths should always be encapsulated in quotes to ensure Nextflow
evaluates them, rather than your shell! Also note that as `bwa` generates
multiple index files, nf-core/eager takes a _directory_ that must contain these
indices instead.

> Note the difference between single and double `-` parameters. The former
> represent Nextflow flags, while the latter are nf-core/eager specific flags.

Finally, we can also specify the output directory and the Nextflow `work/`
directory (which contains 'intermediate' working files and directories).

```bash
nextflow run nf-core/eager \
-r 2.2.0 \
-profile singularity,shh,sdag \
-name 'projectX_preprocessing20200727' \
--input 'preprocessing20200727.tsv' \
--fasta '../Reference/genome/Yersinia_pestis_C092_GCF_000009065.1_ASM906v1.fa' \
--bwa_index '../Reference/genome/' \
--fasta_index '../Reference/genome/Yersinia_pestis_C092_GCF_000009065.1_ASM906v1.fa.fai' \
--seq_dict '../Reference/genome/Yersinia_pestis_C092_GCF_000009065.1_ASM906v1.fa.dict' \
--outdir './results/' \
- w './work/' \
<...>
```

#### Tutorial Pathogen Genomics - Pipeline Configuration

Now that we have specified the input data, we can start moving onto specifying
settings for each different module we will be running. As mentioned above, some
of our samples were generated as NextSeq data, which is generated with a
two-colour imaging technique. What this means is when you have shorter molecules
than the number of cycles of the sequencing chemistry, the sequencer will
repeatedly see 'G' calls (no colour) at the last few cycles, and you get long
poly-G 'tails' on your reads. We therefore will turn on the poly-G clipping
functionality offered by [`fastp`](https://github.com/OpenGene/fastp), and any
pairs of files indicated in the TSV file as having `2` in the `Colour_Chemistry`
column will be passed to `fastp` (the HiSeq data will not). We will not change
the default minimum length of a poly-G string to be clipped.

```bash
nextflow run nf-core/eager \
-r 2.2.0 \
-profile singularity,shh,sdag \
-name 'projectX_preprocessing20200727' \
--input 'preprocessing20200727.tsv' \
--fasta '../Reference/genome/Yersinia_pestis_C092_GCF_000009065.1_ASM906v1.fa' \
--bwa_index '../Reference/genome/' \
--fasta_index '../Reference/genome/Yersinia_pestis_C092_GCF_000009065.1_ASM906v1.fa.fai' \
--seq_dict '../Reference/genome/Yersinia_pestis_C092_GCF_000009065.1_ASM906v1.fa.dict' \
--outdir './results/' \
- w './work/' \
--complexity_filter_poly_g \
<...>
```

We then need to specify the mapping parameters for this run. Typically, to
account for damage of very old aDNA libraries and also sometimes for
evolutionary divergence of the ancient genome to the modern reference, we should
relax the mapping thresholds that specify how many mismatches a read can have
from the reference to be considered 'mapped'. We will also speed up the seeding
step of the seed-and-extend approach by specifying the length of the seed. We
will do this with `--bwaalnn` and `--bwaalnl` respectively.

```bash
nextflow run nf-core/eager \
-r 2.2.0 \
-profile singularity,shh,sdag \
-name 'projectX_preprocessing20200727' \
--input 'preprocessing20200727.tsv' \
--fasta '../Reference/genome/Yersinia_pestis_C092_GCF_000009065.1_ASM906v1.fa' \
--bwa_index '../Reference/genome/' \
--fasta_index '../Reference/genome/Yersinia_pestis_C092_GCF_000009065.1_ASM906v1.fa.fai' \
--seq_dict '../Reference/genome/Yersinia_pestis_C092_GCF_000009065.1_ASM906v1.fa.dict' \
--outdir './results/' \
- w './work/' \
--complexity_filter_poly_g \
--bwaalnn 0.01 \
--bwaalnl 16 \
<...>
```

As we are also interested at checking for gene presence/absence (see below), we
will ensure no mapping quality filter is applied (to account for gene
duplication that may cause a read to map equally to to places) by setting the
threshold to 0. In addition, we will discard unmapped reads to reduce our
hard-drive footprint.

```bash
nextflow run nf-core/eager \
-r 2.2.0 \
-profile singularity,shh,sdag \
-name 'projectX_preprocessing20200727' \
--input 'preprocessing20200727.tsv' \
--fasta '../Reference/genome/Yersinia_pestis_C092_GCF_000009065.1_ASM906v1.fa' \
--bwa_index '../Reference/genome/' \
--fasta_index '../Reference/genome/Yersinia_pestis_C092_GCF_000009065.1_ASM906v1.fa.fai' \
--seq_dict '../Reference/genome/Yersinia_pestis_C092_GCF_000009065.1_ASM906v1.fa.dict' \
--outdir './results/' \
- w './work/' \
--complexity_filter_poly_g \
--bwaalnn 0.01 \
--bwaalnl 16 \
--run_bam_filtering \
--bam_mapping_quality_threshold 0 \
--bam_unmapped_type 'discard' \
<...>
```

While some of our input data is paired-end, we will keep with the default of
Picard's MarkDuplicates'for duplicate removal, as DeDup takes into account
both the start and end of a _merged_ read before flagging it as a duplicate -
something that isn't valid for a single-end read (where the true end of the
molecule might not have been sequenced). We can then specify which dedupper we
want to use with `--dedupper`. While we are using the default (which does not
need to be directly specified), we will put it explicitly in our command for
clarity.

```bash
nextflow run nf-core/eager \
-r 2.2.0 \
-profile singularity,shh,sdag \
-name 'projectX_preprocessing20200727' \
--input 'preprocessing20200727.tsv' \
--fasta '../Reference/genome/Yersinia_pestis_C092_GCF_000009065.1_ASM906v1.fa' \
--bwa_index '../Reference/genome/' \
--fasta_index '../Reference/genome/Yersinia_pestis_C092_GCF_000009065.1_ASM906v1.fa.fai' \
--seq_dict '../Reference/genome/Yersinia_pestis_C092_GCF_000009065.1_ASM906v1.fa.dict' \
--outdir './results/' \
- w './work/' \
--complexity_filter_poly_g \
--bwaalnn 0.01 \
--bwaalnl 16 \
--run_bam_filtering \
--bam_mapping_quality_threshold 0 \
--bam_unmapped_type 'discard' \
--dedupper 'markduplicates' \
<...>
```

Alongside making a SNP table for downstream phylogenetic analysis (we will get
to this in a bit), you may be interested in generating some summary statistics
of annotated parts of your reference genome, e.g. to see whether certain
virulence factors are present or absent. nf-core/eager offers some basic
statistics (percent and and depth coverage) of these via Bedtools. We will
therefore turn on this module and specify the GFF file we downloaded alongside
our reference fasta. Note that this GFF file has a _lot_ of redundant data, so
often a custom BED file with just genes of interest is recommended. Furthermore

```bash
nextflow run nf-core/eager \
-r 2.2.0 \
-profile singularity,shh,sdag \
-name 'projectX_preprocessing20200727' \
--input 'preprocessing20200727.tsv' \
--fasta '../Reference/genome/Yersinia_pestis_C092_GCF_000009065.1_ASM906v1.fa' \
--bwa_index '../Reference/genome/' \
--fasta_index '../Reference/genome/Yersinia_pestis_C092_GCF_000009065.1_ASM906v1.fa.fai' \
--seq_dict '../Reference/genome/Yersinia_pestis_C092_GCF_000009065.1_ASM906v1.fa.dict' \
--outdir './results/' \
- w './work/' \
--complexity_filter_poly_g \
--bwaalnn 0.01 \
--bwaalnl 16 \
--run_bam_filtering \
--bam_mapping_quality_threshold 0 \
--bam_unmapped_type 'discard' \
--dedupper 'markduplicates' \
--run_bedtools_coverage \
--anno_file '../Reference/genome/Yersinia_pestis_C092_GCF_000009065.1_ASM906v1.gff'
<...>
```

Next, we will set up trimming of the mapped reads to alleviate the effects of
DNA damage during genotyping. To do this we will activate trimming with
`--run_trim_bam`. The libraries in this example underwent either no or
'half'-UDG treatment. The latter will generally restrict all remaining DNA
damage to the first 2 base pairs of a fragment. We will therefore use
`--bamutils_clip_half_udg_left` and `--bamutils_clip_half_udg_right` to trim 2
bp on either side of each fragment. For the non-UDG treated libraries we can
trim a little more to remove most damage with the `--bamutils_clip_none_udg_<*>`
variants of the flag. Note that there is a tendency in ancient pathogenomics to
trim damage _prior_ mapping, as it allows mapping with stricter parameters to
improve removal of reads deriving from potential evolutionary diverged
contaminants (this can be done nf-core/eager with the Bowtie2 aligner), however
we do BAM trimming instead here as another demonstration of functionality.

```bash
nextflow run nf-core/eager \
-r 2.2.0 \
-profile singularity,shh,sdag \
-name 'projectX_preprocessing20200727' \
--input 'preprocessing20200727.tsv' \
--fasta '../Reference/genome/Yersinia_pestis_C092_GCF_000009065.1_ASM906v1.fa' \
--bwa_index '../Reference/genome/' \
--fasta_index '../Reference/genome/Yersinia_pestis_C092_GCF_000009065.1_ASM906v1.fa.fai' \
--seq_dict '../Reference/genome/Yersinia_pestis_C092_GCF_000009065.1_ASM906v1.fa.dict' \
--outdir './results/' \
- w './work/' \
--complexity_filter_poly_g \
--bwaalnn 0.01 \
--bwaalnl 16 \
--run_bam_filtering \
--bam_mapping_quality_threshold 0 \
--bam_unmapped_type 'discard' \
--dedupper 'markduplicates' \
--run_bedtools_coverage \
--anno_file '../Reference/genome/Yersinia_pestis_C092_GCF_000009065.1_ASM906v1.gff'
--run_trim_bam \
--bamutils_clip_half_udg_left 2 \
--bamutils_clip_half_udg_right 2 \
--bamutils_clip_none_udg_left 3 \
--bamutils_clip_none_udg_right 3 \
<...>
```

Here we will use MultiVCFAnalyzer for the generation of our SNP table. A
MultiVCFAnalyzer SNP table allows downstream assessment of the level of
multi-allelic positions, something not expected when dealing with a single
ploidy organism and thus may reflect cross-mapping from multiple-strains,
environmental relatives or other contaminants.

For this we need to run genotyping, but specifically with GATK UnifiedGenotyper
3.5 (as MultiVCFAnalyzer requires this particular format of VCF files). We will
therefore turn on Genotyping, and
check ploidy is set 2 so 'heterozygous' positions can be reported. We will also
need to specify that we want to use the trimmed bams from the previous step.

```bash
nextflow run nf-core/eager \
-r 2.2.0 \
-profile singularity,shh,sdag \
-name 'projectX_preprocessing20200727' \
--input 'preprocessing20200727.tsv' \
--fasta '../Reference/genome/Yersinia_pestis_C092_GCF_000009065.1_ASM906v1.fa' \
--bwa_index '../Reference/genome/' \
--fasta_index '../Reference/genome/Yersinia_pestis_C092_GCF_000009065.1_ASM906v1.fa.fai' \
--seq_dict '../Reference/genome/Yersinia_pestis_C092_GCF_000009065.1_ASM906v1.fa.dict' \
--outdir './results/' \
- w './work/' \
--complexity_filter_poly_g \
--bwaalnn 0.01 \
--bwaalnl 16 \
--run_bam_filtering \
--bam_mapping_quality_threshold 0 \
--bam_unmapped_type 'discard' \
--dedupper 'markduplicates' \
--run_trim_bam \
--bamutils_clip_half_udg_left 2 \
--bamutils_clip_half_udg_right 2 \
--bamutils_clip_none_udg_left 3 \
--bamutils_clip_none_udg_right 3 \
--run_bedtools_coverage \
--anno_file '../Reference/genome/Yersinia_pestis_C092_GCF_000009065.1_ASM906v1.gff' \
--run_genotyping \
--genotyping_tool 'ug' \
--genotyping_source 'trimmed' \
--gatk_ploidy 2 \
--gatk_ug_mode 'EMIT_ALL_SITES' \
--gatk_ug_genotype_model 'SNP' \
<...>
```

Finally we can set up MultiVCFAnalyzer itself. First we want to make sure we
specified that we want to report the frequency of the given called allele at
each position so we can assess cross mapping. Then, often with ancient
pathogens, such as _Y. pestis_, we also want to include to the SNP table
comparative data from previously published and ancient genomes. For this we
specify additional VCF files that have been generated in previous runs with the
same settings and reference genome. We can do this as follows.

```bash
nextflow run nf-core/eager \
-r 2.2.0 \
-profile singularity,shh,sdag \
-name 'projectX_preprocessing20200727' \
--input 'preprocessing20200727.tsv' \
--fasta '../Reference/genome/Yersinia_pestis_C092_GCF_000009065.1_ASM906v1.fa' \
--bwa_index '../Reference/genome/' \
--fasta_index '../Reference/genome/Yersinia_pestis_C092_GCF_000009065.1_ASM906v1.fa.fai' \
--seq_dict '../Reference/genome/Yersinia_pestis_C092_GCF_000009065.1_ASM906v1.fa.dict' \
--outdir './results/' \
- w './work/' \
--complexity_filter_poly_g \
--bwaalnn 0.01 \
--bwaalnl 16 \
--run_bam_filtering \
--bam_mapping_quality_threshold 0 \
--bam_unmapped_type 'discard' \
--dedupper 'markduplicates' \
--run_trim_bam \
--bamutils_clip_half_udg_left 2 \
--bamutils_clip_half_udg_right 2 \
--bamutils_clip_none_udg_left 3 \
--bamutils_clip_none_udg_right 3 \
--run_bedtools_coverage \
--anno_file '../Reference/genome/Yersinia_pestis_C092_GCF_000009065.1_ASM906v1.gff' \
--run_genotyping \
--genotyping_tool 'ug' \
--genotyping_source 'trimmed' \
--gatk_ploidy 2 \
--gatk_ug_mode 'EMIT_ALL_SITES' \
--gatk_ug_genotype_model 'SNP' \
--run_multivcfanalyzer \
--write_allele_frequencies \
--min_base_coverage 5 \
--min_allele_freq_hom 0.9 \
--min_allele_freq_het 0.1 \
--additional_vcf_files '../vcfs/*.vcf.gz'
```

For the two `min_allele_freq` parameters we specify that anything above 90%
frequency is considered 'homozygous', and anything above 10% (but below 90%) is
considered an ambiguous call and the frequency will be reported. Note that you
would not normally use this SNP table with these parameters for downstream
phylogenetic analysis, as the table will include ambiguous IUPAC codes, making
it only useful for fine-comb checking of multi-allelic positions. Instead, set
both parameters to the same value (e.g. 0.8) and use that table for downstream
phylogenetic analysis.

With this, we are ready to submit! If running on a remote cluster/server, Make
sure to run this in a `screen` session or similar, so that if you get a `ssh`
signal drop or want to log off, Nextflow will not crash.

#### Tutorial Pathogen Genomics - Results

Assuming the run completed without any crashes (if problems do occur, check
against [#usage](#pipeline-options) that all parameters are as expected, or
check the [FAQ](#troubleshooting-and-faqs)), we can now check our results in
`results/`.

##### Tutorial Pathogen Genomics - MultiQC Report

In here there are many different directories containing different output files.
The first directory to check is the `MultiQC/` directory. You should
find a `multiqc_report.html` file. You will need to view this in a web browser,
so I recommend either mounting your server to your file browser, or downloading
it to your own local machine (PC/Laptop etc.).

Once you've opened this you can go through each section and evaluate all the
results. For example, I normally look for things like:

General Stats Table:

- Do I see the expected number of raw sequencing reads (summed across each set
  of FASTQ files per library) that was requested for sequencing?
- Does the percentage of trimmed reads look normal for aDNA, and do lengths
  after trimming look short as expected of aDNA?
- Does the Endogenous DNA (%) columns look reasonable (high enough to indicate
  you have received enough coverage for downstream, and/or do you lose an
  unusually high reads after filtering )
- Does ClusterFactor or '% Dups' look high (e.g. >2 or >10% respectively -  high
  values suggesting over-amplified or badly preserved samples i.e. low
  complexity; note that genome-enrichment libraries may by their nature look
  higher).
- Do you see an increased frequency of C>Ts on the 5' end of molecules in the
  mapped reads?
- Do median read lengths look relatively low (normally <= 100 bp) indicating
  typically fragmented aDNA?
- Does the % coverage decrease relatively gradually at each depth coverage, and
  does not drop extremely drastically
- Does the Median coverage and percent >3x (or whatever you set) show sufficient
  coverage for reliable SNP calls and that a good proportion of the genome is
  covered indicating you have the right reference genome?
- Do you see a high proportion of % Hets, indicating many multi-allelic sites
  (and possibly presence of cross-mapping from other species, that may lead to
  false positive or less confident SNP calls)?

FastQC (pre-AdapterRemoval):

- Do I see any very early drop off of sequence quality scores suggesting
  problematic sequencing run?
- Do I see outlier GC content distributions?
- Do I see high sequence duplication levels?

AdapterRemoval:

- Do I see high numbers of singletons or discarded read pairs?

FastQC (post-AdapterRemoval):

- Do I see improved sequence quality scores along the length of reads?
- Do I see reduced adapter content levels?

Samtools Flagstat (pre/post Filter):

- Do I see outliers, e.g. with unusually low levels of mapped reads, (indicative
  of badly preserved samples) that require downstream closer assessment?

DeDup/Picard MarkDuplicates:

- Do I see large numbers of duplicates being removed, possibly indicating
  over-amplified or badly preserved samples?

PreSeq:

- Do I see a large drop off of a sample's curve away from the theoretical
  complexity? If so, this may indicate it's not worth performing deeper
  sequencing as you will get few unique reads (vs. duplicates that are not any
  more informative than the reads you've already sequenced)

DamageProfiler:

- Do I see evidence of damage on the microbial DNA (i.e. a % C>T of more than ~5% in
  the first few nucleotide positions?) ? If not, possibly your mapped
  reads are deriving from modern contamination.

QualiMap:

- Do you see a peak of coverage (X) at a good level, e.g. >= 3x, indicating
  sufficient coverage for reliable SNP calls?

MultiVCFAnalyzer:

- Do I have a good number of called SNPs that suggest the samples have genomes
  with sufficient nucleotide diversity to inform phylogenetic analysis?
- Do you have a large number of discarded SNP calls?
- Are the % Hets very high indicating possible cross-mapping from off-target
  organisms that may confounding variant calling?

> Detailed documentation and descriptions for all MultiQC modules can be seen in
> the the 'Documentation' folder of the results directory or here in the [output
> documentation](output.md)

If you're happy everything looks good in terms of sequencing, we then look at
specific directories to find any files you might want to use for downstream
processing.

Note that when you get back to writing up your publication, all the versions of
the tools can be found under the 'nf-core/eager Software Versions' section of
the MultiQC report. Note that all tools in the container are listed, so you may
have to remove some of them that you didn't actually use in the set up.

For example, in the example above, we have used: Nextflow, nf-core/eager,
FastQC, AdapterRemoval, fastP, BWA, Samtools, endorS.py, Picard Markduplicates,
Bedtools, Qualimap, PreSeq, DamageProfiler, MultiVCFAnalyzer and MultiQC.

Citations to all used tools can be seen
[here](https://nf-co.re/eager#tool-references)

##### Tutorial Pathogen Genomics - Files for Downstream Analysis

You will find the most relevant output files in your `results/` directory. Each
directory generally corresponds to a specific step or tool of the pipeline. Most
importantly you should look in `deduplication` for your de-duplicated BAM files
(e.g. for viewing in IGV), bedtools for depth (X) and breadth (%) coverages of
annotations of your reference (e.g. genes), `multivcfanalyzer` for final SNP
tables etc that can be used for downstream phylogenetic applications.

#### Tutorial Pathogen Genomics - Clean up

Finally, I would recommend cleaning up your `work/` directory of any
intermediate files (if your `-profile` does not already do so). You can do this
by going to above your `results/` and `work/` directory, e.g.

```bash
cd /<path>/<to>/projectX_preprocessing20200727
```

and running

```bash
nextflow clean -f -k
```

#### Tutorial Pathogen Genomics - Summary

In this this tutorial we have described an example on how to set up an
nf-core/eager run to process microbial aDNA for a relatively standard pathogen
genomics study for phylogenetics and basic functional screening. This includes
preform some simple quality control checks, mapping, genotyping, and SNP table
generation for downstream analysis of the data. Additionally, we described what
to look for in the run summary report generated by MultiQC and where to find
output files that can be used for downstream analysis.<|MERGE_RESOLUTION|>--- conflicted
+++ resolved
@@ -419,11 +419,7 @@
 
 Known cases include:
 
-<<<<<<< HEAD
-- Qualimap: there will be no MultiQC output if the BAM file is empty. An empty BAM file is produced we causes Qualimap to crash - this is crash is ignored by nf-core/eager (to allow the rest of the pipeline to continue) and will therefore have no log file for that particular sample/library
-=======
 - Qualimap: there will be no MultiQC output if the BAM file is empty. An empty BAM file is produced when no reads map to the reference and causes Qualimap to crash - this is crash is ignored by nf-core/eager (to allow the rest of the pipeline to continue) and will therefore have no log file for that particular sample/library
->>>>>>> 40285c5c
 
 ## Tutorials
 
