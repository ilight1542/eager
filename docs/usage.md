--- conflicted
+++ resolved
@@ -280,13 +280,9 @@
 ### `--outdir`
 The output directory where the results will be saved.
 
-<<<<<<< HEAD
-### `-w`
-The output directory where _intermediate_ files will be saved. It is **highly recommended** that this is the same path as `--outdir`, otherwise you may 'lose' your intermediate files if you need to re-run a pipeline. By default, if this flag is not given, the intermediate files will be saved in a `work/` and `.nextflow/` directory from wherever you have run EAGER from.
-=======
-### `-work-dir`
-The output directory where the intermediate files (stored in `work/`) will be saved. If this flag is _not_ provided, the `work/` directory  will be place wherever you initated the nextflow run. We generally recommend that this directory should the same as in the `--outdir` flag, to ensure multiple nextflow runs are kept separate.
->>>>>>> 55d94897
+### `-w / -work-dir`
+The output directory where _intermediate_ files will be saved. It is **highly recommended** that this is the same path as `--outdir`, otherwise you may 'lose' your intermediate files if you need to re-run a pipeline. By default, if this flag is not given, 
+the intermediate files will be saved in a `work/` and `.nextflow/` directory from wherever you have run EAGER from.
 
 ### `--max_memory`
 Use to set a top-limit for the default memory requirement for each process.
