# nf-core/eager: Usage

## Table of contents

* [Introduction](#general-nextflow-info)
* [Running the pipeline](#running-the-pipeline)
* [Updating the pipeline](#updating-the-pipeline)
* [Reproducibility](#reproducibility)
* [Main arguments](#main-arguments)
* [Job Resources](#job-resources)
<<<<<<< HEAD
* [Other command line parameters](#other-command-line-parameters)
* [Adjustable parameters for nf-core/eager](#adjustable-parameters-for-nf-coreeager)
=======
* [Automatic resubmission](#automatic-resubmission)
* [Custom resource requests](#custom-resource-requests)
* [AWS batch specific parameters](#aws-batch-specific-parameters)
* [Other command line parameters](#other-command-line-parameters)
* [Adjustable parameters for nf-core/eager](#adjustable-parameters-for-nf-coreeager)

## General Nextflow info
Nextflow handles job submissions on SLURM or other environments, and supervises running the jobs. Thus the Nextflow process must run until the pipeline is finished. We recommend that you put the process running in the background through `screen` / `tmux` or similar tool. Alternatively you can run nextflow within a cluster job submitted your job scheduler.

It is recommended to limit the Nextflow Java virtual machines memory. We recommend adding the following line to your environment (typically in `~/.bashrc` or `~./bash_profile`):

```bash
NXF_OPTS='-Xms1g -Xmx4g'
```
>>>>>>> 029b7563

## Preamble
To access the nextflow help message run: `nextflow run -help`

## Running the pipeline
The typical command for running the pipeline is as follows:
```bash
nextflow run nf-core/eager --reads '*_R{1,2}.fastq.gz' --fasta 'some.fasta' -profile standard,docker
```

> Note, that you might need to use `-profile standard,singularity` if you installed Singularity and don't want to use Docker. Also make sure, that you specify how much memory is available on your machine by using the `--max_cpus`, `--max_memory` options.

This will launch the pipeline with the `docker` configuration profile. See below for more information about profiles.

Note that the pipeline will create the following files in your working directory:

```bash
work            # Directory containing the nextflow working files
results         # Finished results (configurable, see below)
.nextflow.log   # Log file from Nextflow
# Other nextflow hidden files, eg. history of pipeline runs and old logs.
```

To see the the EAGER pipeline help message run: `nextflow run nf-core/eager --help`

### Updating the pipeline
When you run the above command, Nextflow automatically pulls the pipeline code from GitHub and stores it as a cached version. When running the pipeline after this, it will always use the cached version if available - even if the pipeline has been updated since. To make sure that you're running the latest version of the pipeline, make sure that you regularly update the cached version of the pipeline:

```bash
nextflow pull nf-core/eager
```

### Reproducibility
It's a good idea to specify a pipeline version when running the pipeline on your data. This ensures that a specific version of the pipeline code and software are used when you run your pipeline. If you keep using the same tag, you'll be running the same version of the pipeline, even if there have been changes to the code since.

First, go to the [nf-core/eager releases page](https://github.com/nf-core/eager/releases) and find the latest version number - numeric only (eg. `2.0`). Then specify this when running the pipeline with `-r` (one hyphen) - eg. `-r 2.0`.

This version number will be logged in reports when you run the pipeline, so that you'll know what you used when you look back in the future.


## Mandatory Arguments

### `-profile`

Use this parameter to choose a configuration profile. Profiles can give configuration presets for different compute environments. Note that multiple profiles can be loaded, for example: `-profile standard,docker` - the order of arguments is important!

* `standard`
    * The default profile, used if `-profile` is not specified at all.
    * Runs locally and expects all software to be installed and available on the `PATH`.
* `uzh`
    * A profile for the University of Zurich Research Cloud
    * Loads Singularity and defines appropriate resources for running the pipeline.
* `docker`
    * A generic configuration profile to be used with [Docker](http://docker.com/)
    * Pulls software from dockerhub: [`nfcore/eager`](http://hub.docker.com/r/nfcore/eager/)
* `singularity`
    * A generic configuration profile to be used with [Singularity](http://singularity.lbl.gov/)
    * Pulls software from singularity-hub
* `binac`
    * A profile for the BinAC cluster at the University of Tuebingen
    * Loads Singularity and defines appropriate resources for running the pipeline
* `conda`
    * A generic configuration profile to be used with [conda](https://conda.io/docs/)
    * Pulls most software from [Bioconda](https://bioconda.github.io/)
* `awsbatch`
    * A generic configuration profile to be used with AWS Batch.
* `test`
    * A profile with a complete configuration for automated testing
    * Includes links to test data so needs no other parameters
* `none`
    * No configuration at all. Useful if you want to build your own config from scratch and want to avoid loading in the default `base` config profile (not recommended).

### `--reads`
Use this to specify the location of your input FastQ files. For example:

```bash
--reads 'path/to/data/sample_*_{1,2}.fastq'
```

Please note the following requirements:

1. The path must be enclosed in quotes
2. The path must have at least one `*` wildcard character
3. When using the pipeline with paired end data, the path must use `{1,2}` notation to specify read pairs.

If left unspecified, a default pattern is used: `data/*{1,2}.fastq.gz`

### `--singleEnd`
If you have single-end data, you need to specify `--singleEnd` on the command line when you launch the pipeline. A normal glob pattern, enclosed in quotation marks, can then be used for `--reads`. For example:

```bash
--singleEnd --reads '*.fastq'
```

It is not possible to run a mixture of single-end and paired-end files in one run.

### `--pairedEnd`
If you have paired-end data, you need to specify `--pairedEnd` on the command line when you launc hthe pipeline. 

A normal glob pattern, enclosed in quotation marks, can then be used for `--reads`. For example:

```bash
--pairedEnd --reads '*.fastq'
```

### `--fasta`
If you prefer, you can specify the full path to your reference genome when you run the pipeline:

<<<<<<< HEAD
=======
### `--fasta`
If you prefer, you can specify the full path to your reference genome when you run the pipeline:

>>>>>>> 029b7563
```bash
--fasta '[path to Fasta reference]'
```
> If you don't specify appropriate `--bwa_index`, `--fasta_index` parameters, the pipeline will create these indices for you automatically. Note, that saving these for later has to be turned on using `--saveReference`.

### `--genome` (using iGenomes)

The pipeline config files come bundled with paths to the illumina iGenomes reference index files. If running with docker or AWS, the configuration is set up to use the [AWS-iGenomes](https://ewels.github.io/AWS-iGenomes/) resource.

There are 31 different species supported in the iGenomes references. To run the pipeline, you must specify which to use with the `--genome` flag.

You can find the keys to specify the genomes in the [iGenomes config file](../conf/igenomes.config). Common genomes that are supported are:

* Human
  * `--genome GRCh37`
  * `--genome GRCh38`
* Mouse
  * `--genome GRCm38`
* _Drosophila_
  * `--genome BDGP6`
* _S. cerevisiae_
  * `--genome 'R64-1-1'`

> There are numerous others - check the config file for more.

Note that you can use the same configuration setup to save sets of reference files for your own use, even if they are not part of the iGenomes resource. See the [Nextflow documentation](https://www.nextflow.io/docs/latest/config.html) for instructions on where to save such a file.

The syntax for this reference configuration is as follows:

```nextflow
params {
  genomes {
    'GRCh37' {
      fasta   = '<path to the genome fasta file>' // Used if no star index given
    }
    // Any number of additional genomes, key is used with --genome
  }
}
```

<<<<<<< HEAD
### Optional Reference Utility Files

=======
>>>>>>> 029b7563
### `--bwa_index`

Use this to specify a previously created BWA index. This saves time in pipeline execution and is especially advised when running multiple times on the same cluster system for example. You can even add a resource specific profile that sets paths to pre-computed reference genomes, saving even time when specifying these.

### `--seq_dict` false

Use this to specify the required sequence dictionary file for the selected reference genome.

### `--fasta_index` false

Use this to specify the required FastA index file for the selected reference genome.

### `--saveReference` false

If you turn this on, the generated indices will be stored in the `./results/reference_genomes` for you. 

## Other command line parameters

### `--outdir`
The output directory where the results will be saved.

### `--email`
Set this parameter to your e-mail address to get a summary e-mail with details of the run sent to you when the workflow exits. If set in your user config file (`~/.nextflow/config`) then you don't need to speicfy this on the command line for every run.

### `-name`
Name for the pipeline run. If not specified, Nextflow will automatically generate a random mnemonic.

This is used in the MultiQC report (if not default) and in the summary HTML / e-mail (always).

**NB:** Single hyphen (core Nextflow option)

### `-resume`
Specify this when restarting a pipeline. Nextflow will used cached results from any pipeline steps where the inputs are the same, continuing from where it got to previously.

You can also supply a run name to resume a specific run: `-resume [run-name]`. Use the `nextflow log` command to show previous run names.

**NB:** Single hyphen (core Nextflow option)

### `-c`
Specify the path to a specific config file (this is a core NextFlow command).

**NB:** Single hyphen (core Nextflow option)

Note - you can use this to override defaults. For example, you can specify a config file using `-c` that contains the following:

```nextflow
process.$multiqc.module = []
```

### `--max_memory`
Use to set a top-limit for the default memory requirement for each process.
Should be a string in the format integer-unit. eg. `--max_memory '8.GB'`

### `--max_time`
Use to set a top-limit for the default time requirement for each process.
Should be a string in the format integer-unit. eg. `--max_time '2.h'`

### `--max_cpus`
Use to set a top-limit for the default CPU requirement for each process.
Should be a string in the format integer-unit. eg. `--max_cpus 1`

### `--plaintext_email`
Set to receive plain-text e-mails instead of HTML formatted.

### `--multiqc_config`
Specify a path to a custom MultiQC configuration file.


# Adjustable parameters for nf-core/eager

This part of the readme contains a list of user-adjustable parameters in nf-core/eager. You can specify any of these parameters on the command line when calling the pipeline by simply prefixing the respective parameter with a double dash `--`.

Example:
```
nextflow run nf-core/eager -r 2.0 -profile standard,docker --singleEnd [...]
```
This would run the pipeline in single end mode, thus assuming that all entered `FastQ` files are sequenced following a single end sequencing protocol.

## General Pipeline Parameters

These parameters are required in some cases, e.g. when performing in-solution SNP capture protocols (390K,1240K, ...) for population genetics for example. Make sure to specify the required parameters in such cases. 

### `--snpcapture` false

This is by default set to `false`, but can be turned on to calculate on target metrics automatically for you. Note, that this requires setting `--bedfile` with the target SNPs simultaneously. 

### `--bedfile` 

Can be used to set a path to a BED file (3/6 column format) to calculate capture target efficiency on the fly. Will not be used without `--bedfile` set as parameter.

### `--udg` false

Defines whether Uracil-DNA glycosylase (UDG) treatment was used to repair DNA damage on the sequencing libraries. If set, the parameter is used by downstream tools such as PMDTools to estimate damage only on CpG sites that are left after such a treatment. 

### `--udg_type "Half"`

If you have UDGhalf treated data (Rohland et al 2016), specify this parameter additionally to `--udg` to use a different model for DNA damage assessment in PMDTools.

## Step skipping parameters

Some of the steps in the pipeline can be executed optionally. If you specify specific steps to be skipped, there won't be any output related to these modules. 

### `--skip_preseq`

Turns off the computation of library complexity estimation.  

### `--skip_damage_calculation`

Turns off the DamageProfiler module to compute DNA damage profiles. 

### `--skip_qualimap`

Turns off QualiMap and thus does not compute coverage and other mapping metrics.

### `--skip_deduplication`

Turns off duplicate removal methods DeDup and MarkDuplicates respectively. No duplicates will be removed on any data in the pipeline.

### `--complexity_filter`

Performs a poly-G complexity filtering step in the beginning of the pipeline if turne on. This can be useful for especially assembly projects where low-complexity regions might dramatically influence the assembly of contigs.

## Complexity Filtering Options

### `--complexity_filter_poly_g_min`

This option can be used to define the minimum value for the poly-G filtering step in low complexity filtering. By default, this is set to a value of `10` unless the user has chosen something specifically using this option.

## Adapter Clipping and Merging Options

These options handle various parts of adapter clipping and read merging steps.

### `--clip_forward_adaptor` 

Defines the adapter sequence to be used for the forward read. By default, this is set to `AGATCGGAAGAGCACACGTCTGAACTCCAGTCAC`.

### `--clip_reverse_adaptor`

Defines the adapter sequence to be used for the reverse read in paired end sequencing projects. This is set to `AGATCGGAAGAGCGTCGTGTAGGGAAAGAGTGTA` by default.

### `--clip_readlength` 30

Defines the minimum read length that is required for reads after merging to be considered for downstream analysis after read merging. Default is `30`.

### `--clip_min_read_quality` 20
Defines the minimum read quality per base that is required for a base to be kept. Individual bases at the ends of reads falling below this threshold will be clipped off. Default is set to `20`. 

### `--clip_min_adap_overlap` 1
Sets the minimum overlap between two reads when read merging is performed. Default is set to `1` base overlap.

## Read Mapping Parameters

## BWA (default)

These parameters configure mapping algorithm parameters. 

### `--bwaalnn`

Configures the `bwa aln -n` parameter, defining how many mismatches are allowed in a read. By default set to `0.04`, if you're uncertain what to set check out [this](https://apeltzer.shinyapps.io/bwa-mismatches/) Shiny App for more information on how to set this parameter efficiently.

### `--bwaalnk`

Configures the `bwa aln -k` parameter for the seeding phase in the mapping algorithm. Default is set to `2`. 

### `--bwaalnl`

Configures the length of the seed used in `bwa aln -l`. Default is set to BWA default of `32`.

## CircularMapper

### `--circularmapper`

This turns on the CircularMapper application, that enhances the mapping procedure with the BWA algorithm on circular references utilizing a extend-remap procedure (see Peltzer et al 2016, Genome Biology for details). 

### `--circularextension`

The number of bases to extend the reference genome with. By default this is set to `500` if not specified otherwise.

### `--circulartarget`

The chromosome in your FastA reference that you'd like to be treated as circular. By default this is set to `MT` but can be configured to match any other chromosome. 

### `--circularfilter`

If you want to filter out reads that don't map to a circular chromosome, turn this on. By default this option is turned off.

## BWA Mem

### `--bwamem`

Turn this on to utilize BWA Mem instead of `bwa aln` for alignment. Can be quite useful for modern DNA, but is rarely used in projects for ancient DNA.

## Read Filtering and Conversion Parameters

Users can configure to keep/discard/extract certain groups of reads efficiently in the nf-core/eager pipeline. 

### `--bam_discard_unmapped`

Defines whether unmapped reads should be discarded and stored in FastQ and/or BAM format separately. The behaviour depends on the choice of the `--bam_unmapped_type`.

### `--bam_unmapped_type`

Defines how to proceed with unmapped reads: "discard" removes all unmapped reads, "bam" keeps unmapped reads as BAM file, "fastq" keeps unmapped reads as FastQ file, "both" keeps both BAM and FastQ files. Only effective when option `--bam_discard_unmapped` is turned on.

### `--bam_mapping_quality_threshold`

Specify a mapping quality threshold for mapped reads to be kept for downstream analysis. By default keeps all reads and is therefore set to `0` (basically doesn't filter anything).


## Read DeDuplication Parameters

### `--dedupper`
Sets the duplicate read removal tool. By default uses `dedup` an ancient DNA specific read deduplication tool. Users can also specify `markdup` and use Picard MarkDuplicates instead, which is advised when working with paired end data that is *not* merged beforehand. In all other cases, it is advised to use `dedup`. 

### `--dedup_all_merged`
Sets DeDup to treat all reads as merged reads. This is useful if reads are for example not prefixed with `M_` in all cases.

## Library Complexity Estimation Parameters

### `--preseq_step_size`

Can be used to configure the step size of Preseqs `c_curve` method. Can be useful when only few and thus shallow sequencing results are used for extrapolation.

## DNA Damage Assessment Parameters

### `--damageprofiler_length`

Specifies the length filter for DamageProfiler. By default set to `100`. 

### `--damageprofiler_threshold`

Specifies the length of the read start and end to be considered for profile generation in DamageProfiler. By default set to `15` bases. 

### `--run_pmdtools`

Specifies to run PMDTools for damage based read filtering and assessment of DNA damage in sequencing libraries. By default turned off. 

### `--pmdtools_range`

Specifies the range in which to consider DNA damage from the ends of reads. By default set to `10`. 

### `--pmdtools_threshold `

Specifies the PMDScore threshold to use in the pipeline when filtering BAM files for DNA damage. Only reads which surpass this damage score are considered for downstream DNA analysis. By default set to `3` if not set specifically by the user. 

### `--pmdtools_reference_mask` ''

Can be used to set a reference genome mask for PMDTools. 

### `--pmdtools_max_reads`

The maximum number of reads used for damage assessment in PMDtools. Can be used to significantly reduce the amount of time required for damage assessment in PMDTools. Note that a too low value can also obtain incorrect results. 

## BAM Trimming Parameters

For some library preparation protocols, users might want to clip off damaged bases before applying genotyping methods. This can be done in nf-core/eager automatically by turning on the `--trim_bam` parameter.

### `--trim_bam`

Turns on the BAM trimming method. Trims off `[n]` bases from reads in the deduplicated BAM file. Damage assessment in PMDTools or DamageProfiler remains untouched, as data is routed through this independently.

### `--bamutils_clip_left` / `--bamutils_clip_right`

Default set to `1` and clipps off one base of the left or right side of reads. Note that reverse reads will automatically be clipped off at the reverse side with this (automatically reverses left and right for the reverse read).

### `--bamutils_softclip`

By default, nf-core/eager uses hard clipping and sets clipped bases to `N` with quality `!` in the BAM output. Turn this on to use soft-clipping instead, masking reads at the read ends respectively using the CIGAR string.<|MERGE_RESOLUTION|>--- conflicted
+++ resolved
@@ -8,10 +8,8 @@
 * [Reproducibility](#reproducibility)
 * [Main arguments](#main-arguments)
 * [Job Resources](#job-resources)
-<<<<<<< HEAD
 * [Other command line parameters](#other-command-line-parameters)
 * [Adjustable parameters for nf-core/eager](#adjustable-parameters-for-nf-coreeager)
-=======
 * [Automatic resubmission](#automatic-resubmission)
 * [Custom resource requests](#custom-resource-requests)
 * [AWS batch specific parameters](#aws-batch-specific-parameters)
@@ -26,7 +24,7 @@
 ```bash
 NXF_OPTS='-Xms1g -Xmx4g'
 ```
->>>>>>> 029b7563
+
 
 ## Preamble
 To access the nextflow help message run: `nextflow run -help`
@@ -135,12 +133,6 @@
 ### `--fasta`
 If you prefer, you can specify the full path to your reference genome when you run the pipeline:
 
-<<<<<<< HEAD
-=======
-### `--fasta`
-If you prefer, you can specify the full path to your reference genome when you run the pipeline:
-
->>>>>>> 029b7563
 ```bash
 --fasta '[path to Fasta reference]'
 ```
@@ -181,11 +173,8 @@
 }
 ```
 
-<<<<<<< HEAD
 ### Optional Reference Utility Files
 
-=======
->>>>>>> 029b7563
 ### `--bwa_index`
 
 Use this to specify a previously created BWA index. This saves time in pipeline execution and is especially advised when running multiple times on the same cluster system for example. You can even add a resource specific profile that sets paths to pre-computed reference genomes, saving even time when specifying these.
