--- conflicted
+++ resolved
@@ -2,7 +2,6 @@
 
 ## Table of contents
 
-<<<<<<< HEAD
 - [nf-core/eager: Usage](#nf-coreeager-usage)
   - [Table of contents](#table-of-contents)
   - [General Nextflow info](#general-nextflow-info)
@@ -179,183 +178,6 @@
       - [`maltextract_percentidentity`](#maltextractpercentidentity)
       - [`maltextract_topalignment`](#maltextracttopalignment)
   - [Clean up](#clean-up)
-=======
-* [nf-core/eager: Usage](#nf-coreeager-usage)
-  * [Table of contents](#table-of-contents)
-  * [General Nextflow info](#general-nextflow-info)
-    * [Automatic Resubmission](#automatic-resubmission)
-    * [Help Message](#help-message)
-  * [Running the pipeline](#running-the-pipeline)
-    * [Updating the pipeline](#updating-the-pipeline)
-    * [Mandatory Arguments](#mandatory-arguments)
-      * [`-profile`](#-profile)
-      * [`--reads`](#--reads)
-      * [`--single_end`](#--single_end)
-      * [`--bam`](#--bam)
-      * [`--fasta`](#--fasta)
-      * [`--genome` (using iGenomes)](#--genome-using-igenomes)
-    * [Output Directories](#output-directories)
-      * [`--outdir`](#--outdir)
-      * [`-w / -work-dir`](#-w---work-dir)
-    * [Optional Reference Options](#optional-reference-options)
-      * [`--large_ref`](#--large_ref)
-      * [`--save_reference`](#--save_reference)
-      * [`--bwa_index`](#--bwa_index)
-      * [`--seq_dict`](#--seq_dict)
-      * [`--fasta_index`](#--fasta_index)
-    * [Other run specific parameters](#other-run-specific-parameters)
-      * [`-r`](#-r)
-      * [`--max_memory`](#--max_memory)
-      * [`--max_time`](#--max_time)
-      * [`--max_cpus`](#--max_cpus)
-      * [`--email`](#--email)
-      * [`-name`](#-name)
-      * [`-resume`](#-resume)
-      * [`-c`](#-c)
-      * [`--monochrome_logs`](#--monochrome_logs)
-      * [`--multiqc_config`](#--multiqc_config)
-      * [`--custom_config_version`](#--custom_config_version)
-      * [`--plaintext_email`](#--plaintext_email)
-  * [Adjustable parameters for nf-core/eager](#adjustable-parameters-for-nf-coreeager)
-    * [Step skipping parameters](#step-skipping-parameters)
-      * [`--skip_fastqc`](#--skip_fastqc)
-      * [`--skip_adapterremoval`](#--skip_adapterremoval)
-      * [`--skip_mapping`](#--skip_mapping)
-      * [`--skip_preseq`](#--skip_preseq)
-      * [`--skip_deduplication`](#--skip_deduplication)
-      * [`--skip_damage_calculation`](#--skip_damage_calculation)
-      * [`--skip_qualimap`](#--skip_qualimap)
-    * [BAM Conversion Options](#bam-conversion-options)
-      * [`--run_convertbam`](#--run_convertbam)
-    * [Complexity Filtering Options](#complexity-filtering-options)
-      * [`--complexity_filter_poly_g`](#--complexity_filter_poly_g)
-      * [`--complexity_filter_poly_g_min`](#--complexity_filter_poly_g_min)
-    * [Adapter Clipping and Merging Options](#adapter-clipping-and-merging-options)
-      * [`--clip_forward_adaptor`](#--clip_forward_adaptor)
-      * [`--clip_reverse_adaptor`](#--clip_reverse_adaptor)
-      * [`--clip_readlength` 30](#--clip_readlength-30)
-      * [`--clip_min_read_quality` 20](#--clip_min_read_quality-20)
-      * [`--clip_min_adap_overlap` 1](#--clip_min_adap_overlap-1)
-      * [`--skip_collapse`](#--skip_collapse)
-      * [`--skip_trim`](#--skip_trim)
-      * [`--preserve5p`](#--preserve5p)
-      * [`--mergedonly`](#--mergedonly)
-    * [Read Mapping Parameters](#read-mapping-parameters)
-      * [`--mapper`](#--mapper)
-      * [BWA (default)](#bwa-default)
-        * [`--bwaalnn`](#--bwaalnn)
-        * [`--bwaalnk`](#--bwaalnk)
-        * [`--bwaalnl`](#--bwaalnl)
-      * [CircularMapper](#circularmapper)
-        * [`--circularextension`](#--circularextension)
-        * [`--circulartarget`](#--circulartarget)
-        * [`--circularfilter`](#--circularfilter)
-    * [Mapped Reads Stripping](#mapped-reads-stripping)
-      * [`--strip_input_fastq`](#--strip_input_fastq)
-      * [`--strip_mode`](#--strip_mode)
-    * [Read Filtering and Conversion Parameters](#read-filtering-and-conversion-parameters)
-      * [`--run_bam_filtering`](#--run_bam_filtering)
-      * [`--bam_discard_unmapped`](#--bam_discard_unmapped)
-      * [`--bam_unmapped_type`](#--bam_unmapped_type)
-      * [`--bam_mapping_quality_threshold`](#--bam_mapping_quality_threshold)
-    * [Read DeDuplication Parameters](#read-deduplication-parameters)
-      * [`--dedupper`](#--dedupper)
-      * [`--dedup_all_merged`](#--dedup_all_merged)
-    * [Library Complexity Estimation Parameters](#library-complexity-estimation-parameters)
-      * [`--preseq_step_size`](#--preseq_step_size)
-    * [DNA Damage Assessment Parameters](#dna-damage-assessment-parameters)
-      * [`--damageprofiler_length`](#--damageprofiler_length)
-      * [`--damageprofiler_threshold`](#--damageprofiler_threshold)
-      * [`--damageprofiler_yaxis`](#--damageprofiler_yaxis)
-      * [`--run_pmdtools`](#--run_pmdtools)
-      * [`--udg` false](#--udg-false)
-      * [`--pmd_udg_type` \`half`](#--pmd_udg_type-half)
-      * [`--pmdtools_range`](#--pmdtools_range)
-      * [`--pmdtools_threshold`](#--pmdtools_threshold)
-      * [`--pmdtools_reference_mask`](#--pmdtools_reference_mask)
-      * [`--pmdtools_max_reads`](#--pmdtools_max_reads)
-    * [BAM Trimming Parameters](#bam-trimming-parameters)
-      * [`--run_trim_bam`](#--run_trim_bam)
-      * [`--bamutils_clip_left` / `--bamutils_clip_right`](#--bamutils_clip_left----bamutils_clip_right)
-      * [`--bamutils_softclip`](#--bamutils_softclip)
-    * [Captured Library Parameters](#captured-library-parameters)
-      * [`--snpcapture` false](#--snpcapture-false)
-      * [`--bedfile`](#--bedfile)
-    * [Feature Annotation Statistics](#feature-annotation-statistics)
-      * [`--run_bedtools_coverage`](#--run_bedtools_coverage)
-      * [`--anno_file`](#--anno_file)
-    * [Genotyping Parameters](#genotyping-parameters)
-      * [`--run_genotyping`](#--run_genotyping)
-      * [`--genotyping_tool`](#--genotyping_tool)
-      * [`--genotyping_source`](#--genotyping_source)
-      * [`--gatk_ug_jar`](#--gatk_ug_jar)
-      * [`--gatk_call_conf`](#--gatk_call_conf)
-      * [`--gatk_ploidy`](#--gatk_ploidy)
-      * [`--gatk_dbsnp`](#--gatk_dbsnp)
-      * [`--gatk_ug_out_mode`](#--gatk_ug_out_mode)
-      * [`--gatk_hc_out_mode`](#--gatk_hc_out_mode)
-      * [`--gatk_ug_genotype_model`](#--gatk_ug_genotype_model)
-      * [`--gatk_hc_emitrefconf`](#--gatk_hc_emitrefconf)
-      * [`--gatk_downsample`](#--gatk_downsample)
-      * [`--gatk_ug_gatk_ug_defaultbasequalities`](#--gatk_ug_gatk_ug_defaultbasequalities)
-      * [`--freebayes_C`](#--freebayes_c)
-      * [`--freebayes_g`](#--freebayes_g)
-      * [`--freebayes_p`](#--freebayes_p)
-    * [Consensus Sequence Generation](#consensus-sequence-generation)
-      * [`--run_vcf2genome`](#--run_vcf2genome)
-      * [`--vcf2genome_outfile`](#--vcf2genome_outfile)
-      * [`--vcf2genome_header`](#--vcf2genome_header)
-      * [`--vcf2genome_minc`](#--vcf2genome_minc)
-      * [`--vcf2genome_minq`](#--vcf2genome_minq)
-      * [`--vcf2genome_minfreq`](#--vcf2genome_minfreq)
-    * [Mitochondrial to Nuclear Ratio](#mitochondrial-to-nuclear-ratio)
-      * [`--run_mtnucratio`](#--run_mtnucratio)
-      * [`--mtnucratio_header`](#--mtnucratio_header)
-    * [SNP Table Generation](#snp-table-generation)
-      * [`--run_multivcfanalyzer`](#--run_multivcfanalyzer)
-      * [`--write_allele_frequencies`](#--write_allele_frequencies)
-      * [`--min_genotype_quality`](#--min_genotype_quality)
-      * [`--min_base_coverage`](#--min_base_coverage)
-      * [`--min_allele_freq_hom`](#--min_allele_freq_hom)
-      * [`--min_allele_freq_het`](#--min_allele_freq_het)
-      * [`--additional_vcf_files`](#--additional_vcf_files)
-      * [`--reference_gff_annotations`](#--reference_gff_annotations)
-      * [`--reference_gff_exclude`](#--reference_gff_exclude)
-      * [`--snp_eff_results`](#--snp_eff_results)
-    * [Human Sex Determination](#human-sex-determination)
-      * [`--run_sexdeterrmine`](#--run_sexdeterrmine)
-      * [`--sexdeterrmine_bedfile`](#--sexdeterrmine_bedfile)
-    * [Human Nuclear Contamination](#human-nuclear-contamination)
-      * [`--run_nuclear_contamination`](#--run_nuclear_contamination)
-      * [`--contamination_chrom_name`](#--contamination_chrom_name)
-    * [Metagenomic Screening](#metagenomic-screening)
-      * [`--run_metagenomic_screening`](#--run_metagenomic_screening)
-      * [`--metagenomic_tool`](#--metagenomic_tool)
-      * [`--metagenomic_min_support_reads`](#--metagenomic_min_support_reads)
-      * [`--database`](#--database)
-      * [`--percent_identity`](#--percent_identity)
-      * [`--malt_mode`](#--malt_mode)
-      * [`--malt_alignment_mode`](#--malt_alignment_mode)
-      * [`--malt_top_percent`](#--malt_top_percent)
-      * [`--malt_min_support_mode`](#--malt_min_support_mode)
-      * [`--malt_min_support_percent`](#--malt_min_support_percent)
-      * [`--malt_max_queries`](#--malt_max_queries)
-      * [`--malt_memory_mode`](#--malt_memory_mode)
-      * [`--run_maltextract`](#--run_maltextract)
-      * [`maltextract_taxon_list`](#maltextract_taxon_list)
-      * [`maltextract_ncbifiles`](#maltextract_ncbifiles)
-      * [`maltextract_filter`](#maltextract_filter)
-      * [`maltextract_toppercent`](#maltextract_toppercent)
-      * [`maltextract_destackingoff`](#maltextract_destackingoff)
-      * [`maltextract_downsamplingoff`](#maltextract_downsamplingoff)
-      * [`maltextract_duplicateremovaloff`](#maltextract_duplicateremovaloff)
-      * [`maltextract_matches`](#maltextract_matches)
-      * [`maltextract_megansummary`](#maltextract_megansummary)
-      * [`maltextract_percentidentity`](#maltextract_percentidentity)
-      * [`maltextract_topalignment`](#maltextract_topalignment)
-      * [`maltextract_singlestranded`](#maltextract_singlestranded)
-  * [Clean up](#clean-up)
->>>>>>> 1600d8b5
 
 ## General Nextflow info
 
@@ -509,26 +331,15 @@
 2. The path **must** be enclosed in quotes
 3. The path must have at least one `*` wildcard character
 4. When using the pipeline with **paired end data**, the path must use `{1,2}` notation to specify read pairs.
-<<<<<<< HEAD
 5. Files names must be unique _prior_ the `{1,2}` notation, otherwise an error will be thrown.
-=======
->>>>>>> 1600d8b5
 
 ### TSV Input Method
 
-<<<<<<< HEAD
 Specifies a path to a TSV file that contains paths to FASTQ/BAM files and additional metadata, which allows performing of more complex procedures such as merging of sequencing data across lanes, sequencing runs , sequencing configuration types, and samples.
-=======
-**Note**: It is currently not possible to run a mixture of single-end and paired-end files in one run.
->>>>>>> 1600d8b5
 
 The use of the TSV `--input` method is recommended to be used when performing more complex procedures such as lane or library merging. You do not need to specify `--single_end`, `--bam`, `--colour_chemistry`, `-udg_type` etc. when using TSV input - this is defined within the TSV file itself.
 
-<<<<<<< HEAD
 This TSV should look like the following:
-=======
-The default expected input data is paired-end. If you have single-end data or BAM files, you therefore need to specify `--single_end` on the command line when you launch the pipeline. A normal glob pattern, enclosed in quotation marks, can then be used for `--reads`.
->>>>>>> 1600d8b5
 
 | Sample_Name | Library_ID | Lane | Colour_Chemistry | SeqType | Organism | Strandedness | UDG_Treatment | R1 | R2 | BAM |
 |-------------|------------|------|------------------|--------|----------|--------------|---------------|----|----|-----|
@@ -571,7 +382,6 @@
 
 Note the following important points:
 
-<<<<<<< HEAD
 - The TSV must use actual tabs (not spaces) between cells.
 - All _BAM_ files must be specified as `SE` under `SeqType`.
 - nf-core/eager will only merge multiple _lanes_ of sequencing runs with the same single-end or paired-end configuration (as `DeDup` utilises both 5' and 3' ends of reads to remove duplicates).
@@ -582,22 +392,6 @@
   - Example: if for one sample you have one library with full-UDG treatment and one indicated as non-UDG treated, these will not be merged at the library merging step. Therefore you will get one qualimap report (and thus one line in the General Statistics table of the MultiQC Report) for each.
   - If you would rather the qualimap  occur _after_ merging of libraries, please leave an [issue](https://github.com/nf-core/eager/issues)
 
-#### `--single_end`
-
-If you have single-end data or BAM files, you need to specify `--single_end` on the command line when you launch the pipeline. A normal glob pattern, enclosed in quotation marks, can then be used for `--input`.
-
-Only required when using the 'Path' method of [`--input`](#--input).
-
-For example:
-
-```bash
---single_end --input 'path/to/data/*.fastq.gz'
-```
-
-**Note**: It is currently not possible to run a mixture of single-end and paired-end files in one run.
-
-=======
->>>>>>> 1600d8b5
 #### `--bam`
 
 Specifies the input file type to `--input` is in BAM format. This will automatically also apply `--single_end`.
@@ -699,12 +493,7 @@
 ```bash
 nextflow run nf-core/eager \
 -profile test,docker \
-<<<<<<< HEAD
---paired_end \
 --input '*{R1,R2}*.fq.gz'
-=======
---reads '*{R1,R2}*.fq.gz'
->>>>>>> 1600d8b5
 --fasta 'results/reference_genome/bwa_index/BWAIndex/Mammoth_MT_Krause.fasta' \
 --bwa_index 'results/reference_genome/bwa_index/BWAIndex/Mammoth_MT_Krause.fasta'
 ```
@@ -895,11 +684,7 @@
 For example
 
 ```bash
-<<<<<<< HEAD
---paired_end --skip_collapse  --input '*.fastq'
-=======
---skip_collapse  --reads '*_{R1,R2}_*.fastq'
->>>>>>> 1600d8b5
+--skip_collapse  --input '*_{R1,R2}_*.fastq'
 ```
 
 > It is important to use the paired-end wildcard globbing as `--skip_collapse` can only be used on paired-end data!
@@ -911,11 +696,7 @@
 For example:
 
 ```bash
-<<<<<<< HEAD
---paired_end --skip_trim  --input '*.fastq'
-=======
---skip_trim  --reads '*.fastq'
->>>>>>> 1600d8b5
+--skip_trim  --input '*.fastq'
 ```
 
 #### `--preserve5p`
