custom_logo: 'nf-core_eager_logo.png'
custom_logo_url: https://github.com/nf-core/eager/
custom_logo_title: 'nf-core/eager'

report_comment: >
    This report has been generated by the <a href="https://github.com/nf-core/eager" target="_blank">nf-core/eager</a>
    analysis pipeline. For information about how to interpret these results, please see the
    <a href="https://github.com/nf-core/eager" target="_blank">documentation</a>.

run_modules:
    - adapterRemoval
    - custom_content
    - damageprofiler
    - dedup
    - fastp
    - fastqc
    - gatk
    - kraken
    - malt
    - mtnucratio
    - multivcfanalyzer
    - picard
    - preseq
    - qualimap
    - samtools
    - sexdeterrmine
    - hops

extra_fn_clean_exts:
<<<<<<< HEAD
- '.fastq.gz'
- '.fastq'
- '.fq.gz'
- '.fq'
- '.bam'
- '_fastp'
- '.pe.settings'
- '.se.settings'
- '.settings'
- '.pe.combined'
- '.se.truncated'
- '.mapped'
- '.mapped_rmdup'
- '.mapped_rmdup_stats'
- '_libmerged_rg_rmdup'
- '_libmerged_rg_rmdup_stats'
- '_postfilterflagstat.stats'
- '_flagstat.stat'
- '.filtered'
- '.filtered_rmdup'
- '.filtered_rmdup_stats'
- '_libmerged_rg_add_stats'
- '_rmdup'
- '.trimmed_stats'
- '_libmerged'
=======
    - '_fastp'
    - '.pe.settings'
    - '.se.settings'
    - '.settings'
    - '.pe.combined'
    - '.se.truncated'
    - '.mapped'
    - '.mapped_rmdup'
    - '.mapped_rmdup_stats'
    - '_libmerged_rg_rmdup'
    - '_libmerged_rg_rmdup_stats'
    - '_postfilterflagstat.stats'
    - '_flagstat.stat'
    - '.filtered'
    - '.filtered_rmdup'
    - '.filtered_rmdup_stats'
    - '_libmerged_rg_add'
    - '_libmerged_rg_add_stats'
    - '_rmdup'
    - '.unmapped'
    - '.fastq.gz'
    - '.fastq'
    - '.fq.gz'
    - '.fq'
    - '.bam'
    - '.kreport'
    - '.unifiedgenotyper'
>>>>>>> 6508e507
 
top_modules:
     - 'fastqc':
        name: 'FastQC (pre-AdapterRemoval)'
        path_filters:
            - '*_raw_fastqc.zip'
     - 'fastp'
     - 'adapterRemoval'
     - 'fastqc':
        name: 'FastQC (post-AdapterRemoval)'
        path_filters:
            - '*.truncated_fastqc.zip'
            - '*.combined*_fastqc.zip'
     - 'malt'
     - 'hops'
     - 'kraken'
     - 'samtools':
        name: 'Samtools Flagstat (pre-samtools filter)'
        path_filters:
             - '*_flagstat.stats'
     - 'samtools':
        name: 'Samtools Flagstat (post-samtools filter)'
        path_filters:
             - '*_postfilterflagstat.stats'
     - 'dedup'
     - 'damageprofiler'
     - 'qualimap'
     - 'mtnucratio'
     - 'preseq'
     - 'sexdeterrmine'
     - 'gatk'
     - 'multivcfanalyzer':
        path_filters:
            - '*MultiVCFAnalyzer.json'
qualimap_config:
    general_stats_coverage:
        - 1
        - 2
        - 3
        - 4
        - 5

table_columns_visible:
    FastQC (pre-AdapterRemoval):
        percent_duplicates: False
        percent_gc: True
        avg_sequence_length: True
    fastp:
        pct_duplication: False
        after_filtering_gc_content: True
        pct_surviving: False
    Adapter Removal:
        aligned_total: False
        percent_aligned: True
    FastQC (post-AdapterRemoval):
        avg_sequence_length: True
        percent_duplicates: False
        total_sequences: True
        percent_gc: True
    MALT:
        Taxonomic assignment success: False
        Assig. Taxonomy: False
        Mappability: True
        Total reads: False
        Num. of queries: False
    Kraken:
        '% Unclassified': True
        '% Top 5': False
    Samtools Flagstat (pre-samtools filter):
        flagstat_total: True
        mapped_passed: True
    Samtools Flagstat (post-samtools filter):
        mapped_passed: True
    DeDup:
        dup_rate: False
        clusterfactor: True
        mapped_after_dedup: True
    DamageProfiler:
        3 Prime1: True
        3 Prime2: True
        5 Prime1: True
        5 Prime2: True
        mean_readlength: True
        median: True
    QualiMap:
        mean_coverage: True
        1_x_pc: True
        5_x_pc: True
        percentage_aligned: False
    mtnucratio: 
        mt_nuc_ratio: True
    MultiVCFAnalyzer:
        Heterozygous SNP alleles (percent): True

table_columns_placement:
    FastQC (pre-AdapterRemoval):
        total_sequences: 100
        avg_sequence_length: 110
        percent_gc: 120
    fastp:
        after_filtering_gc_content: 200
    Adapter Removal:
        percent_aligned: 300
    FastQC (post-AdapterRemoval): 
        total_sequences: 400
        avg_sequence_length: 410
        percent_gc: 420
    MALT:
        Num. of queries: 430
        Total reads: 440
        Mappability: 450
        Assig. Taxonomy: 460
        Taxonomic assignment success: 470
    Kraken:
        '% Unclassified': 480
    Samtools Flagstat (pre-samtools filter):
        flagstat_total: 551
        mapped_passed: 552
    Samtools Flagstat (post-samtools filter):
        flagstat_total: 553
        mapped_passed: 554
    DeDup:
        mapped_after_dedup: 600
        clusterfactor: 610
    custom_content:
        endogenous_dna: 680
        endogenous_dna_post: 690
    DamageProfiler:
        3 Prime1: 700
        3 Prime2: 710
        5 Prime1: 720
        5 Prime2: 730
        mean_readlength: 740
        median: 750
    QualiMap:
        mean_coverage: 800
        median_coverage: 810
        1_x_pc: 820
        2_x_pc: 830
        3_x_pc: 840
        4_x_pc: 850
        5_x_pc: 860
        avg_gc: 870
    mtnucratio:
        mtreads: 900
        mt_cov_avg: 910
        mt_nuc_ratio: 920
    sexdeterrmine:
        RateX: 100
        RateY: 1010
    MultiVCFAnalyzer:
        Heterozygous SNP alleles (percent): 1100
read_count_multiplier: 1
read_count_prefix: ''
read_count_desc: ''
ancient_read_count_prefix: ''
ancient_read_count_desc: ''
ancient_read_count_multiplier: 1
decimalPoint_format: '.'
thousandsSep_format: ','
report_section_order:
    software_versions:
        order: -1000
    nf-core-eager-summary:
        order: -1001

export_plots: true<|MERGE_RESOLUTION|>--- conflicted
+++ resolved
@@ -27,33 +27,6 @@
     - hops
 
 extra_fn_clean_exts:
-<<<<<<< HEAD
-- '.fastq.gz'
-- '.fastq'
-- '.fq.gz'
-- '.fq'
-- '.bam'
-- '_fastp'
-- '.pe.settings'
-- '.se.settings'
-- '.settings'
-- '.pe.combined'
-- '.se.truncated'
-- '.mapped'
-- '.mapped_rmdup'
-- '.mapped_rmdup_stats'
-- '_libmerged_rg_rmdup'
-- '_libmerged_rg_rmdup_stats'
-- '_postfilterflagstat.stats'
-- '_flagstat.stat'
-- '.filtered'
-- '.filtered_rmdup'
-- '.filtered_rmdup_stats'
-- '_libmerged_rg_add_stats'
-- '_rmdup'
-- '.trimmed_stats'
-- '_libmerged'
-=======
     - '_fastp'
     - '.pe.settings'
     - '.se.settings'
@@ -81,41 +54,43 @@
     - '.bam'
     - '.kreport'
     - '.unifiedgenotyper'
->>>>>>> 6508e507
+    - '.trimmed_stats'
+    - '_libmerged'
+
  
 top_modules:
-     - 'fastqc':
-        name: 'FastQC (pre-AdapterRemoval)'
-        path_filters:
-            - '*_raw_fastqc.zip'
-     - 'fastp'
-     - 'adapterRemoval'
-     - 'fastqc':
-        name: 'FastQC (post-AdapterRemoval)'
-        path_filters:
-            - '*.truncated_fastqc.zip'
-            - '*.combined*_fastqc.zip'
-     - 'malt'
-     - 'hops'
-     - 'kraken'
-     - 'samtools':
-        name: 'Samtools Flagstat (pre-samtools filter)'
-        path_filters:
-             - '*_flagstat.stats'
-     - 'samtools':
-        name: 'Samtools Flagstat (post-samtools filter)'
-        path_filters:
-             - '*_postfilterflagstat.stats'
-     - 'dedup'
-     - 'damageprofiler'
-     - 'qualimap'
-     - 'mtnucratio'
-     - 'preseq'
-     - 'sexdeterrmine'
-     - 'gatk'
-     - 'multivcfanalyzer':
-        path_filters:
-            - '*MultiVCFAnalyzer.json'
+    - 'fastqc':
+       name: 'FastQC (pre-AdapterRemoval)'
+       path_filters:
+           - '*_raw_fastqc.zip'
+    - 'fastp'
+    - 'adapterRemoval'
+    - 'fastqc':
+       name: 'FastQC (post-AdapterRemoval)'
+       path_filters:
+           - '*.truncated_fastqc.zip'
+           - '*.combined*_fastqc.zip'
+    - 'malt'
+    - 'hops'
+    - 'kraken'
+    - 'samtools':
+       name: 'Samtools Flagstat (pre-samtools filter)'
+       path_filters:
+            - '*_flagstat.stats'
+    - 'samtools':
+       name: 'Samtools Flagstat (post-samtools filter)'
+       path_filters:
+            - '*_postfilterflagstat.stats'
+    - 'dedup'
+    - 'damageprofiler'
+    - 'qualimap'
+    - 'mtnucratio'
+    - 'preseq'
+    - 'sexdeterrmine'
+    - 'gatk'
+    - 'multivcfanalyzer':
+       path_filters:
+           - '*MultiVCFAnalyzer.json'
 qualimap_config:
     general_stats_coverage:
         - 1
